#include <map>
#include <string>
#include <cstdio>
#include <vector>
#include <set>
#include <algorithm>

#include "DecompileHLSL.h"

#include "..\BinaryDecompiler\include\pstdint.h"
#include "..\BinaryDecompiler\internal_includes\structs.h"
#include "..\BinaryDecompiler\internal_includes\decode.h"

#include <excpt.h>

#include "assert.h"

using namespace std;

enum DataType
{
	DT_bool,
	DT_float,
	DT_float2,
	DT_float3,
	DT_float4,
	DT_float4x2,
	DT_float3x3,
	DT_float4x3,
	DT_float3x4,
	DT_float4x4,
	DT_uint4,
	DT_int4,
	DT_uint3,
	DT_int3,
	DT_uint2,
	DT_int2,
	DT_uint,
	DT_int,
	DT_Unknown
};
struct BufferEntry
{
	DataType bt;
	int matrixRow;
	bool isRowMajor;
	string Name;
};
// Key is register << 16 + offset
typedef map<int, BufferEntry> CBufferData;
typedef map<string, string> StringStringMap;

extern FILE *LogFile;
extern bool LogDebug;

class Decompiler
{
public:

	// Key is register << 16 + offset
	CBufferData mCBufferData;

	// Resources.
	map<string, int> mCBufferNames;
	map<int, string> mSamplerNames;
	map<int, int>    mSamplerNamesArraySize;
	map<int, string> mSamplerComparisonNames;
	map<int, int>    mSamplerComparisonNamesArraySize;
	map<int, string> mTextureNames;
	map<int, int>    mTextureNamesArraySize;
	map<int, string> mTextureType;

	// Output register tracking.
	map<string, string> mOutputRegisterValues;
	map<string, DataType> mOutputRegisterType;
	string mShaderType;
	string mSV_Position;
	bool mUsesProjection;
	Instruction *mLastStatement;
	string mMulOperand, mMulOperand2, mMulTarget;
	StringStringMap mCorrectedIndexRegisters;
	StringStringMap mRemappedOutputRegisters;
	vector<pair<string, string> > mRemappedInputRegisters;
	set<string> mBooleanRegisters;

	vector<char> mOutput;
	int mCodeStartPos;
	bool mErrorOccurred;
	bool mFixSvPosition;
	bool mRecompileVs;
	bool mPatched;
	string ZRepair_DepthTexture1, ZRepair_DepthTexture2;
	string BackProject_Vector1, BackProject_Vector2;
	char ZRepair_DepthTextureReg1, ZRepair_DepthTextureReg2;
	vector<string> ZRepair_Dependencies1, ZRepair_Dependencies2;
	vector<string> InvTransforms;
	string ZRepair_ZPosCalc1, ZRepair_ZPosCalc2;
	string ZRepair_PositionTexture;
	string ZRepair_WorldPosCalc;
	string ObjectPos_ID1, ObjectPos_ID2, ObjectPos_MUL1, ObjectPos_MUL2;
	string MatrixPos_ID1, MatrixPos_MUL1;
	int uuidVar;

	Decompiler()
		: mLastStatement(0),
		  uuidVar(0)
	{}

	void logDecompileError(const string &err)
	{
		mErrorOccurred = true;
		if (LogFile) fprintf(LogFile, "    error parsing shader> %s\n", err.c_str());
	}

	DataType TranslateType(const char *name)
	{
		if (!strcmp(name, "float4x4")) return DT_float4x4;
		if (!strcmp(name, "float4x3")) return DT_float4x3;
		if (!strcmp(name, "float4x2")) return DT_float4x2;
		if (!strcmp(name, "float3x4")) return DT_float3x4;
		if (!strcmp(name, "float4")) return DT_float4;
		if (!strcmp(name, "float3x3")) return DT_float3x3;
		if (!strcmp(name, "float3")) return DT_float3;
		if (!strcmp(name, "float2")) return DT_float2;
		if (!strcmp(name, "float")) return DT_float;
		if (!strcmp(name, "bool")) return DT_bool;
		if (!strcmp(name, "uint4")) return DT_uint4;
		if (!strcmp(name, "uint3")) return DT_uint3;
		if (!strcmp(name, "uint2")) return DT_uint2;
		if (!strcmp(name, "uint")) return DT_uint;
		if (!strcmp(name, "int4")) return DT_int4;
		if (!strcmp(name, "int3")) return DT_int3;
		if (!strcmp(name, "int2")) return DT_int2;
		if (!strcmp(name, "int")) return DT_int;
		logDecompileError("Unknown data type: "+string(name));
		return DT_Unknown;
	}

	void ParseInputSignature(const char *c, long size)
	{
		mRemappedInputRegisters.clear();
		// Write header.
		const char *inputHeader = "\nvoid main(\n";
		mOutput.insert(mOutput.end(), inputHeader, inputHeader+strlen(inputHeader));

		// Read until header.
		const char *headerid = "// Input signature:";
		unsigned pos = 0;
		while (pos < size - strlen(headerid))
		{
			if (!strncmp(c+pos, headerid, strlen(headerid)))
				break;
			else
			{
				while (c[pos] != 0x0a && pos < size) pos++; pos++;
			}
		}
		if (pos >= size - strlen(headerid)) return;
		// Skip header.
		for (int i = 0; i < 4; ++i)
		{
			while (c[pos] != 0x0a && pos < size) pos++; pos++;
		}
		// Read list.
		set<string> usedInputRegisters;
		while (pos < size)
		{
			char name[256], mask[16], format[16], format2[16];
			int index, slot; format[0] = 0; mask[0] = 0;
			if (!strncmp(c+pos, "// no Input", strlen("// no Input")))
				break;
			int numRead = sscanf(c+pos, "// %s %d %s %d %s %s", name, &index, mask, &slot, format2, format);
			if (numRead != 6)
			{
				logDecompileError("Error parsing input signature: "+string(c+pos, 80));
				return;
			}
			// finish type.
			if (strlen(mask) > 1)
				sprintf(format2, "%s%d", format, strlen(mask));
			else
				strcpy(format2, format);
			// Already used?
			char registerName[32];
			sprintf(registerName, "v%d", slot);
			string regNameStr = registerName;
			set<string>::iterator i = usedInputRegisters.find(regNameStr);
			if (i != usedInputRegisters.end())
			{
				sprintf(registerName, "w%d.", slot);
				const char *INDEX_MASK = "xyzw";
				string newName = registerName;
				for (int j = 0; j < strlen(mask); ++j)
					newName.push_back(INDEX_MASK[j]);
				mRemappedInputRegisters.push_back(pair<string, string>(regNameStr + "." + string(mask), newName));
				if (strlen(mask) > 1)
				{
					for (int j = 0; j < strlen(mask); ++j)
					{
						newName = registerName;
						newName.push_back(INDEX_MASK[j]);
						string oldName = regNameStr + ".";
						oldName.push_back(mask[j]);
						mRemappedInputRegisters.push_back(pair<string, string>(oldName, newName));
					}
				}
				sprintf(registerName, "w%d", slot);
				regNameStr = registerName;
			}
			else
			{
				usedInputRegisters.insert(regNameStr);
			}
			// Write.
			char buffer[256];
			sprintf(buffer, "  %s %s : %s%d,\n", format2, regNameStr.c_str(), name, index);
			mOutput.insert(mOutput.end(), buffer, buffer+strlen(buffer));
			while (c[pos] != 0x0a && pos < size) pos++; pos++;
			// End?
			if (!strncmp(c+pos, "//\n", 3) || !strncmp(c+pos, "//\r", 3))
				break;
		}
	}

	void ParseOutputSignature(const char *c, long size)
	{
		mOutputRegisterType.clear();
		mRemappedOutputRegisters.clear();
		mSV_Position.clear();
		// Read until header.
		const char *headerid = "// Output signature:";
		int pos = 0;
		while (pos < size - strlen(headerid))
		{
			if (!strncmp(c+pos, headerid, strlen(headerid)))
				break;
			else
			{
				while (c[pos] != 0x0a && pos < size) pos++; pos++;
			}
		}
		if (pos >= size - strlen(headerid)) return;
		// Skip header.
		for (int i = 0; i < 4; ++i)
		{
			while (c[pos] != 0x0a && pos < size) pos++; pos++;
		}
		// Read list.
		while (pos < size)
		{
			char name[256], mask[16], format[16], format2[16];
			int index, slot; format[0] = 0; mask[0] = 0;
			if (!strncmp(c+pos, "// no Output", strlen("// no Output")))
				break;
			int numRead = sscanf(c+pos, "// %s %d %s %d %s %s", name, &index, mask, &slot, format2, format);
			if (numRead == 6)
			{
				// finish type.
				if (strlen(mask) > 1)
					sprintf(format2, "%s%d", format, strlen(mask));
				else
					strcpy(format2, format);
				// Already used?
				char registerName[32];
				sprintf(registerName, "o%d", slot);
				string regNameStr = registerName;
				map<string, DataType>::iterator i = mOutputRegisterType.find(regNameStr);
				if (i != mOutputRegisterType.end())
				{
					sprintf(registerName, "p%d.", slot);
					const char *INDEX_MASK = "xyzw";
					string newName = registerName;
					for (int j = 0; j < strlen(mask); ++j)
						newName.push_back(INDEX_MASK[j]);
					mRemappedOutputRegisters[regNameStr + "." + string(mask)] = newName;
					if (strlen(mask) > 1)
					{
						for (int j = 0; j < strlen(mask); ++j)
						{
							newName = registerName;
							newName.push_back(INDEX_MASK[j]);
							string oldName = regNameStr + ".";
							oldName.push_back(mask[j]);
							mRemappedOutputRegisters[oldName] = newName;
						}
					}
					sprintf(registerName, "p%d", slot);
					regNameStr = registerName;
				}
				// Write.
				char buffer[256];
				sprintf(buffer, "  out %s %s : %s%d,\n", format2, regNameStr.c_str(), name, index);
				mOutput.insert(mOutput.end(), buffer, buffer+strlen(buffer));
				if (!strcmp(name, "SV_Position"))
					mSV_Position = regNameStr;
				mOutputRegisterType[regNameStr] = TranslateType(format2);
			}
			else if (numRead == 3)
			{
				char sysValue[64];
				numRead = sscanf(c+pos, "// %s %d %s %s %s %s", name, &index, mask, sysValue, format2, format);
				// Write.
				char buffer[256];
				sprintf(buffer, "  out %s %s : %s,\n", format, sysValue, name);
				mOutput.insert(mOutput.end(), buffer, buffer+strlen(buffer));
			}
			if (numRead != 6)
			{
				logDecompileError("Error parsing output signature: "+string(c+pos, 80));
				break;
			}
			while (c[pos] != 0x0a && pos < size) pos++; pos++;
			// End?
			if (!strncmp(c+pos, "//\n", 3) || !strncmp(c+pos, "//\r", 3))
				break;
		}
		// Write footer.
		mOutput.pop_back();
		mOutput.pop_back();
		const char *mainFooter = ")\n{\n";
		mOutput.insert(mOutput.end(), mainFooter, mainFooter+strlen(mainFooter));
	}
	void WriteZeroOutputSignature(const char *c, long size)
	{
		// Read until header.
		const char *headerid = "// Output signature:";
		int pos = 0;
		while (pos < size - strlen(headerid))
		{
			if (!strncmp(c+pos, headerid, strlen(headerid)))
				break;
			else
			{
				while (c[pos] != 0x0a && pos < size) pos++; pos++;
			}
		}
		if (pos >= size - strlen(headerid)) return;
		// Skip header.
		for (int i = 0; i < 4; ++i)
		{
			while (c[pos] != 0x0a && pos < size) pos++; pos++;
		}
		// Read list.
		set<string> outputRegister;
		while (pos < size)
		{
			char name[256], mask[16], format[16], format2[16];
			int index, slot; format[0] = 0; mask[0] = 0;
			if (!strncmp(c+pos, "// no Output", strlen("// no Output")))
				break;
			int numRead = sscanf(c+pos, "// %s %d %s %d %s %s", name, &index, mask, &slot, format2, format);
			if (numRead == 6)
			{
				// Already used?
				char registerName[32];
				sprintf(registerName, "o%d", slot);
				string regNameStr = registerName;
				set<string>::iterator i = outputRegister.find(regNameStr);
				if (i != outputRegister.end())
				{
					sprintf(registerName, "p%d", slot);
					regNameStr = registerName;
				}
				else
				{
					outputRegister.insert(regNameStr);
				}
				// Write.
				char buffer[256];
				sprintf(buffer, "  %s = 0;\n", regNameStr.c_str());
				mOutput.insert(mOutput.end(), buffer, buffer+strlen(buffer));
			}
			else if (numRead == 3)
			{
				char sysValue[64];
				numRead = sscanf(c+pos, "// %s %d %s %s %s %s", name, &index, mask, sysValue, format2, format);
				// Write.
				char buffer[256];
				sprintf(buffer, "  %s = 0;\n", sysValue);
				mOutput.insert(mOutput.end(), buffer, buffer+strlen(buffer));
			}
			if (numRead != 6)
			{
				logDecompileError("Error parsing output signature: "+string(c+pos, 80));
				break;
			}
			while (c[pos] != 0x0a && pos < size) pos++; pos++;
			// End?
			if (!strncmp(c+pos, "//\n", 3) || !strncmp(c+pos, "//\r", 3))
				break;
		}
	}

	void ReadResourceBindings(const char *c, long size)
	{
		mCBufferNames.clear();
		mSamplerNames.clear();
		mSamplerNamesArraySize.clear();
		mSamplerComparisonNames.clear();
		mSamplerComparisonNamesArraySize.clear();
		mTextureNames.clear();
		mTextureNamesArraySize.clear();
		// Read until header.
		const char *headerid = "// Resource Bindings:";
		int pos = 0;
		while (pos < size - strlen(headerid))
		{
			if (!strncmp(c+pos, headerid, strlen(headerid)))
				break;
			else
			{
				while (c[pos] != 0x0a && pos < size) pos++; pos++;
			}
		}
		if (pos >= size - strlen(headerid)) return;
		// Skip header.
		for (int i = 0; i < 4; ++i)
		{
			while (c[pos] != 0x0a && pos < size) pos++; pos++;
		}
		// Read list.
		while (pos < size)
		{
			char name[256], type[16], format[16], dim[16];
			int slot, arraySize;
			type[0] = 0;
			int numRead = sscanf(c+pos, "// %s %s %s %s %d %d", name, type, format, dim, &slot, &arraySize);
			if (numRead != 6) 
				logDecompileError("Error parsing resource declaration: "+string(c+pos, 80));
			if (!strcmp(type, "sampler"))
			{
				char *escapePos = strchr(name, '['); if (escapePos) *escapePos = '_';
				escapePos = strchr(name, ']'); if (escapePos) *escapePos = '_';
				string baseName = string(name) + "_s";
				mSamplerNames[slot] = baseName;
				mSamplerNamesArraySize[slot] = arraySize;
				if (arraySize > 1) 
					for (int i = 0; i < arraySize; ++i) 
					{
						sprintf(name, "%s[%d]", baseName.c_str(), i);
						mSamplerNames[slot+i] = name;
					}
			}
			else if (!strcmp(type, "sampler_c"))
			{
				char *escapePos = strchr(name, '['); if (escapePos) *escapePos = '_';
				escapePos = strchr(name, ']'); if (escapePos) *escapePos = '_';
				string baseName = string(name) + "_s";
				mSamplerComparisonNames[slot] = baseName;
				mSamplerComparisonNamesArraySize[slot] = arraySize;
				if (arraySize > 1)
					for (int i = 0; i < arraySize; ++i) 
					{
						sprintf(name, "%s[%d]", baseName.c_str(), i);
						mSamplerComparisonNames[slot+i] = name;
					}
			}
			else if (!strcmp(type, "texture"))
			{
				char *escapePos = strchr(name, '['); if (escapePos) *escapePos = '_';
				escapePos = strchr(name, ']'); if (escapePos) *escapePos = '_';
				string baseName = string(name);
				mTextureNames[slot] = baseName;
				mTextureNamesArraySize[slot] = arraySize;
				if (arraySize > 1)
					for (int i = 0; i < arraySize; ++i) 
					{
						sprintf(name, "%s[%d]", baseName.c_str(), i);
						mTextureNames[slot+i] = name;
					}
				if (!strcmp(dim, "2d"))
					mTextureType[slot] = "Texture2D<" + string(format) + ">";
				else if (!strcmp(dim, "3d"))
					mTextureType[slot] = "Texture3D<" + string(format) + ">";
				else if (!strcmp(dim, "cube"))
					mTextureType[slot] = "TextureCube<" + string(format) + ">";
				else if (!strncmp(dim, "2dMS", 4))
				{
					int msnumber;
					sscanf(dim+4, "%d", &msnumber);
					char buffer[256];
					sprintf(buffer, "Texture2DMS<%s,%d>", format, msnumber);
					mTextureType[slot] = buffer;
				}
				else
					logDecompileError("Unknown texture dimension: "+string(dim));
			}
			else if (!strcmp(type, "cbuffer"))
				mCBufferNames[name] = slot;
			while (c[pos] != 0x0a && pos < size) pos++; pos++;
			// End?
			if (!strncmp(c+pos, "//\n", 3) || !strncmp(c+pos, "//\r", 3))
				break;
		}
	}

	void WriteResourceDefinitions()
	{
		char buffer[256];
		for (map<int, string>::iterator i = mSamplerNames.begin(); i != mSamplerNames.end(); ++i)
		{
			if (mSamplerNamesArraySize[i->first] == 1)
			{
				sprintf(buffer, "SamplerState %s : register(s%d);\n", i->second.c_str(), i->first);
				/*
				sprintf(buffer, "SamplerState %s : register(s%d)\n"
					            "{\n"
								"  AddressU = wrap;\n"
								"  AddressV = wrap;\n"
								"  AddressW = clamp;\n"
								"  BorderColor = 1;\n"
								"  MinLOD = 0;\n"
								"  MaxLOD = 0;\n"
								"  MipLODBias = -100;\n"
								"};\n", i->second.c_str(), i->first+5);
				*/
				mOutput.insert(mOutput.end(), buffer, buffer+strlen(buffer));
			}
			else if (mSamplerNamesArraySize[i->first] > 1)
			{
				string baseName = i->second.substr(0, i->second.find('['));
				sprintf(buffer, "SamplerState %s[%d] : register(s%d);\n", baseName.c_str(), mSamplerNamesArraySize[i->first], i->first);
				mOutput.insert(mOutput.end(), buffer, buffer+strlen(buffer));
			}
		}
		for (map<int, string>::iterator i = mSamplerComparisonNames.begin(); i != mSamplerComparisonNames.end(); ++i)
		{
			if (mSamplerComparisonNamesArraySize[i->first] == 1)
			{
				sprintf(buffer, "SamplerComparisonState %s : register(s%d);\n", i->second.c_str(), i->first);
				/*
				sprintf(buffer, "SamplerComparisonState %s : register(s%d)\n"
					            "{\n"
								"  AddressU = wrap;\n"
								"  AddressV = wrap;\n"
								"  AddressW = clamp;\n"
								"  BorderColor = 1;\n"
								"  MinLOD = 0;\n"
								"  MaxLOD = 0;\n"
								"  MipLODBias = -100;\n"
								"};\n", i->second.c_str(), i->first+5);
				*/
				mOutput.insert(mOutput.end(), buffer, buffer+strlen(buffer));
			}
			else if (mSamplerComparisonNamesArraySize[i->first] > 1)
			{
				string baseName = i->second.substr(0, i->second.find('['));
				sprintf(buffer, "SamplerComparisonState %s[%d] : register(s%d);\n", baseName.c_str(), mSamplerComparisonNamesArraySize[i->first], i->first);
				mOutput.insert(mOutput.end(), buffer, buffer+strlen(buffer));
			}
		}
		for (map<int, string>::iterator i = mTextureNames.begin(); i != mTextureNames.end(); ++i)
		{
			if (mTextureNamesArraySize[i->first] == 1)
			{
				sprintf(buffer, "%s %s : register(t%d);\n", mTextureType[i->first].c_str(), i->second.c_str(), i->first);
				mOutput.insert(mOutput.end(), buffer, buffer+strlen(buffer));
			}
			else if (mTextureNamesArraySize[i->first] > 1)
			{
				string baseName = i->second.substr(0, i->second.find('['));
				sprintf(buffer, "%s %s[%d] : register(t%d);\n", mTextureType[i->first].c_str(), baseName.c_str(), mTextureNamesArraySize[i->first], i->first);
				mOutput.insert(mOutput.end(), buffer, buffer+strlen(buffer));
			}
		}
	}

	int getDataTypeSize(DataType d)
	{
		switch (d)
		{
			case DT_bool: 
			case DT_uint: 
			case DT_int:
			case DT_float:
				return 4;
			case DT_float2:
			case DT_uint2:
			case DT_int2:
				return 8;
			case DT_float3:
			case DT_uint3:
			case DT_int3:
				return 12;
			case DT_float4:
			case DT_uint4:
			case DT_int4:
				return 16;
			case DT_float4x2:
				return 32;
			case DT_float3x3:
				return 36;
			case DT_float3x4:
				return 48;
			case DT_float4x3:
				return 48;
			case DT_float4x4:
				return 64;
		}
		logDecompileError("Unknown data type in getDataTypeSize");
		return 0;
	}

	void ParseBufferDefinitions(Shader *shader, const char *c, long size)
	{
		mUsesProjection = false;
		mCBufferData.clear();
		// Immediate buffer.
		BufferEntry immediateEntry;
		immediateEntry.Name = "icb";
		immediateEntry.matrixRow = 0;
		immediateEntry.isRowMajor = false;
		immediateEntry.bt = DT_float4;
		mCBufferData[-1 << 16] = immediateEntry;
		vector<int> pendingStructAttributes[8];
		int structLevel = -1;
		// Search for buffer.
		const char *headerid = "// cbuffer ";
		unsigned int pos = 0;
		while (pos < size - strlen(headerid))
		{
			// Read next buffer.
			while (pos < size - strlen(headerid))
			{
				if (!strncmp(c+pos, headerid, strlen(headerid)))
					break;
				else
				{
					while (c[pos] != 0x0a && pos < size) pos++; pos++;
				}
			}
			if (pos >= size - strlen(headerid)) return;
			char name[256];
			int numRead = sscanf(c+pos, "// cbuffer %s", name);
			if (numRead != 1)
			{
				logDecompileError("Error parsing buffer name: "+string(c+pos, 80));
				return;
			}
			while (c[pos] != 0x0a && pos < size) pos++; pos++;
			while (c[pos] != 0x0a && pos < size) pos++; pos++;
			// Map buffer name to register.
			map<string, int>::iterator i = mCBufferNames.find(name);
			if (i == mCBufferNames.end())
			{
				logDecompileError("Buffer not found in resource declaration: "+string(name));
				return;
			}
			const int bufferRegister = i->second;
			// Write declaration.
			char buffer[256];
			if (name[0] == '$') name[0] = '_';
			sprintf(buffer, "\ncbuffer %s : register(b%d)\n{\n", name, bufferRegister);
			mOutput.insert(mOutput.end(), buffer, buffer+strlen(buffer));
			do
			{
				const char *eolPos = strchr(c+pos, '\n');
				memcpy(buffer, c+pos, eolPos-c-pos+1);
				buffer[eolPos-c-pos+1] = 0;
				// Skip opening bracket.
				if (strstr(buffer, " {\n"))
				{
					while (c[pos] != 0x0a && pos < size) pos++; pos++;
					continue;
				}
				// Ignore empty line.
				if (buffer[0] == '/' && buffer[1] == '/')
				{
					int ePos = 2;
					while (buffer[ePos] != 0 && (buffer[ePos] == ' ' || buffer[ePos] == '\t' || buffer[ePos] == '\n' || buffer[ePos] == '\r')) ++ePos;
					if (!buffer[ePos])
					{
						while (c[pos] != 0x0a && pos < size) pos++; pos++;
						continue;
					}
				}
				// Struct definition?
				if (strstr(buffer, " struct\n") || strstr(buffer, " struct "))
				{
					++structLevel;
					mOutput.insert(mOutput.end(), '\n');
					for (int i = -1; i < structLevel; ++i)
					{ mOutput.insert(mOutput.end(), ' '); mOutput.insert(mOutput.end(), ' '); }
					const char *structHeader = strstr(buffer, "struct");
					// Can't use structure declaration: If we use the structure name, it has to be copied on top.
					//if (structLevel)
						structHeader = "struct\n";
					mOutput.insert(mOutput.end(), structHeader, structHeader+strlen(structHeader));
					for (int i = -1; i < structLevel; ++i) 
					{ mOutput.push_back(' '); mOutput.push_back(' '); }
					const char *structHeader2 = "{\n";
					mOutput.insert(mOutput.end(), structHeader2, structHeader2+strlen(structHeader2));
					while (c[pos] != 0x0a && pos < size) pos++; pos++;
					continue;
				}
				if (strstr(buffer, " }"))
				{
					// Read struct name.
					while (c[pos] != '}') ++pos;
					int bpos = 0;
					while (c[pos] != ';')
						buffer[bpos++] = c[pos++];
					string structName = string(buffer+2, buffer+bpos) + ".";
					// Read offset.
					while (c[pos] != '/' && pos < size) pos++;
					int offset = 0;
					numRead = sscanf(c+pos, "// Offset: %d", &offset);
					if (numRead != 1)
					{
						logDecompileError("Error parsing buffer offset: "+string(c+pos, 80));
						return;
					}
					if (!structLevel)
						sprintf(buffer+bpos, " : packoffset(c%d);\n\n", offset/16);
					else
						sprintf(buffer+bpos, ";\n\n");
					for (int i = -1; i < structLevel; ++i) 
					{ mOutput.push_back(' '); mOutput.push_back(' '); }
					mOutput.insert(mOutput.end(), buffer, buffer+strlen(buffer));
					// Prefix struct attributes.
					int arrayPos = structName.find('[');
					if (arrayPos == string::npos)
					{
						for (vector<int>::iterator i = pendingStructAttributes[structLevel].begin(); i != pendingStructAttributes[structLevel].end(); ++i)
						{
							mCBufferData[*i].Name = structName + mCBufferData[*i].Name;
							if (structLevel)
								pendingStructAttributes[structLevel-1].push_back(*i);
						}
					}
					else
					{
						int arraySize;
						if (sscanf(structName.c_str()+arrayPos+1, "%d", &arraySize) != 1)
						{
							logDecompileError("Error parsing struct array size: "+structName);
							return;
						}
						structName = structName.substr(0, arrayPos);
						// Calculate struct size.
						int structSize = 0;
						for (vector<int>::iterator j = pendingStructAttributes[structLevel].begin(); j != pendingStructAttributes[structLevel].end(); ++j)
							structSize += getDataTypeSize(mCBufferData[*j].bt);
						for (int i = arraySize-1; i >= 0; --i)
						{
							sprintf(buffer, "%s[%d].", structName.c_str(), i);
							for (vector<int>::iterator j = pendingStructAttributes[structLevel].begin(); j != pendingStructAttributes[structLevel].end(); ++j)
							{
								mCBufferData[*j + i * structSize].Name = buffer + mCBufferData[*j].Name;
								if (structLevel)
									pendingStructAttributes[structLevel-1].push_back(*j + i * structSize);
							}
						}
					}
					pendingStructAttributes[structLevel].clear();
					while (c[pos] != 0x0a && pos < size) pos++; pos++;
					--structLevel;
					continue;
				}
				// Read declaration.
				char type[16]; type[0] = 0;
				numRead = sscanf(c+pos, "// %s %s", type, name);
				if (numRead != 2)
				{
					logDecompileError("Error parsing buffer item: "+string(c+pos, 80));
					return;
				}
				string modifier;
				BufferEntry e;
				e.isRowMajor = false;
				if (!strcmp(type, "row_major") || !strcmp(type, "column_major"))
				{
					e.isRowMajor = !strcmp(type, "row_major");
					modifier = type;
					modifier.push_back(' ');
					numRead = sscanf(c+pos, "// %s %s %s", buffer, type, name);
					if (numRead != 3)
					{
						logDecompileError("Error parsing buffer item: "+string(c+pos, 80));
						return;
					}
				}
				char *endStatement = strchr(name, ';');
				if (!endStatement)
				{
					logDecompileError("Error parsing buffer item: "+string(c+pos, 80));
					return;
				}
				*endStatement = 0;
				pos += 2;
				while (c[pos] != '/' && pos < size) pos++;
				int offset = 0;
				numRead = sscanf(c+pos, "// Offset: %d", &offset);
				if (numRead != 1)
				{
					logDecompileError("Error parsing buffer offset: "+string(c+pos, 80));
					return;
				}
				e.Name = name;
				e.matrixRow = 0;
				e.bt = TranslateType(type);			
				// Check binary type.
				/*
				for (int nBuf = 0; nBuf < shader->sInfo.ui32NumConstantBuffers; ++nBuf)
				{
					if (shader->sInfo.psConstantBuffers[nBuf].Name.compare(i->first)) continue;
					ConstantBuffer &cBuf = shader->sInfo.psConstantBuffers[nBuf];
					for (vector<ShaderVar>::iterator svar = cBuf.asVars.begin(); svar != cBuf.asVars.end(); ++svar)
					{
						if (svar->Name.compare(name)) continue;
						// Check type.
						DataType binaryType = TranslateTypeBin(*svar, type);
					}
				}	
				*/

				// Uses projection matrix?
				if (e.bt == DT_float4x4 && e.Name.find_first_of("Projection") >= 0)
				{
					eolPos = strchr(c+pos, '\n');
					// Used?
					if (*(eolPos-1) != ']')
						mUsesProjection = true;
				}
				int ep = e.Name.find('[');
				if (ep != string::npos && 
					(e.bt == DT_bool || e.bt == DT_float || e.bt == DT_float2 || e.bt == DT_float3 || e.bt == DT_float4 || 
					 e.bt == DT_uint || e.bt == DT_uint2 || e.bt == DT_uint3 || e.bt == DT_uint4 ||
					 e.bt == DT_int || e.bt == DT_int2 || e.bt == DT_int3 || e.bt == DT_int4))
				{
					int counter = 0;
					if (e.bt == DT_float || e.bt == DT_bool || e.bt == DT_uint || e.bt == DT_int) counter = 4;
					else if (e.bt == DT_float2 || e.bt == DT_uint2 || e.bt == DT_int2) counter = 8;
					else if (e.bt == DT_float3 || e.bt == DT_uint3 || e.bt == DT_int3) counter = 12;
					else if (e.bt == DT_float4 || e.bt == DT_uint4 || e.bt == DT_int4) counter = 16;
					// Register each array element.
					int numElements = 0;
					sscanf(e.Name.substr(ep+1).c_str(), "%d", &numElements);
					// Correct invalid array size.
					int byteSize;
					sscanf(strstr(c+pos, "Size:")+5, "%d", &byteSize);
					if ((counter == 4 && numElements*counter < byteSize) ||
						(counter == 12 && numElements*counter < byteSize))
						counter = 16;
					string baseName = e.Name.substr(0, ep);
					for (int i = 0; i < numElements; ++i)
					{
						sprintf(buffer, "%s[%d]", baseName.c_str(), i);
						e.Name = buffer;
						int offsetPos = (bufferRegister << 16) + offset + i*counter;
						mCBufferData[offsetPos] = e; if (structLevel >= 0) pendingStructAttributes[structLevel].push_back(offsetPos);
					}
				}
				else if (e.bt == DT_float4x4 || e.bt == DT_float4x3 || e.bt == DT_float4x2 || e.bt == DT_float3x4 || e.bt == DT_float3x3)
				{
					e.matrixRow = 0; int offsetPos = (bufferRegister << 16) + offset; mCBufferData[offsetPos] = e; if (structLevel >= 0) pendingStructAttributes[structLevel].push_back(offsetPos);
					e.matrixRow = 1; offsetPos = (bufferRegister << 16) + offset + 1*16; mCBufferData[offsetPos] = e; if (structLevel >= 0) pendingStructAttributes[structLevel].push_back(offsetPos);
					if (e.bt != DT_float4x2)
					{
						e.matrixRow = 2; offsetPos = (bufferRegister << 16) + offset + 2*16; mCBufferData[offsetPos] = e; if (structLevel >= 0) pendingStructAttributes[structLevel].push_back(offsetPos);
						if (e.bt != DT_float4x3 || e.bt != DT_float3x3)
							e.matrixRow = 3; offsetPos = (bufferRegister << 16) + offset + 3*16; mCBufferData[offsetPos] = e; if (structLevel >= 0) pendingStructAttributes[structLevel].push_back(offsetPos);
					}
				}
				else
				{
					int offsetPos = (bufferRegister << 16) + offset;
					mCBufferData[offsetPos] = e; if (structLevel >= 0) pendingStructAttributes[structLevel].push_back(offsetPos);
				}
				// Default value?
				while (c[pos] != 0x0a && pos < size) pos++; pos++;
				const char *defaultid = "//      = ";
				int packoffset = offset / 16; int suboffset = (offset % 16) / 4;
				const char INDEX_MASK[] = "xyzw";
				string structSpacing;
				for (int i = -1; i < structLevel; ++i) structSpacing += "  ";
				if (!strncmp(c+pos, defaultid, strlen(defaultid)))
				{
					float v[4] = { 0,0,0,0 };
					numRead = sscanf(c+pos, "// = 0x%lx 0x%lx 0x%lx 0x%lx;", v+0, v+1, v+2, v+3);
					if (structLevel < 0)
					{
						if (suboffset == 0)
							sprintf(buffer, "  %s%s %s : packoffset(c%d) = %s(", modifier.c_str(), type, name, packoffset, type);
						else
							sprintf(buffer, "  %s%s %s : packoffset(c%d.%c) = %s(", modifier.c_str(), type, name, packoffset, INDEX_MASK[suboffset], type);
					}
					else
						sprintf(buffer, "  %s%s%s %s = %s(", structSpacing.c_str(), modifier.c_str(), type, name, type);
					mOutput.insert(mOutput.end(), buffer, buffer+strlen(buffer));
					for (int i = 0; i < numRead-1; ++i)
					{
						sprintf(buffer, "%e,", v[i]);
						mOutput.insert(mOutput.end(), buffer, buffer+strlen(buffer));
					}
					sprintf(buffer, "%e);\n", v[numRead-1]);
					mOutput.insert(mOutput.end(), buffer, buffer+strlen(buffer));
					while (c[pos] != 0x0a && pos < size) pos++; pos++;
				}
				else
				{
					if (structLevel < 0)
					{
						if (suboffset == 0)
							sprintf(buffer, "  %s%s %s : packoffset(c%d);\n", modifier.c_str(), type, name, packoffset);
						else
							sprintf(buffer, "  %s%s %s : packoffset(c%d.%c);\n", modifier.c_str(), type, name, packoffset, INDEX_MASK[suboffset], type);
					}
					else
						sprintf(buffer, "  %s%s%s %s;\n", structSpacing.c_str(), modifier.c_str(), type, name);
					mOutput.insert(mOutput.end(), buffer, buffer+strlen(buffer));
				}
			} while (strncmp(c+pos, "// }", 4));
			// Write declaration.
			const char *endBuffer = "}\n";
			mOutput.insert(mOutput.end(), endBuffer, endBuffer+strlen(endBuffer));
		}
	}

	void applySwizzle(const char *left, char *right, bool useInt = false)
	{	
		char right2[128];
		if (right[strlen(right)-1] == ',') right[strlen(right)-1] = 0;
		bool absolute = false, negative = false;
		if (right[0] == '-')
			negative = true;
		if (right[0] == '|' || right[1] == '|')
		{
			absolute = true;
			strcpy(strchr(right,'|'), strchr(right,'|')+1);
			*strchr(right, '|') = 0;
		}
		const char *strPos = strchr(left, '.') + 1;
		char idx[4] = { -1, -1, -1, -1 };
		char map[4] = { 3, 0, 1, 2 };
		int pos = 0;
		if (strPos == (const char *)1)
			strPos = "x";
		while (*strPos && pos < 4)
			idx[pos++] = map[*strPos++ - 'w'];
		// literal?
		if (right[0] == 'l')
		{
			strPos = strchr(right, ',');
			// Single literal?
			if (!strPos)
			{
				strcpy(right2, right+2);
				right2[strlen(right2)-1] = 0;
			}
			else
			{
				char *beginPos = right+2;
				float args[4];
				for (int i = 0; i < 4; ++i)
				{
					char *endPos = strchr(beginPos, ',');
					if (endPos) *endPos = 0;
					sscanf(beginPos, "%f", args+i);
					beginPos = endPos+1;
				}
				if (pos == 1)
				{
					sprintf(right2, "%e", args[idx[0]]);
				}
				else
				{
					// Only integer values?
					bool isInt = true;
					for (int i = 0; idx[i] >= 0 && i < 4; ++i)
						isInt = isInt && (floor(args[idx[i]]) == args[idx[i]]);
					if (isInt && useInt)
					{
						sprintf(right2, "int%d(", pos);
						for (int i = 0; idx[i] >= 0 && i < 4; ++i)
							sprintf(right2+strlen(right2), "%d,", int(args[idx[i]]));
						right2[strlen(right2)-1] = 0;
						strcat(right2, ")");
					}
					else
					{
						sprintf(right2, "float%d(", pos);
						for (int i = 0; idx[i] >= 0 && i < 4; ++i)
							sprintf(right2+strlen(right2), "%e,", args[idx[i]]);
						right2[strlen(right2)-1] = 0;
						strcat(right2, ")");
					}
				}
			}
		}
		else
		{
			strPos = strrchr(right, '.') + 1;
			strncpy(right2, right, strPos-right);
			right2[strPos-right] = 0;
			pos = strlen(right2);
			// Single value?
			if (strlen(right) - strlen(right2) == 1)
				strcpy(right2, right);
			else
			{
				for (int i = 0; idx[i] >= 0 && i < 4; ++i)
					right2[pos++] = strPos[idx[i]];
				right2[pos] = 0;
			}
			// Buffer reference?
			strPos = strstr(right2, "cb");
			if (strPos)
			{
				int bufIndex = 0;
				if (strstr(right2, "icb"))
				{
					bufIndex = -1;
				}
				else
				{
					if (sscanf(strPos+2, "%d", &bufIndex) != 1)
					{
						logDecompileError("Error parsing buffer register index: "+string(right2));
						return;
					}
				}
				strPos = strchr(right2, '[');
				if (!strPos)
				{
					logDecompileError("Error parsing buffer offset: "+string(right2));
					return;
				}
				int bufOffset = 0;
				char indexRegister[5]; indexRegister[0] = 0;
				// Indexed by register? "r1.y+"
				if (strPos[1] == 'r')
				{
					strncpy(indexRegister, strPos+1, 4);
					indexRegister[4] = 0;
					strPos += 5;
				}
				if (sscanf(strPos+1, "%d", &bufOffset) != 1)
				{
					logDecompileError("Error parsing buffer offset: "+string(right2));
					return;
				}
				CBufferData::iterator i = mCBufferData.find((bufIndex << 16) + bufOffset*16);
				if (i == mCBufferData.end() && strrchr(right2, '.')[1] == 'y')
					i = mCBufferData.find((bufIndex << 16) + bufOffset*16 + 4);
				if (i == mCBufferData.end() && strrchr(right2, '.')[1] == 'z')
					i = mCBufferData.find((bufIndex << 16) + bufOffset*16 + 8);
				if (i == mCBufferData.end() && strrchr(right2, '.')[1] == 'w')
					i = mCBufferData.find((bufIndex << 16) + bufOffset*16 + 12);
				if (i == mCBufferData.end())
				{
					logDecompileError("Error parsing buffer offset: "+string(right2));
					return;
				}
				if ((i->second.bt == DT_float || i->second.bt == DT_uint || i->second.bt == DT_int) ||
				    ((i->second.bt == DT_float2 || i->second.bt == DT_uint2 || i->second.bt == DT_int2) && (strrchr(right2, '.')[1] == 'w' || strrchr(right2, '.')[1] == 'z')) ||
					((i->second.bt == DT_float3 || i->second.bt == DT_uint3 || i->second.bt == DT_int3) && strrchr(right2, '.')[1] == 'w'))
				{
					int skip;
					if (i->second.bt == DT_float || i->second.bt == DT_uint || i->second.bt == DT_int) skip = 1;
					else if (i->second.bt == DT_float2 || i->second.bt == DT_uint2 || i->second.bt == DT_int2) skip = 2;
					else if (i->second.bt == DT_float3 || i->second.bt == DT_uint3 || i->second.bt == DT_int3) skip = 3;
					char *dotPos = strrchr(right2, '.');
					int lowOffset = dotPos[1]-'x'; if (dotPos[1] == 'w') lowOffset = 3;
					if (lowOffset >= skip)
					{
						int skipEnd;
						for (skipEnd = lowOffset; skipEnd >= skip; --skipEnd)
						{
							i = mCBufferData.find((bufIndex << 16) + bufOffset*16 + skipEnd*4);
							if (i != mCBufferData.end())
								break;
						}
						if (i == mCBufferData.end())
						{
							logDecompileError("Error parsing buffer low offset: "+string(right2));
							return;
						}
						const char *INDEX_MASK = "xyzw";
						for (int cpos = 1; dotPos[cpos] >= 'w' && dotPos[cpos] <= 'z'; ++cpos)
						{
							lowOffset = dotPos[cpos]-'x'; if (dotPos[cpos] == 'w') lowOffset = 3;
							dotPos[cpos] = INDEX_MASK[lowOffset-skipEnd];
						}
					}
				}
				char right3[128]; right3[0] = 0;
				if (right2[0] == '-')
					strcpy(right3, "-");
				strcat(right3, i->second.Name.c_str());
				strPos = strchr(strPos, ']');
				if (!strPos)
				{
					logDecompileError("Error parsing buffer offset: "+string(right2));
					return;
				}
				if (indexRegister[0])
				{
					// Remove existing index.
					char *indexPos = strchr(right3, '[');
					if (indexPos) *indexPos = 0;
					string indexRegisterName(indexRegister, strchr(indexRegister, '.'));
					StringStringMap::iterator isCorrected = mCorrectedIndexRegisters.find(indexRegisterName);
					if (isCorrected != mCorrectedIndexRegisters.end())
					{
						char newOperand[32]; strcpy(newOperand, isCorrected->second.c_str());
						applySwizzle(indexRegister, newOperand, true);
						sprintf(right3+strlen(right3), "[%s]", newOperand);
					}
					else if (mLastStatement && mLastStatement->eOpcode == OPCODE_IMUL && 
						(i->second.bt == DT_float4x4 || i->second.bt == DT_float4x3 || i->second.bt == DT_float4x2 || i->second.bt == DT_float3x4 || i->second.bt == DT_float3x3))
					{
						char newOperand[32]; strcpy(newOperand, mMulOperand.c_str());
						applySwizzle(indexRegister, newOperand, true);
						sprintf(right3+strlen(right3), "[%s]", newOperand);
						mCorrectedIndexRegisters[indexRegisterName] = mMulOperand;
					}
					else if (i->second.bt == DT_float4x2)
						sprintf(right3+strlen(right3), "[%s/2]", indexRegister);
					else if (i->second.bt == DT_float4x3 || i->second.bt == DT_float3x4)
						sprintf(right3+strlen(right3), "[%s/3]", indexRegister);
					else if (i->second.bt == DT_float4x4)
						sprintf(right3+strlen(right3), "[%s/4]", indexRegister);
					else
						sprintf(right3+strlen(right3), "[%s]", indexRegister);
				}
				if (i->second.bt != DT_float && i->second.bt != DT_bool && i->second.bt != DT_uint && i->second.bt != DT_int)
				{
					strcat(right3, ".");
					if (i->second.bt == DT_float4x4 || i->second.bt == DT_float4x3 || i->second.bt == DT_float4x2 || i->second.bt == DT_float3x4 || i->second.bt == DT_float3x3)
					{
						strPos = strrchr(right2, '.');
						while (*++strPos)
						{
							switch (*strPos)
							{
								case 'x': sprintf(right3+strlen(right3), i->second.isRowMajor ? "_m%d0" : "_m0%d", i->second.matrixRow); break;
								case 'y': sprintf(right3+strlen(right3), i->second.isRowMajor ? "_m%d1" : "_m1%d", i->second.matrixRow); break;
								case 'z': sprintf(right3+strlen(right3), i->second.isRowMajor ? "_m%d2" : "_m2%d", i->second.matrixRow); break;
								case 'w': sprintf(right3+strlen(right3), i->second.isRowMajor ? "_m%d3" : "_m3%d", i->second.matrixRow); break;
								default: logDecompileError("Error parsing matrix index: "+string(right2));
							}
						}
					}
					else
					{
						strPos = strrchr(right2, '.');
						strcat(right3, strPos+1);
					}
				}
				strcpy(right2, right3);
			}
		}
		if (absolute && negative)
			sprintf(right, "-abs(%s)", right2);
		else if (absolute)
			sprintf(right, "abs(%s)", right2);
		else
			strcpy_s(right, sizeof(right), right2);
	}

	void CollectBrackets(char *op1, char *op2, char *op3, char *op4, char *op5, char *op6, char *op7, char *op8, char *op9, char *op10, char *op11, char *op12, char *op13, char *op14, char *op15)
	{
		if (!strncmp(op1, "l(", 2) && op1[strlen(op1)-1] != ')' && op1[strlen(op1)-2] != ')')
		{
			strcat(op1, " "); strcat(op1, op2);
			strcat(op1, " "); strcat(op1, op3);
			strcat(op1, " "); strcat(op1, op4);
			strcpy(op2, op5); strcpy(op3, op6); strcpy(op4, op7); strcpy(op5, op8); strcpy(op6, op9); strcpy(op7, op10); strcpy(op8, op11); strcpy(op9, op12); strcpy(op10, op13); strcpy(op11, op14); strcpy(op12, op15);
			op13[0] = 0; op14[0] = 0; op15[0] = 0;
		}
		if (!strncmp(op2, "l(", 2) && op2[strlen(op2)-1] != ')' && op2[strlen(op2)-2] != ')')
		{
			strcat(op2, " "); strcat(op2, op3);
			strcat(op2, " "); strcat(op2, op4);
			strcat(op2, " "); strcat(op2, op5);
			strcpy(op3, op6); strcpy(op4, op7); strcpy(op5, op8); strcpy(op6, op9); strcpy(op7, op10); strcpy(op8, op11); strcpy(op9, op12);  strcpy(op10, op13); strcpy(op11, op14); strcpy(op12, op15);
			op13[0] = 0; op14[0] = 0; op15[0] = 0;
		}
		if (!strncmp(op3, "l(", 2) && op3[strlen(op3)-1] != ')' && op3[strlen(op3)-2] != ')')
		{
			strcat(op3, " "); strcat(op3, op4);
			strcat(op3, " "); strcat(op3, op5);
			strcat(op3, " "); strcat(op3, op6);
			strcpy(op4, op7); strcpy(op5, op8); strcpy(op6, op9); strcpy(op7, op10); strcpy(op8, op11); strcpy(op9, op12);  strcpy(op10, op13); strcpy(op11, op14); strcpy(op12, op15);
			op13[0] = 0; op14[0] = 0; op15[0] = 0;
		}
		if (!strncmp(op4, "l(", 2) && op4[strlen(op4)-1] != ')' && op4[strlen(op4)-2] != ')')
		{
			strcat(op4, " "); strcat(op4, op5);
			strcat(op4, " "); strcat(op4, op6);
			strcat(op4, " "); strcat(op4, op7);
			strcpy(op5, op8); strcpy(op6, op9); strcpy(op7, op10); strcpy(op8, op11); strcpy(op9, op12);  strcpy(op10, op13); strcpy(op11, op14); strcpy(op12, op15);
			op13[0] = 0; op14[0] = 0; op15[0] = 0;
		}
		if (!strncmp(op5, "l(", 2) && op5[strlen(op5)-1] != ')' && op5[strlen(op5)-2] != ')')
		{
			strcat(op5, " "); strcat(op5, op6);
			strcat(op5, " "); strcat(op5, op7);
			strcat(op5, " "); strcat(op5, op8);
			strcpy(op6, op9); strcpy(op7, op10); strcpy(op8, op11); strcpy(op9, op12);  strcpy(op10, op13); strcpy(op11, op14); strcpy(op12, op15);
			op13[0] = 0; op14[0] = 0; op15[0] = 0;
		}
		if (!strncmp(op6, "l(", 2) && op6[strlen(op6)-1] != ')' && op6[strlen(op6)-2] != ')')
		{
			strcat(op6, " "); strcat(op6, op7);
			strcat(op6, " "); strcat(op6, op8);
			strcat(op6, " "); strcat(op6, op9);
			strcpy(op7, op10); strcpy(op8, op11); strcpy(op9, op12);  strcpy(op10, op13); strcpy(op11, op14); strcpy(op12, op15);
			op13[0] = 0; op14[0] = 0; op15[0] = 0;
		}
		if (!strncmp(op7, "l(", 2) && op7[strlen(op7)-1] != ')' && op7[strlen(op7)-2] != ')')
		{
			strcat(op7, " "); strcat(op7, op8);
			strcat(op7, " "); strcat(op7, op9);
			strcat(op7, " "); strcat(op7, op10);
			strcpy(op8, op11); strcpy(op9, op12);  strcpy(op10, op13); strcpy(op11, op14); strcpy(op12, op15);
			op13[0] = 0; op14[0] = 0; op15[0] = 0;
		}
		while (!strcmp(op2, "+"))
		{
			strcat(op1, op2); strcat(op1, op3);
			strcpy(op2, op4); strcpy(op3, op5); strcpy(op4, op6); strcpy(op5, op7); strcpy(op6, op8); strcpy(op7, op9); strcpy(op8, op10); strcpy(op9, op11); strcpy(op10, op12); strcpy(op11, op13); strcpy(op12, op14); strcpy(op13, op15);
			op14[0] = 0; op15[0] = 0;
		}
		while (!strcmp(op3, "+"))
		{
			strcat(op2, op3); strcat(op2, op4);
			strcpy(op3, op5); strcpy(op4, op6); strcpy(op5, op7); strcpy(op6, op8); strcpy(op7, op9); strcpy(op8, op10); strcpy(op9, op11); strcpy(op10, op12);  strcpy(op11, op13); strcpy(op12, op14); strcpy(op13, op15);
			op14[0] = 0; op15[0] = 0;
		}
		while (!strcmp(op4, "+"))
		{
			strcat(op3, op4); strcat(op3, op5);
			strcpy(op4, op6); strcpy(op5, op7); strcpy(op6, op8); strcpy(op7, op9); strcpy(op8, op10); strcpy(op9, op11); strcpy(op10, op12); strcpy(op11, op13); strcpy(op12, op14); strcpy(op13, op15);
			op14[0] = 0; op15[0] = 0;
		}
		while (!strcmp(op5, "+"))
		{
			strcat(op4, op5); strcat(op4, op6);
			strcpy(op5, op7); strcpy(op6, op8); strcpy(op7, op9); strcpy(op8, op10); strcpy(op9, op11); strcpy(op10, op12); strcpy(op11, op13); strcpy(op12, op14); strcpy(op13, op15);
			op14[0] = 0; op15[0] = 0;
		}
		while (!strcmp(op6, "+"))
		{
			strcat(op5, op6); strcat(op5, op7);
			strcpy(op6, op8); strcpy(op7, op9); strcpy(op8, op10); strcpy(op9, op11); strcpy(op10, op12); strcpy(op11, op13); strcpy(op12, op14); strcpy(op13, op15);
			op14[0] = 0; op15[0] = 0;
		}
	}

	char statement[128], op1[128], op2[128], op3[128], op4[128], op5[128], op6[128], op7[128], op8[128], op9[128], op10[128], op11[128], op12[128], op13[128], op14[128], op15[128];
	int ReadStatement(const char *pos)
	{
		// Kill newline.
		static char lineBuffer[256];
		strncpy(lineBuffer, pos, 255); lineBuffer[255] = 0;
		char *newlinePos = strchr(lineBuffer, '\n'); if (newlinePos) *newlinePos = 0;
		op1[0] = 0; op2[0] = 0; op3[0] = 0; op4[0] = 0; op5[0] = 0; op6[0] = 0; op7[0] = 0; op8[0] = 0; op9[0] = 0; op10[0] = 0; op11[0] = 0; op12[0] = 0; op13[0] = 0; op14[0] = 0; op15[0] = 0;
		int numRead = sscanf(lineBuffer, "%s %s %s %s %s %s %s %s %s %s %s %s %s %s %s %s", statement, op1, op2, op3, op4, op5, op6, op7, op8, op9, op10, op11, op12, op13, op14, op15);
		CollectBrackets(op1, op2, op3, op4, op5, op6, op7, op8, op9, op10, op11, op12, op13, op14, op15);
		return numRead;
	}

	string replaceInt(string input)
	{
		float number;
		if (sscanf(input.c_str(), "%f", &number) != 1)
			return input;
		if (floor(number) != number)
			return input;
		char buffer[64];
		sprintf(buffer, "%d", (int)number);
		return buffer;
	}

	string GetSuffix(char *s, int index)
	{
		if (s[strlen(s)-1] == ',') s[strlen(s)-1] = 0;
		char *dotPos = strrchr(s, '.');
		// Single byte?
		if (dotPos && dotPos[1] >= 'w' && dotPos[1] <= 'z')
		{
			string buffer = s;
			int targetPos = buffer.find_last_of('.');
			buffer[targetPos+1] = dotPos[1+index];
			buffer.resize(targetPos+2);
			if (!buffer.substr(0, 4).compare("abs("))
				buffer.push_back(')');
			return buffer;
		}
		// Single literal?
		if (!strchr(s, ','))
		{
			return s;
		}
		// Vector literal.
		if (index == 0)
		{
			string buffer = strchr(s, '(')+1;
			buffer.resize(buffer.find(','));
			return replaceInt(buffer);
		}
		if (index == 1)
		{
			string buffer = strchr(s, ',')+1;
			buffer.resize(buffer.find_first_of(",)"));
			return replaceInt(buffer);
		}
		if (index == 2)
		{
			dotPos = strchr(s, ',')+1;
			char *endPos = strchr(dotPos, ',');
			if (!endPos) endPos = strchr(dotPos, ')');
			string buffer = endPos+1;
			buffer.resize(buffer.find_first_of(",)"));
			return replaceInt(buffer);
		}
		string buffer = strrchr(s, ',')+1;
		buffer.resize(buffer.rfind(')'));
		return replaceInt(buffer);
	}

	void truncateTexturePos(char *op, const char *textype)
	{
		int pos = 5;
		if (!strncmp(textype, "Texture2D", 9)) pos = 3;
		else if (!strncmp(textype, "Texture3D", 9)) pos = 4;
		else if (!strncmp(textype, "TextureCube", 11)) pos = 4;
		char *cpos = strrchr(op, '.');
		cpos[pos] = 0;
	}

	void truncateTextureLoadPos(char *op, const char *textype)
	{
		int pos = 5;
		if (!strncmp(textype, "Texture2D", 9)) pos = 4;
		else if (!strncmp(textype, "Texture3D", 9)) pos = 5;
		else if (!strncmp(textype, "TextureCube", 11)) pos = 5;
		char *cpos = strrchr(op, '.');
		cpos[pos] = 0;
	}

	void remapTarget(char *target)
	{
		char *pos = strchr(target, ',');
		if (pos) *pos = 0;
	}

	char *writeTarget(char *target)
	{
		StringStringMap::iterator i = mRemappedOutputRegisters.find(target);
		if (i != mRemappedOutputRegisters.end())
			strcpy(target, i->second.c_str());
		return target;
	}

	string ci(string input)
	{
		vector<pair<string, string> >::iterator i;
		for (i = mRemappedInputRegisters.begin(); i != mRemappedInputRegisters.end(); ++i)
		{
			const char *pos = strstr(input.c_str(), i->first.c_str());
			if (pos)
			{
				string ret(input.c_str(), pos);
				return ret + i->second + string(pos + strlen(i->first.c_str()));
			}
		}
		return input;
	}

	char *convertToInt(char *target)
	{
		int isMinus = target[0] == '-' ? 1 : 0;
		if (!strncmp(target + isMinus, "int", 3) || !strncmp(target + isMinus, "uint", 4)) return target;
		if (!strncmp(target + isMinus, "float", 5))
		{
			int size = 0; float f0, f1, f2, f3;
			sscanf(target + isMinus, "float%d(%f,%f,%f,%f)", &size, &f0, &f1, &f2, &f3);
			char buffer[128]; buffer[0] = 0;
			if (isMinus) strcpy(buffer, "-");
			if (size == 2) sprintf(buffer + strlen(buffer), "int2(%d,%d)", (int)f0, (int)f1);
			else if (size == 3) sprintf(buffer + strlen(buffer), "int3(%d,%d,%d)", (int)f0, (int)f1, (int)f2);
			else if (size == 4) sprintf(buffer + strlen(buffer), "int4(%d,%d,%d,%d)", (int)f0, (int)f1, (int)f2, (int)f3);
			strcpy_s(target, sizeof(*target), buffer);
			return target;
		}
		char *pos = strrchr(target, '.');
		if (pos)
		{
			int size = strlen(pos+1);
			char buffer[128];
			if (size == 1)
				sprintf(buffer, "(int)%s", target);
			else
				sprintf(buffer, "(int%d)%s", size, target);
			strcpy_s(target, sizeof(*target), buffer);
		}
		return target;
	}

	char *convertToUInt(char *target)
	{
		int isMinus = target[0] == '-' ? 1 : 0;
		if (!strncmp(target + isMinus, "int", 3) || !strncmp(target + isMinus, "uint", 4)) return target;
		if (!strncmp(target + isMinus, "float", 5))
		{
			int size = 0; float f0, f1, f2, f3;
			sscanf(target + isMinus, "float%d(%f,%f,%f,%f)", &size, &f0, &f1, &f2, &f3);
			char buffer[128]; buffer[0] = 0;
			if (isMinus) strcpy(buffer, "-");
			if (size == 2) sprintf(buffer + strlen(buffer), "uint2(%d,%d)", (int)f0, (int)f1);
			else if (size == 3) sprintf(buffer + strlen(buffer), "uint3(%d,%d,%d)", (int)f0, (int)f1, (int)f2);
			else if (size == 4) sprintf(buffer + strlen(buffer), "uint4(%d,%d,%d,%d)", (int)f0, (int)f1, (int)f2, (int)f3);
			strcpy_s(target, sizeof(*target), buffer);
			return target;
		}
		char *pos = strrchr(target, '.');
		if (pos)
		{
			int size = strlen(pos+1);
			char buffer[128];
			if (size == 1)
				sprintf(buffer, "(uint)%s", target);
			else
				sprintf(buffer, "(uint%d)%s", size, target);
			strcpy_s(target, sizeof(*target), buffer);
		}
		return target;
	}

	bool isBoolean(char *arg)
	{
		string regName = arg[0] == '-' ? arg+1 : arg;
		int dotPos = regName.rfind('.');
		if (dotPos >= 0) regName = regName.substr(0, dotPos);
		set<string>::iterator i = mBooleanRegisters.find(regName);
		return i != mBooleanRegisters.end();
	}

	void removeBoolean(char *arg)
	{
		string regName = arg[0] == '-' ? arg+1 : arg;
		int dotPos = regName.rfind('.');
		if (dotPos >= 0) regName = regName.substr(0, dotPos);
		mBooleanRegisters.erase(regName);
	}

	char *fixImm(char *op, Operand &o)
	{
		// Check old value.
		if (o.eType == OPERAND_TYPE_IMMEDIATE32)
		{
			float oldValue;
			sscanf_s(op, "l(%e", &oldValue);
			if (!strncmp(op, "l(1.#INF00", strlen("l(1.#INF00")) || abs(oldValue - o.afImmediates[0]) < 0.1)
			{
				if (o.iNumComponents == 4)
					sprintf(op, "l(%.9e,%.9e,%.9e,%.9e)", o.afImmediates[0],o.afImmediates[1],o.afImmediates[2],o.afImmediates[3]);
				else if (o.iNumComponents == 3)
					sprintf(op, "l(%.9e,%.9e,%.9e)", o.afImmediates[0],o.afImmediates[1],o.afImmediates[2]);
				else if (o.iNumComponents == 2)
					sprintf(op, "l(%.9e,%.9e)", o.afImmediates[0],o.afImmediates[1]);
				else if (o.iNumComponents == 1)
					sprintf(op, "l(%.9e)", o.afImmediates[0]);
			}
		}
		return op;
	}

	void WritePatches()
	{
		bool stereoParamsWritten = false;
		const char *StereoDecl = "\n  float4 stereoParams = StereoParams.Load(0);\n  float4 stereoScreenRes = StereoParams.Load(int3(2,0,0));\n  float4 stereoTune = StereoParams.Load(int3(1,0,0));";

		// Vertex shader patches
		if (!mShaderType.substr(0, 3).compare("vs_"))
		{		
			bool isMono = false;
			bool screenToWorldMatrix1 = false, screenToWorldMatrix2 = false;
			string backProjectVector1, backProjectVector2;
			if (!BackProject_Vector1.empty())
				backProjectVector1 = BackProject_Vector1.substr(0, BackProject_Vector1.find_first_of(".,"));
			if (!BackProject_Vector2.empty())
				backProjectVector2 = BackProject_Vector2.substr(0, BackProject_Vector2.find_first_of(".,"));
			for (CBufferData::iterator i = mCBufferData.begin(); i != mCBufferData.end(); ++i)
			{					
				if (!screenToWorldMatrix1 && i->second.Name == backProjectVector1)
					screenToWorldMatrix1 = true;
				if (!screenToWorldMatrix2 && i->second.Name == backProjectVector2)
					screenToWorldMatrix2 = true;
			}
			if (screenToWorldMatrix1 || screenToWorldMatrix2)
			{
				mOutput.push_back(0);

				char *screenToWorldPos;
				if (screenToWorldMatrix1)
				{
					backProjectVector1 += '.';
					screenToWorldPos = strstr(mOutput.data(), backProjectVector1.c_str());
				}
				else
				{
					backProjectVector2 += '.';
					screenToWorldPos = strstr(mOutput.data(), backProjectVector2.c_str());
				}
				char *viewProjectMatrix = strstr(mOutput.data(), "ViewProjectionMatrix.");
				if (screenToWorldPos)
				{
					// This is a deferred rendering vertex shader.
					isMono = true;
					// Add view direction out parameter.
					char *lastPos = 0;
					char *pos = mOutput.data();
					while (pos)
					{
						lastPos = pos;
						pos = strstr(pos+12, " : TEXCOORD");
					}
					if (lastPos && lastPos != mOutput.data())
					{
						pos = strchr(lastPos, '\n');
						const char *viewDirectionDecl = "\n  out float3 viewDirection : TEXCOORD31,";
						mOutput.insert(mOutput.begin() + (pos - mOutput.data()), viewDirectionDecl, viewDirectionDecl+strlen(viewDirectionDecl));
					}
					// Add view direction calculation.
					char buf[512];
					if (screenToWorldMatrix1)
						sprintf(buf, "  viewDirection = float3(%s);\n", BackProject_Vector1.c_str());
					else
						sprintf(buf, "  viewDirection = float3(%s);\n", BackProject_Vector2.c_str());
					mOutput.insert(mOutput.end()-1, buf, buf+strlen(buf));
					mPatched = true;

					// If we have a projection, make mono.
					if (viewProjectMatrix)
					{
						vector<char>::iterator writePos = mOutput.end()-1;
						if (*writePos != '\n') --writePos;
						mOutput.insert(writePos, StereoDecl, StereoDecl+strlen(StereoDecl));
						stereoParamsWritten = true;
						char buffer[256];
						sprintf(buffer, "  %s.x -= stereoParams.x * (%s.w - stereoParams.y);\n", mSV_Position.c_str(), mSV_Position.c_str(), mSV_Position.c_str());
						mOutput.insert(mOutput.end()-1, buffer, buffer+strlen(buffer));
					}
				}
				mOutput.pop_back();
			}

			// Process copies of SV_Position.
			if (!isMono && mFixSvPosition && mUsesProjection && !mSV_Position.empty())
			{
				map<string, string>::iterator positionValue = mOutputRegisterValues.find(mSV_Position);
				if (positionValue != mOutputRegisterValues.end())
				{
					int dotPos = positionValue->second.rfind('.');
					string rvalue = positionValue->second;
					if (dotPos > 0) rvalue = positionValue->second.substr(0, dotPos);
					// Search for same value on other outputs.
					for (map<string, string>::iterator i = mOutputRegisterValues.begin(); i != mOutputRegisterValues.end(); ++i)
					{
						// Ignore main output register
						if (!i->first.compare(mSV_Position)) continue;
						// Check for float 4 type.
						map<string, DataType>::iterator dataType = mOutputRegisterType.find(i->first);
						if (dataType == mOutputRegisterType.end() || dataType->second != DT_float4)
							continue;
						dotPos = i->second.rfind('.');
						string rvalue2 = i->second;
						if (dotPos > 0) rvalue2 = i->second.substr(0, dotPos);
						if (!rvalue2.compare(rvalue))
						{
							// Write fix.
							if (!stereoParamsWritten)
							{
								vector<char>::iterator writePos = mOutput.end()-1;
								if (*writePos != '\n') --writePos;
								mOutput.insert(writePos, StereoDecl, StereoDecl+strlen(StereoDecl));
								stereoParamsWritten = true;
							}
							char buffer[256];
							string outputReg = i->first;
							if (outputReg.find('.') != string::npos) outputReg = outputReg.substr(0, outputReg.find('.'));
							sprintf(buffer, "  if (%s.w != 1) %s.x += stereoParams.x * (%s.w - stereoParams.y);\n", outputReg.c_str(), outputReg.c_str(), outputReg.c_str());
							mOutput.insert(mOutput.end(), buffer, buffer+strlen(buffer));
							mPatched = true;
						}
					}
				}
			}
			if (mRecompileVs) mPatched = true;
		}

		// Pixel shader patches.
		if (!mShaderType.substr(0, 3).compare("ps_"))
		{
			// Search for depth texture.
			bool wposAvailable = false;
			map<int, string>::iterator depthTexture;
			for (depthTexture = mTextureNames.begin(); depthTexture != mTextureNames.end(); ++depthTexture)
			{
				if (depthTexture->second == ZRepair_DepthTexture1)
					break;
			}
			if (depthTexture != mTextureNames.end())
			{
				long found = 0;
				for (CBufferData::iterator i = mCBufferData.begin(); i != mCBufferData.end(); ++i)
					for (unsigned int j = 0; j < ZRepair_Dependencies1.size(); ++j)
						if (i->second.Name == ZRepair_Dependencies1[j])
							found |= 1 << j;
				if (!ZRepair_Dependencies1.size() || found == (1 << ZRepair_Dependencies1.size())-1)
				{
					mOutput.push_back(0);
					// Search depth texture usage.
					sprintf(op1, " = %s.Sample", ZRepair_DepthTexture1.c_str());
					char *pos = strstr(mOutput.data(), op1);
					int searchPos = 0;
					while (pos)
					{
						char *bpos = pos;
						while (*--bpos != ' ');
						string regName(bpos+1, pos);
						// constant expression?
						char *endPos = strchr(pos, ',')+2;
						bool constantDeclaration = endPos[0] == 'v' && endPos[1] >= '0' && endPos[1] <= '9';
						endPos = strchr(endPos, '\n');
						while (*--endPos != ')'); ++endPos; pos += 3;
						string depthBufferStatement(pos, endPos);
						searchPos = endPos - mOutput.data();
						char buf[512];
						if (!wposAvailable)
						{
							sprintf(buf, "  float4 zpos4 = %s;\n"
										 "  float zTex = zpos4.%c;\n"
										 "  float zpos = %s;\n"
										 "  float wpos = 1.0 / zpos;\n", depthBufferStatement.c_str(), ZRepair_DepthTextureReg1, ZRepair_ZPosCalc1.c_str());
						}
						else
						{
							sprintf(buf, "  zpos4 = %s;\n"
										 "  zTex = zpos4.%c;\n"
										 "  zpos = %s;\n"
										 "  wpos = 1.0 / zpos;\n", depthBufferStatement.c_str(), ZRepair_DepthTextureReg1, ZRepair_ZPosCalc1.c_str());
						}
						if (constantDeclaration && !wposAvailable)
						{
							// Copy depth texture usage to top.
							//mCodeStartPos = mOutput.insert(mOutput.begin() + mCodeStartPos, buf, buf + strlen(buf)) - mOutput.begin();
							vector<char>::iterator iter = mOutput.insert(mOutput.begin() + mCodeStartPos, buf, buf + strlen(buf));
							mCodeStartPos = iter - mOutput.begin();
							mCodeStartPos += strlen(buf);
						}
						else if (!wposAvailable)
						{
							// Leave declaration where it is.
							while (*pos != '\n') --pos;
							//mCodeStartPos = mOutput.insert(mOutput.begin() + (pos + 1 - mOutput.data()), buf, buf + strlen(buf)) - mOutput.begin();
							vector<char>::iterator iter = mOutput.insert(mOutput.begin() + (pos + 1 - mOutput.data()), buf, buf + strlen(buf));
							mCodeStartPos = iter - mOutput.begin();
							mCodeStartPos += strlen(buf);
						}
						else
						{
							while (*pos != '\n') --pos;
							mOutput.insert(mOutput.begin() + (pos+1 - mOutput.data()), buf, buf+strlen(buf));
						}
						searchPos += strlen(buf);
						wposAvailable = true;
						pos = strstr(mOutput.data() + searchPos, op1);
					}
					mOutput.pop_back();
				}
			}
			if (!wposAvailable)
			{
				for (depthTexture = mTextureNames.begin(); depthTexture != mTextureNames.end(); ++depthTexture)
				{
					if (depthTexture->second == ZRepair_DepthTexture2)
						break;
				}
				if (depthTexture != mTextureNames.end())
				{
					long found = 0;
					for (CBufferData::iterator i = mCBufferData.begin(); i != mCBufferData.end(); ++i)
						for (unsigned int j = 0; j < ZRepair_Dependencies2.size(); ++j)
							if (i->second.Name == ZRepair_Dependencies2[j])
								found |= 1 << j;
					if (!ZRepair_Dependencies2.size() || found == (1 << ZRepair_Dependencies2.size())-1)
					{
						mOutput.push_back(0);
						// Search depth texture usage.
						sprintf(op1, " = %s.Sample", ZRepair_DepthTexture2.c_str());
						char *pos = strstr(mOutput.data(), op1);
						if (pos)
						{
							char *bpos = pos;
							while (*--bpos != ' ');
							string regName(bpos+1, pos);
							// constant expression?
							char *endPos = strchr(pos, ',')+2;
							bool constantDeclaration = endPos[0] == 'v' && endPos[1] >= '0' && endPos[1] <= '9';
							endPos = strchr(endPos, '\n');
							while (*--endPos != ')'); ++endPos; pos += 3;
							string depthBufferStatement(pos, endPos);						
							vector<char>::iterator wpos = mOutput.begin();
							wpos = mOutput.erase(wpos+(pos-mOutput.data()),wpos+(endPos-mOutput.data()));
							const char ZPOS_REG[] = "zpos4";
							wpos = mOutput.insert(wpos, ZPOS_REG, ZPOS_REG+strlen(ZPOS_REG));
							char buf[256];
							sprintf(buf, "  float4 zpos4 = %s;\n"
										 "  float zTex = zpos4.%c;\n"
										 "  float zpos = %s;\n"
										 "  float wpos = 1.0 / zpos;\n", depthBufferStatement.c_str(), ZRepair_DepthTextureReg2, ZRepair_ZPosCalc2.c_str());
							
							// There are a whole series of fixes to the statements that are doing mOutput.insert() - mOutput.begin();
							// We would get a series of Asserts (vector mismatch), but only rarely, usually at starting a new game in AC3.  
							// The problem appers to be that mOutput.begin() was being calculated BEFORE the mOutput.insert(), which seems to
							// be the compiler optimizing.
							// The problem seems to be that the Insert could move the mOutput array altogether, and because the funny use of
							// vector<char> the vector winds up being closeset to a char* pointer.  With the pointer moved, the saved off
							// mOutput.begin() was invalid and would cause the debug Assert.
							// By calculating that AFTER the insert has finished, we can avoid this rare buffer movement.
							// I fixed every instance I could find of this insert-begin, not just the one that crashed.
							// Previous code left as example of expected behavior, and documentation for where changes happened.
							// It took two days to figure out, it's worth some comments.

							if (constantDeclaration)
							{
								// Copy depth texture usage to top.
								//mCodeStartPos = mOutput.insert(mOutput.begin() + mCodeStartPos, buf, buf + strlen(buf)) - mOutput.begin();
								vector<char>::iterator iter = mOutput.insert(mOutput.begin() + mCodeStartPos, buf, buf + strlen(buf));
								mCodeStartPos = iter - mOutput.begin();
								mCodeStartPos += strlen(buf);
							}
							else
							{
								// Leave declaration where it is.
								while (*wpos != '\n') --wpos;
								//mCodeStartPos = mOutput.insert(wpos + 1, buf, buf + strlen(buf)) - mOutput.begin();
								vector<char>::iterator iter = mOutput.insert(wpos + 1, buf, buf + strlen(buf));
								mCodeStartPos = iter - mOutput.begin();
								mCodeStartPos += strlen(buf);
							}
							wposAvailable = true;
						}
						mOutput.pop_back();
					}
				}
			}

			// Search for position texture.
			if (!wposAvailable)
			{
				map<int, string>::iterator positionTexture;
				for (positionTexture = mTextureNames.begin(); positionTexture != mTextureNames.end(); ++positionTexture)
				{
					if (positionTexture->second == ZRepair_PositionTexture) 
						break;
				}
				if (positionTexture != mTextureNames.end())
				{
					mOutput.push_back(0);
					// Search position texture usage.
					sprintf(op1, " = %s.Sample", ZRepair_PositionTexture.c_str());
					char *pos = strstr(mOutput.data(), op1);
					if (pos)
					{
						char *bpos = pos;
						while (*--bpos != ' ');
						char buf[512];
						memcpy(buf, bpos+1, pos-(bpos+1));
						buf[pos-(bpos+1)] = 0;
						applySwizzle(".xyz", buf);
						char calcStatement[256];
						sprintf(calcStatement, ZRepair_WorldPosCalc.c_str(), buf);
						sprintf(buf, "\n  float3 worldPos = %s;"
									 "\n  float zpos = worldPos.z;"
									 "\n  float wpos = 1.0 / zpos;", calcStatement);
						pos = strchr(pos, '\n');

						//mCodeStartPos = mOutput.insert(mOutput.begin() + (pos - mOutput.data()), buf, buf + strlen(buf)) - mOutput.begin();
						vector<char>::iterator iter = mOutput.insert(mOutput.begin() + (pos - mOutput.data()), buf, buf + strlen(buf));
						mCodeStartPos = iter - mOutput.begin();
						mCodeStartPos += strlen(buf);
						wposAvailable = true;
					}
					mOutput.pop_back();
				}
			}

			// Add depth texture.
			if (!wposAvailable)
			{
				const char *INJECT_HEADER = "  float4 zpos4 = InjectedDepthTexture.Load((int3) injectedScreenPos.xyz);\n"
										    "  float zpos = zpos4.x - 1;\n"
         									"  float wpos = 1.0 / zpos;\n";
				// Copy depth texture usage to top.
				//mCodeStartPos = mOutput.insert(mOutput.begin() + mCodeStartPos, INJECT_HEADER, INJECT_HEADER + strlen(INJECT_HEADER)) - mOutput.begin();
				vector<char>::iterator iter = mOutput.insert(mOutput.begin() + mCodeStartPos, INJECT_HEADER, INJECT_HEADER + strlen(INJECT_HEADER));
				mCodeStartPos = iter - mOutput.begin();
				mCodeStartPos += strlen(INJECT_HEADER);
				
				// Add screen position parameter.
				char *pos = strstr(mOutput.data(), "void main(");

				// This section appeared to back up the pos pointer too far, and write the injection
				// text into the header instead of the var block.  It looks to me like this was intended
				// to be a while loop, and accidentally worked.
				
				// It seems to me that ALL output variables will start with SV_, so there is no point
				// in doing both 'out' and SV_.
				// There will always be at least one output parameter of SV_*
				// This is heavily modified from what it was.
				
				// This is now inserted as the first parameter, because any later can generate
				// an error in some shaders complaining that user SV vars must come before system SV vars.
				// It seems to be fine, if not exactly correct, to have it as first parameter.

				while (*++pos != '\n');
				assert(pos != NULL);

				const char *PARAM_HEADER="\n  float4 injectedScreenPos : SV_Position,";
				mOutput.insert(mOutput.begin() + (pos - mOutput.data()), PARAM_HEADER, PARAM_HEADER+strlen(PARAM_HEADER));
				mCodeStartPos += strlen(PARAM_HEADER);
				wposAvailable = true;
			}

			if (wposAvailable && InvTransforms.size())
			{
				CBufferData::iterator keyFind;
				for (keyFind = mCBufferData.begin(); keyFind != mCBufferData.end(); ++keyFind)
				{
					bool found = false;
					for (vector<string>::iterator j = InvTransforms.begin(); j != InvTransforms.end(); ++j)
						if (keyFind->second.Name == *j)
							found = true;
					if (found) break;
					if (!ObjectPos_ID1.empty() && keyFind->second.Name.find(ObjectPos_ID1) != string::npos)
						break;
					if (!ObjectPos_ID2.empty() && keyFind->second.Name.find(ObjectPos_ID2) != string::npos)
						break;
					if (!MatrixPos_ID1.empty() && keyFind->second.Name == MatrixPos_ID1)
						break;
				}
				if (keyFind != mCBufferData.end())
				{
					mOutput.push_back(0);
					if (!stereoParamsWritten)
					{
						if (mOutput[mCodeStartPos] != '\n') --mCodeStartPos;
						//mCodeStartPos = mOutput.insert(mOutput.begin() + mCodeStartPos, StereoDecl, StereoDecl + strlen(StereoDecl)) - mOutput.begin();
						vector<char>::iterator iter = mOutput.insert(mOutput.begin() + mCodeStartPos, StereoDecl, StereoDecl + strlen(StereoDecl));
						mCodeStartPos = iter - mOutput.begin();
						mCodeStartPos += strlen(StereoDecl);
						stereoParamsWritten = true;
					}

					for (vector<string>::iterator invT = InvTransforms.begin(); invT != InvTransforms.end(); ++invT)
					{
						char buf[128];
						sprintf(buf, " %s._m00", invT->c_str());
						char *pos = strstr(mOutput.data(), buf);
						if (pos)
						{
							pos += strlen(buf);
							char *mpos = pos;
							while (*mpos != '*' && *mpos != '\n') ++mpos;
							if (*mpos == '*')
							{
								char *bpos = mpos+2;
								while (*bpos != ' ' && *bpos != ';') ++bpos;
								string regName(mpos+2, bpos);
								int dotPos = regName.rfind('.');
								if (dotPos >= 0) regName = regName.substr(0, dotPos+2);
								while (*mpos != '\n') --mpos;
								sprintf(buf, "\n  %s -= stereoParams.x * (wpos - stereoParams.y);", regName.c_str());
								mOutput.insert(mOutput.begin() + (mpos - mOutput.data()), buf, buf+strlen(buf));
								mPatched = true;
							}
							else
							{
								mpos = pos;
								while (*mpos != '(' && *mpos != '\n') --mpos;
								if (!strncmp(mpos-3, "dot(", 4))
								{
									char *bpos = mpos+1;
									while (*bpos != ' ' && *bpos != ',' && *bpos != ';') ++bpos;
									string regName(mpos+1, bpos);
									int dotPos = regName.rfind('.');
									if (dotPos >= 0) regName = regName.substr(0, dotPos+2);
									while (*mpos != '\n') --mpos;
									sprintf(buf, "\n  %s -= stereoParams.x * (wpos - stereoParams.y);", regName.c_str());
									mOutput.insert(mOutput.begin() + (mpos - mOutput.data()), buf, buf+strlen(buf));
									mPatched = true;									
								}
							}
						}
					}
					bool parameterWritten = false;
					const char *ParamPos1 = "SV_Position0,";
					const char *ParamPos2 = "\n  out ";
					const char *NewParam = "\n  float3 viewDirection : TEXCOORD31,";

					if (!ObjectPos_ID1.empty())
					{
						unsigned int offset = strstr(mOutput.data(), "void main(") - mOutput.data();
						while (offset < mOutput.size())
						{
							char *pos = strstr(mOutput.data() + offset, ObjectPos_ID1.c_str());
							if (!pos) break;
							pos += ObjectPos_ID1.length();
							offset = pos - mOutput.data();
							if (*pos == '[') pos = strchr(pos, ']')+1;
							if ((pos[1] == 'x' || pos[1] == 'y' || pos[1] == 'z') &&
								(pos[2] == 'x' || pos[2] == 'y' || pos[2] == 'z') &&
								(pos[3] == 'x' || pos[3] == 'y' || pos[3] == 'z'))
							{
								char *lightPosDecl = pos+1;
								while (*--pos != '=');
								char *bpos = pos;
								while (*--bpos != '\n');
								int size = (pos-1)-(bpos+3); memcpy(op1, bpos+3, size);	op1[size] = 0;						
								strcpy(op2, op1); applySwizzle(".x", op2);
								strcpy(op3, op1); applySwizzle(".y", op3);
								strcpy(op4, op1); applySwizzle(".z", op4);
								char buf[512]; 
								if (ObjectPos_MUL1.empty())
									ObjectPos_MUL1 = string("1,1,1");
								sprintf(buf, "\n  float3 stereoPos%dMul = float3(%s);"
											 "\n  %s += viewDirection.%c * stereoParams.x * (wpos - stereoParams.y) * stereoPos%dMul.x;"
											 "\n  %s += viewDirection.%c * stereoParams.x * (wpos - stereoParams.y) * stereoPos%dMul.y;"
											 "\n  %s += viewDirection.%c * stereoParams.x * (wpos - stereoParams.y) * stereoPos%dMul.z;",
											 uuidVar, ObjectPos_MUL1.c_str(), 
											 op2, lightPosDecl[0], uuidVar, 
											 op3, lightPosDecl[1], uuidVar,
											 op4, lightPosDecl[2], uuidVar);
								++uuidVar;
								pos = strchr(pos, '\n');
								mOutput.insert(mOutput.begin() + (pos - mOutput.data()), buf, buf+strlen(buf));
								offset += strlen(buf);
								mPatched = true;
								if (!parameterWritten)
								{
									char *posParam1 = strstr(mOutput.data(), ParamPos1);
									char *posParam2 = strstr(mOutput.data(), ParamPos2);
									char *posParam = posParam1 ? posParam1 : posParam2;
									while (*posParam != '\n') --posParam;
									mOutput.insert(mOutput.begin() + (posParam - mOutput.data()), NewParam, NewParam+strlen(NewParam));
									offset += strlen(NewParam);
									parameterWritten = true;
								}
							}
						}
					}

					if (!ObjectPos_ID2.empty())
					{
						unsigned int offset = strstr(mOutput.data(), "void main(") - mOutput.data();
						while (offset < mOutput.size())
						{
							char *pos = strstr(mOutput.data() + offset, ObjectPos_ID2.c_str());
							if (!pos) break;
							pos += ObjectPos_ID2.length();
							offset = pos - mOutput.data();
							if (*pos == '[') pos = strchr(pos, ']')+1;
							if ((pos[1] == 'x' || pos[1] == 'y' || pos[1] == 'z') &&
								(pos[2] == 'x' || pos[2] == 'y' || pos[2] == 'z') &&
								(pos[3] == 'x' || pos[3] == 'y' || pos[3] == 'z'))
							{
								char *spotPosDecl = pos+1;
								while (*--pos != '=');
								char *bpos = pos;
								while (*--bpos != '\n');
								int size = (pos-1)-(bpos+3); memcpy(op1, bpos+3, size);	op1[size] = 0;						
								strcpy(op2, op1); applySwizzle(".x", op2);
								strcpy(op3, op1); applySwizzle(".y", op3);
								strcpy(op4, op1); applySwizzle(".z", op4);
								char buf[512];
								if (ObjectPos_MUL2.empty())
									ObjectPos_MUL2 = string("1,1,1");
								sprintf(buf, "\n  float3 stereoPos%dMul = float3(%s);"
											 "\n  %s += viewDirection.%c * stereoParams.x * (wpos - stereoParams.y) * stereoPos%dMul.x;"
											 "\n  %s += viewDirection.%c * stereoParams.x * (wpos - stereoParams.y) * stereoPos%dMul.y;"
											 "\n  %s += viewDirection.%c * stereoParams.x * (wpos - stereoParams.y) * stereoPos%dMul.z;", 
											 uuidVar, ObjectPos_MUL2.c_str(), 
											 op2, spotPosDecl[0], uuidVar,
											 op3, spotPosDecl[1], uuidVar,
											 op4, spotPosDecl[2], uuidVar);
								++uuidVar;
								pos = strchr(pos, '\n');
								mOutput.insert(mOutput.begin() + (pos - mOutput.data()), buf, buf+strlen(buf));
								offset += strlen(buf);
								mPatched = true;
								if (!parameterWritten)
								{
									char *posParam1 = strstr(mOutput.data(), ParamPos1);
									char *posParam2 = strstr(mOutput.data(), ParamPos2);
									char *posParam = posParam1 ? posParam1 : posParam2;
									while (*posParam != '\n') --posParam;
									mOutput.insert(mOutput.begin() + (posParam - mOutput.data()), NewParam, NewParam+strlen(NewParam));
									offset += strlen(NewParam);
									parameterWritten = true;
								}
							}
						}
					}

					if (!MatrixPos_ID1.empty())
					{
						string ShadowPos1 = MatrixPos_ID1 + "._m00_m10_m20_m30 * ";
						string ShadowPos2 = MatrixPos_ID1 + "._m01_m11_m21_m31 * ";
						string ShadowPos3 = MatrixPos_ID1 + "._m02_m12_m22_m32 * ";
						char *pos1 = strstr(mOutput.data(), ShadowPos1.c_str());
						char *pos2 = strstr(mOutput.data(), ShadowPos2.c_str());
						char *pos3 = strstr(mOutput.data(), ShadowPos3.c_str());
						if (pos1 && pos2 && pos3)
						{
							string regName1(pos1+ShadowPos1.length(), strchr(pos1+ShadowPos1.length(), '.')+2);
							string regName2(pos2+ShadowPos2.length(), strchr(pos2+ShadowPos2.length(), '.')+2);
							string regName3(pos3+ShadowPos3.length(), strchr(pos3+ShadowPos3.length(), '.')+2);
							char *pos = std::min(std::min(pos1, pos2), pos3);
							while (*--pos != '\n');
							char buf[512];
							if (MatrixPos_MUL1.empty())
								MatrixPos_MUL1 = string("1,1,1");
							sprintf(buf, "\n  float3 stereoMat%dMul = float3(%s);"
										 "\n  %s -= viewDirection.x * stereoParams.x * (wpos - stereoParams.y) * stereoMat%dMul.x;"
										 "\n  %s -= viewDirection.y * stereoParams.x * (wpos - stereoParams.y) * stereoMat%dMul.y;"
										 "\n  %s -= viewDirection.z * stereoParams.x * (wpos - stereoParams.y) * stereoMat%dMul.z;",
										  uuidVar, MatrixPos_MUL1.c_str(), 
										  regName1.c_str(), uuidVar,
										  regName2.c_str(), uuidVar,
										  regName3.c_str(), uuidVar);
							++uuidVar;
							mOutput.insert(mOutput.begin() + (pos - mOutput.data()), buf, buf+strlen(buf));
							mPatched = true;

							if (!parameterWritten)
							{
								char *posParam1 = strstr(mOutput.data(), ParamPos1);
								char *posParam2 = strstr(mOutput.data(), ParamPos2);
								char *posParam = posParam1 ? posParam1 : posParam2;
								while (*posParam != '\n') --posParam;
								mOutput.insert(mOutput.begin() + (posParam - mOutput.data()), NewParam, NewParam+strlen(NewParam));
								parameterWritten = true;
							}
						}
					}

					mOutput.pop_back();
				}
			}

		}
	}

	void ParseCode(Shader *shader, const char *c, long size)
	{
		mOutputRegisterValues.clear();
		mBooleanRegisters.clear();
		mCodeStartPos = mOutput.size();

		char buffer[512];
		int pos = 0;
		unsigned int iNr = 0;
		while (pos < size && iNr < shader->psInst.size())
		{
			Instruction *instr = &shader->psInst[iNr];

			// Ignore comments.
			if (!strncmp(c+pos, "//", 2))
			{
				while (c[pos] != 0x0a && pos < size) pos++; pos++;
				continue;
			}
			// Read statement.
			if (ReadStatement(c+pos) < 1)
			{
				logDecompileError("Error parsing statement: "+string(c+pos, 80));
				return;
			}
			//if (LogFile && LogDebug) fprintf(LogFile, "parsing statement %s with args %s %s %s %s %s %s %s %s %s %s %s %s %s %s %s\n", statement,
			//	op1, op2, op3, op4, op5, op6, op7, op8, op9, op10, op11, op12, op13, op14, op15);
			//

			if (!strncmp(statement, "vs_", 3) ||
				!strncmp(statement, "ps_", 3) ||
				!strncmp(statement, "cs_", 3))
			{
				mShaderType = statement;
			}
			else if (!strcmp(statement, "dcl_immediateConstantBuffer"))
			{
				sprintf(buffer, "  float4x4 icb =");
				mOutput.insert(mOutput.end(), buffer, buffer+strlen(buffer));
				pos += strlen(statement);
				while (c[pos] != 0x0a && pos < size) 
					mOutput.insert(mOutput.end(), c[pos++]);
				mOutput.insert(mOutput.end(), '\n');
			}
			else if (!strcmp(statement, "dcl_constantbuffer"))
			{
				char *strPos = strstr(op1, "cb");
				if (strPos)
				{
					int bufIndex = 0;
					if (sscanf_s(strPos+2, "%d", &bufIndex) != 1)
					{
						logDecompileError("Error parsing buffer register index: "+string(op1));
						return;
					}
					strPos = strchr(op1, '[');
					if (!strPos)
					{
						logDecompileError("Error parsing buffer offset: "+string(op1));
						return;
					}
					int bufSize = 0;
					if (sscanf_s(strPos+1, "%d", &bufSize) != 1)
					{
						logDecompileError("Error parsing buffer size: "+string(op1));
						return;
					}
					CBufferData::iterator i = mCBufferData.find(bufIndex << 16);
					// Create if not existing.
					if (i == mCBufferData.end())
					{
						BufferEntry e;
						e.bt = DT_float4;
						e.matrixRow = 0;
						e.isRowMajor = false;
						sprintf(buffer, "cbuffer cb%d : register(b%d)\n"
						                "{\n"
										"  float4 cb%d[%d];\n"
										"}\n\n", bufIndex, bufIndex, bufIndex, bufSize);
						vector<char>::iterator ipos = mOutput.insert(mOutput.begin(), buffer, buffer+strlen(buffer)); 
						mCodeStartPos += strlen(buffer); ipos += strlen(buffer);
						for (int j = 0; j < bufSize; ++j)
						{
							sprintf(buffer, "cb%d[%d]", bufIndex, j);
							e.Name = buffer;
							mCBufferData[(bufIndex << 16) + j*16] = e;
						}
					}
				}
			}
			else if (!strcmp(statement, "dcl_sampler"))
			{
				if (op1[0] == 's')
				{
					int bufIndex = 0;
					if (sscanf_s(op1+1, "%d", &bufIndex) != 1)
					{
						logDecompileError("Error parsing sampler register index: "+string(op1));
						return;
					}
					// Create if not existing.
					map<int, string>::iterator i = mSamplerNames.find(bufIndex);
					if (i == mSamplerNames.end())
					{
						i = mSamplerComparisonNames.find(bufIndex);
						if (i == mSamplerComparisonNames.end())
						{
							sprintf(buffer, "s%d", bufIndex);
							mSamplerNames[bufIndex] = buffer;
							sprintf(buffer, "SamplerState s%d : register(s%d);\n\n", bufIndex, bufIndex);
							mOutput.insert(mOutput.begin(), buffer, buffer+strlen(buffer)); 
							mCodeStartPos += strlen(buffer);						
						}
					}
				}
			}
			else if (!strcmp(statement, "dcl_resource_texture2d"))
			{
				if (op2[0] == 't')
				{
					int bufIndex = 0;
					if (sscanf_s(op2+1, "%d", &bufIndex) != 1)
					{
						logDecompileError("Error parsing texture register index: "+string(op2));
						return;
					}
					// Create if not existing.
					map<int, string>::iterator i = mTextureNames.find(bufIndex);
					if (i == mTextureNames.end())
					{
						sprintf(buffer, "t%d", bufIndex);
						mTextureNames[bufIndex] = buffer;
						sprintf(buffer, "Texture2D<float4> t%d : register(t%d);\n\n", bufIndex, bufIndex);
						mOutput.insert(mOutput.begin(), buffer, buffer+strlen(buffer)); 
						mCodeStartPos += strlen(buffer);						
					}
				}
			}
			else if (!strcmp(statement, "{"))
			{
				// Declaration from 
				// dcl_immediateConstantBuffer { { 1.000000, 0, 0, 0},
				//                      { 0, 1.000000, 0, 0},
				//                      { 0, 0, 1.000000, 0},
				//                      { 0, 0, 0, 1.000000} }
				while (c[pos] != 0x0a && pos < size) 
					mOutput.insert(mOutput.end(), c[pos++]);
				if (c[pos-1] == '}')
					mOutput.insert(mOutput.end(), ';');
				mOutput.insert(mOutput.end(), c[pos++]);
				continue;
			}
			else if (!strcmp(statement, "dcl_indexrange"))
			{
				int numIndex = 0;
				sscanf_s(op2, "%d", &numIndex);
				sprintf(buffer, "  float4 v[%d] = { ", numIndex);
				for (int i = 0; i < numIndex; ++i)
					sprintf(buffer+strlen(buffer), "v%d,", i);
				buffer[strlen(buffer)-1] = 0;
				strcat(buffer, " };\n");
				mOutput.insert(mOutput.end(), buffer, buffer+strlen(buffer));
			}
			else if (!strcmp(statement, "dcl_indexableTemp"))
			{
				int numIndex = 0;
				*strchr(op1, '[') = 0;
				sscanf_s(op2, "%d", &numIndex);
				sprintf(buffer, "  float4 %s[%d];\n", op1, numIndex);
				mOutput.insert(mOutput.end(), buffer, buffer+strlen(buffer));
			}
			else if (!strcmp(statement, "dcl_temps"))
			{
				const char *varDecl = "  float4 ";
				mOutput.insert(mOutput.end(), varDecl, varDecl+strlen(varDecl));
				int numTemps;
				sscanf(c+pos, "%s %d", statement, &numTemps);
				for (int i = 0; i < numTemps; ++i)
				{
					sprintf(buffer, "r%d,", i);
					mOutput.insert(mOutput.end(), buffer, buffer+strlen(buffer));
				}
				mOutput.pop_back();
				mOutput.push_back(';');
				mOutput.push_back('\n');
				const char *helperDecl = "  uint4 bitmask;\n";
				mOutput.insert(mOutput.end(), helperDecl, helperDecl+strlen(helperDecl));
			}
			else if (!strncmp(statement, "dcl_", 4))
			{
				// Other declarations.
			}
			else 
			{
				switch (instr->eOpcode)
				{

				case OPCODE_ITOF:
				case OPCODE_UTOF:
				case OPCODE_MOV:
					remapTarget(op1);
					applySwizzle(op1, fixImm(op2, instr->asOperands[1]));
					if (!instr->bSaturate)
						sprintf(buffer, "  %s = %s;\n", writeTarget(op1), ci(op2).c_str());
					else
						sprintf(buffer, "  %s = saturate(%s);\n", writeTarget(op1), ci(op2).c_str());
					mOutput.insert(mOutput.end(), buffer, buffer+strlen(buffer));
					if (op1[0] == 'o') 
					{
						char *dotPos = strchr(op1, '.'); if (dotPos) *dotPos = 0;
						if (!dotPos || dotPos[1] == 'x')
							mOutputRegisterValues[op1] = op2;
					}
					removeBoolean(op1);
					break;
		
				case OPCODE_NOT:
					remapTarget(op1);
					applySwizzle(op1, op2);
					sprintf(buffer, "  %s = ~%s;\n", writeTarget(op1), ci(convertToInt(op2)).c_str());
					mOutput.insert(mOutput.end(), buffer, buffer+strlen(buffer));
					break;

				case OPCODE_INEG:
					remapTarget(op1);
					applySwizzle(op1, op2, true);
					sprintf(buffer, "  %s = -%s;\n", writeTarget(op1), ci(convertToInt(op2)).c_str());
					mOutput.insert(mOutput.end(), buffer, buffer+strlen(buffer));
					break;

				case OPCODE_F32TOF16:
					remapTarget(op1);
					applySwizzle(op1, op2);
					sprintf(buffer, "  %s = f32tof16(%s);\n", writeTarget(op1), ci(op2).c_str());
					mOutput.insert(mOutput.end(), buffer, buffer+strlen(buffer));
					break;
		
				case OPCODE_F16TOF32:
					remapTarget(op1);
					applySwizzle(op1, op2);
					sprintf(buffer, "  %s = f16tof32(%s);\n", writeTarget(op1), ci(op2).c_str());
					mOutput.insert(mOutput.end(), buffer, buffer+strlen(buffer));
					break;

				case OPCODE_FRC:
					remapTarget(op1);
					applySwizzle(op1, op2);
					if (!instr->bSaturate)
						sprintf(buffer, "  %s = frac(%s);\n", writeTarget(op1), ci(op2).c_str());
					else
						sprintf(buffer, "  %s = saturate(frac(%s));\n", writeTarget(op1), ci(op2).c_str());
					mOutput.insert(mOutput.end(), buffer, buffer+strlen(buffer));
					removeBoolean(op1);
					break;

				case OPCODE_MUL:
					remapTarget(op1);
					applySwizzle(op1, fixImm(op2, instr->asOperands[1]));
					applySwizzle(op1, fixImm(op3, instr->asOperands[2]));
					mMulOperand = op3; mMulOperand2 = op2; mMulTarget = op1;
					if (!instr->bSaturate)
						sprintf(buffer, "  %s = %s * %s;\n", writeTarget(op1), ci(op3).c_str(), ci(op2).c_str());
					else
						sprintf(buffer, "  %s = saturate(%s * %s);\n", writeTarget(op1), ci(op3).c_str(), ci(op2).c_str());
					mOutput.insert(mOutput.end(), buffer, buffer+strlen(buffer));
					removeBoolean(op1);
					break;

				case OPCODE_IMUL:
					remapTarget(op2);
					applySwizzle(op2, op3, true);
					applySwizzle(op2, op4, true);
					mMulOperand = strncmp(op3, "int", 3) ? op3 : op4;
					sprintf(buffer, "  %s = %s * %s;\n", writeTarget(op2), ci(convertToInt(op3)).c_str(), ci(convertToInt(op4)).c_str());
					mOutput.insert(mOutput.end(), buffer, buffer+strlen(buffer));
					removeBoolean(op1);
					break;

				case OPCODE_DIV:
					remapTarget(op1);
					applySwizzle(op1, fixImm(op2, instr->asOperands[1]));
					applySwizzle(op1, fixImm(op3, instr->asOperands[2]));
					if (!instr->bSaturate)
						sprintf(buffer, "  %s = %s / %s;\n", writeTarget(op1), ci(op2).c_str(), ci(op3).c_str());
					else
						sprintf(buffer, "  %s = saturate(%s / %s);\n", writeTarget(op1), ci(op2).c_str(), ci(op3).c_str());
					mOutput.insert(mOutput.end(), buffer, buffer+strlen(buffer));
					removeBoolean(op1);
					break;
				case OPCODE_UDIV:
				{
					remapTarget(op1);
					remapTarget(op2);
					char *maskOp = instr->asOperands[0].eType != OPERAND_TYPE_NULL ? op1 : op2;
					applySwizzle(maskOp, fixImm(op3, instr->asOperands[2]), true);
					applySwizzle(maskOp, fixImm(op4, instr->asOperands[3]), true);
					if (instr->asOperands[0].eType != OPERAND_TYPE_NULL)
					{
						if (!instr->bSaturate)
							sprintf(buffer, "  %s = %s / %s;\n", writeTarget(op1), ci(op3).c_str(), ci(op4).c_str());
						else
							sprintf(buffer, "  %s = saturate(%s / %s);\n", writeTarget(op1), ci(op3).c_str(), ci(op4).c_str());
						mOutput.insert(mOutput.end(), buffer, buffer+strlen(buffer));
					}
					if (instr->asOperands[1].eType != OPERAND_TYPE_NULL)
					{
						if (!instr->bSaturate)
							sprintf(buffer, "  %s = %s %% %s;\n", writeTarget(op2), ci(op3).c_str(), ci(op4).c_str());
						else
							sprintf(buffer, "  %s = saturate(%s %% %s);\n", writeTarget(op2), ci(op3).c_str(), ci(op4).c_str());
						mOutput.insert(mOutput.end(), buffer, buffer+strlen(buffer));
					}
					removeBoolean(op1);
					break;
				}

				case OPCODE_ADD:
					remapTarget(op1);
					applySwizzle(op1, fixImm(op2, instr->asOperands[1]));
					applySwizzle(op1, fixImm(op3, instr->asOperands[2]));
					if (!instr->bSaturate)
						sprintf(buffer, "  %s = %s + %s;\n", writeTarget(op1), ci(op3).c_str(), ci(op2).c_str());
					else
						sprintf(buffer, "  %s = saturate(%s + %s);\n", writeTarget(op1), ci(op3).c_str(), ci(op2).c_str());
					mOutput.insert(mOutput.end(), buffer, buffer+strlen(buffer));
					removeBoolean(op1);
					break;

				case OPCODE_IADD:
					remapTarget(op1);
					applySwizzle(op1, op2, true);
					applySwizzle(op1, op3, true);
					if (isBoolean(op2) && isBoolean(op3))
					{
						if (op2[0] == '-') strcpy(op2, op2+1);
						else if (op3[0] == '-') strcpy(op3, op3+1);
						sprintf(buffer, "  %s = (%s ? -1 : 0) + (%s ? 1 : 0);\n", writeTarget(op1), ci(convertToInt(op2)).c_str(), ci(convertToInt(op3)).c_str());
					}
					else
						sprintf(buffer, "  %s = %s + %s;\n", writeTarget(op1), ci(convertToInt(op2)).c_str(), ci(convertToInt(op3)).c_str());
					mOutput.insert(mOutput.end(), buffer, buffer+strlen(buffer));
					break;

				case OPCODE_AND:
					remapTarget(op1);
					applySwizzle(op1, op2);
					applySwizzle(op1, op3);
					if (isBoolean(op2) || isBoolean(op3))
					{
						char *cmp = isBoolean(op2) ? op2 : op3;
						char *arg = isBoolean(op2) ? op3 : op2;
						int idx = 0;
						char *pop1 = strrchr(op1, '.'); *pop1 = 0;
						while (*++pop1)
						{
							sprintf(op4, "%s.%c", op1, *pop1);
							sprintf(buffer, "  %s = %s ? %s : 0;\n", writeTarget(op4), ci(GetSuffix(cmp, idx)).c_str(), ci(GetSuffix(arg, idx)).c_str());
							mOutput.insert(mOutput.end(), buffer, buffer+strlen(buffer));
							++idx;
						}
					}
					else
					{
						sprintf(buffer, "  %s = %s & %s;\n", writeTarget(op1), ci(convertToInt(op2)).c_str(), ci(convertToInt(op3)).c_str());
						mOutput.insert(mOutput.end(), buffer, buffer+strlen(buffer));
					}
					break;

				case OPCODE_OR:
					remapTarget(op1);
					applySwizzle(op1, op2);
					applySwizzle(op1, op3);
					sprintf(buffer, "  %s = %s | %s;\n", writeTarget(op1), ci(convertToInt(op2)).c_str(), ci(convertToInt(op3)).c_str());
					mOutput.insert(mOutput.end(), buffer, buffer+strlen(buffer));
					break;

				case OPCODE_XOR:
					remapTarget(op1);
					applySwizzle(op1, op2);
					applySwizzle(op1, op3);
					sprintf(buffer, "  %s = %s ^ %s;\n", writeTarget(op1), ci(convertToInt(op2)).c_str(), ci(convertToInt(op3)).c_str());
					mOutput.insert(mOutput.end(), buffer, buffer+strlen(buffer));
					break;

				case OPCODE_ISHR:
					remapTarget(op1);
					applySwizzle(op1, op2, true);
					applySwizzle(op1, op3, true);
					sprintf(buffer, "  %s = %s >> %s;\n", writeTarget(op1), ci(convertToInt(op3)).c_str(), ci(convertToUInt(op2)).c_str());
					mOutput.insert(mOutput.end(), buffer, buffer+strlen(buffer));
					break;

				case OPCODE_USHR:
					remapTarget(op1);
					applySwizzle(op1, op2, true);
					applySwizzle(op1, op3, true);
					sprintf(buffer, "  %s = %s >> %s;\n", writeTarget(op1), ci(convertToUInt(op3)).c_str(), ci(convertToUInt(op2)).c_str());
					mOutput.insert(mOutput.end(), buffer, buffer+strlen(buffer));
					break;

				case OPCODE_ISHL:
					remapTarget(op1);
					applySwizzle(op1, op2, true);
					applySwizzle(op1, op3, true);
					sprintf(buffer, "  %s = %s << %s;\n", writeTarget(op1), ci(convertToInt(op3)).c_str(), ci(convertToUInt(op2)).c_str());
					mOutput.insert(mOutput.end(), buffer, buffer+strlen(buffer));
					break;

				case OPCODE_UBFE:
				{
					remapTarget(op1);
					applySwizzle(op1, op2);	// width
					applySwizzle(op1, op3); // offset
					applySwizzle(op1, op4);
					int idx = 0;
					char *pop1 = strrchr(op1, '.'); *pop1 = 0;
					while (*++pop1)
					{
						sprintf(op5, "%s.%c", op1, *pop1);
						sprintf(buffer, "  if (%s == 0) %s = 0;\n"
										"  else if (%s+%s < 32) { %s = (int)%s << (32-(%s + %s)); %s = (uint)%s >> (32-%s); }\n"
										"  else %s = (uint)%s >> %s;\n",
							ci(GetSuffix(op2, idx)).c_str(), writeTarget(op5), 
							ci(GetSuffix(op2, idx)).c_str(), ci(GetSuffix(op3, idx)).c_str(), writeTarget(op5), ci(GetSuffix(op4, idx)).c_str(), ci(GetSuffix(op2, idx)).c_str(), ci(GetSuffix(op3, idx)).c_str(), writeTarget(op5), writeTarget(op5), ci(GetSuffix(op2, idx)).c_str(), 
							writeTarget(op5), ci(GetSuffix(op4, idx)).c_str(), ci(GetSuffix(op3, idx)).c_str());
						mOutput.insert(mOutput.end(), buffer, buffer+strlen(buffer));
						++idx;
					}
					break;
				}
				case OPCODE_EXP:
					remapTarget(op1);
					applySwizzle(op1, op2);
					if (!instr->bSaturate)
						sprintf(buffer, "  %s = exp2(%s);\n", writeTarget(op1), ci(op2).c_str());
					else
						sprintf(buffer, "  %s = saturate(exp2(%s));\n", writeTarget(op1), ci(op2).c_str());
					mOutput.insert(mOutput.end(), buffer, buffer+strlen(buffer));
					removeBoolean(op1);
					break;

				case OPCODE_LOG:
					remapTarget(op1);
					applySwizzle(op1, op2);
					if (!instr->bSaturate)
						sprintf(buffer, "  %s = log2(%s);\n", writeTarget(op1), ci(op2).c_str());
					else
						sprintf(buffer, "  %s = saturate(log2(%s));\n", writeTarget(op1), ci(op2).c_str());
					mOutput.insert(mOutput.end(), buffer, buffer+strlen(buffer));
					removeBoolean(op1);
					break;

					// Opcodes for Sqrt, Min, Max, IMin, IMax all were using a 'statement' that is parsed
					// from the text ASM.  This did not match the Mov, or Add or other opcodes, and was
					// generating errors when we'd see 'max_sat'.  Anything with saturation added of these
					// 5 could generate an error.
					// This fix removes the dependency on 'statement', and codes the generated HLSL line directly.
					// We are guessing, but it appears that this was a left-over from a conversion to using the
					// James-Jones opcode parser as the primary parser.
				case OPCODE_SQRT:
					remapTarget(op1);
					applySwizzle(op1, op2);
					if (!instr->bSaturate)
						sprintf(buffer, "  %s = sqrt(%s);\n", writeTarget(op1), ci(op2).c_str());
					else
						sprintf(buffer, "  %s = saturate(sqrt(%s));\n", writeTarget(op1), ci(op2).c_str());
					mOutput.insert(mOutput.end(), buffer, buffer+strlen(buffer));
					removeBoolean(op1);
					break;
		
				case OPCODE_MIN:
					remapTarget(op1);
					applySwizzle(op1, fixImm(op2, instr->asOperands[1]));
					applySwizzle(op1, fixImm(op3, instr->asOperands[2]));
					if (!instr->bSaturate)
						sprintf(buffer, "  %s = min(%s, %s);\n", writeTarget(op1), ci(op2).c_str(), ci(op3).c_str());
					else
						sprintf(buffer, "  %s = saturate(min(%s, %s));\n", writeTarget(op1), ci(op2).c_str(), ci(op3).c_str());
					mOutput.insert(mOutput.end(), buffer, buffer + strlen(buffer));
					break;
				case OPCODE_MAX:
					remapTarget(op1);
					applySwizzle(op1, fixImm(op2, instr->asOperands[1]));
					applySwizzle(op1, fixImm(op3, instr->asOperands[2]));
					if (!instr->bSaturate)
						sprintf(buffer, "  %s = max(%s, %s);\n", writeTarget(op1), ci(op2).c_str(), ci(op3).c_str());
					else
						sprintf(buffer, "  %s = saturate(max(%s, %s));\n", writeTarget(op1), ci(op2).c_str(), ci(op3).c_str());
					mOutput.insert(mOutput.end(), buffer, buffer+strlen(buffer));
					break;
				case OPCODE_IMIN:
					remapTarget(op1);
					applySwizzle(op1, fixImm(op2, instr->asOperands[1]), true);
					applySwizzle(op1, fixImm(op3, instr->asOperands[2]), true);
					if (!instr->bSaturate)
						sprintf(buffer, "  %s = min(%s, %s);\n", writeTarget(op1), ci(op2).c_str(), ci(op3).c_str());
					else
						sprintf(buffer, "  %s = saturate(min(%s, %s));\n", writeTarget(op1), ci(op2).c_str(), ci(op3).c_str());
					mOutput.insert(mOutput.end(), buffer, buffer + strlen(buffer));
					break;
				case OPCODE_IMAX:
					remapTarget(op1);
					applySwizzle(op1, fixImm(op2, instr->asOperands[1]), true);
					applySwizzle(op1, fixImm(op3, instr->asOperands[2]), true);
					if (!instr->bSaturate)
						sprintf(buffer, "  %s = max(%s, %s);\n", writeTarget(op1), ci(op2).c_str(), ci(op3).c_str());
					else
						sprintf(buffer, "  %s = saturate(max(%s, %s));\n", writeTarget(op1), ci(op2).c_str(), ci(op3).c_str());
					mOutput.insert(mOutput.end(), buffer, buffer+strlen(buffer));
					break;

				case OPCODE_MAD:
					remapTarget(op1);
					applySwizzle(op1, fixImm(op2, instr->asOperands[1]));
					applySwizzle(op1, fixImm(op3, instr->asOperands[2]));
					applySwizzle(op1, fixImm(op4, instr->asOperands[3]));
					// Check for operation reorder.
					/* 
					if (mLastStatement && mLastStatement->eOpcode == OPCODE_MUL && strstr(op4, mMulTarget.c_str()) && 
						mMulTarget.compare(0, 3, mMulOperand, mMulOperand[0] == '-' ? 1 : 0, 3) && 
						mMulTarget.compare(0, 3, mMulOperand2, mMulOperand2[0] == '-' ? 1 : 0, 3))
						sprintf(op4 + ((op4[0] == '-') ? 1 : 0), "(%s * %s)", mMulOperand.c_str(), mMulOperand2.c_str());
					*/
					if (!instr->bSaturate)
						sprintf(buffer, "  %s = %s * %s + %s;\n", writeTarget(op1), ci(op2).c_str(), ci(op3).c_str(), ci(op4).c_str());
					else
						sprintf(buffer, "  %s = saturate(%s * %s + %s);\n", writeTarget(op1), ci(op2).c_str(), ci(op3).c_str(), ci(op4).c_str());
					mOutput.insert(mOutput.end(), buffer, buffer+strlen(buffer));
					removeBoolean(op1);
					break;

				case OPCODE_IMAD:
					remapTarget(op1);
					applySwizzle(op1, op2, true);
					applySwizzle(op1, op3, true);
					applySwizzle(op1, op4, true);
					sprintf(buffer, "  %s = mad(%s, %s, %s);\n", writeTarget(op1), ci(convertToInt(op2)).c_str(), ci(convertToInt(op3)).c_str(), ci(convertToInt(op4)).c_str());
					mOutput.insert(mOutput.end(), buffer, buffer+strlen(buffer));
					break;
				case OPCODE_UMAD:
					remapTarget(op1);
					applySwizzle(op1, op2, true);
					applySwizzle(op1, op3, true);
					applySwizzle(op1, op4, true);
					sprintf(buffer, "  %s = mad(%s, %s, %s);\n", writeTarget(op1), ci(convertToUInt(op2)).c_str(), ci(convertToUInt(op3)).c_str(), ci(convertToUInt(op4)).c_str());
					mOutput.insert(mOutput.end(), buffer, buffer+strlen(buffer));
					break;

				case OPCODE_DP2:
					remapTarget(op1);
					applySwizzle(".xy", fixImm(op2, instr->asOperands[1]));
					applySwizzle(".xy", fixImm(op3, instr->asOperands[2]));
					if (!instr->bSaturate)
						sprintf(buffer, "  %s = dot(%s, %s);\n", writeTarget(op1), ci(op2).c_str(), ci(op3).c_str());
					else
						sprintf(buffer, "  %s = saturate(dot(%s, %s));\n", writeTarget(op1), ci(op2).c_str(), ci(op3).c_str());
					mOutput.insert(mOutput.end(), buffer, buffer+strlen(buffer));
					removeBoolean(op1);
					break;

				case OPCODE_DP3:
					remapTarget(op1);
					applySwizzle(".xyz", fixImm(op2, instr->asOperands[1]));
					applySwizzle(".xyz", fixImm(op3, instr->asOperands[2]));
					if (!instr->bSaturate)
						sprintf(buffer, "  %s = dot(%s, %s);\n", writeTarget(op1), ci(op2).c_str(), ci(op3).c_str());
					else
						sprintf(buffer, "  %s = saturate(dot(%s, %s));\n", writeTarget(op1), ci(op2).c_str(), ci(op3).c_str());
					mOutput.insert(mOutput.end(), buffer, buffer+strlen(buffer));
					removeBoolean(op1);
					break;
		
				case OPCODE_DP4:
					remapTarget(op1);
					applySwizzle(".xyzw", fixImm(op2, instr->asOperands[1]));
					applySwizzle(".xyzw", fixImm(op3, instr->asOperands[2]));
					if (!instr->bSaturate)
						sprintf(buffer, "  %s = dot(%s, %s);\n", writeTarget(op1), ci(op2).c_str(), ci(op3).c_str());
					else
						sprintf(buffer, "  %s = saturate(dot(%s, %s));\n", writeTarget(op1), ci(op2).c_str(), ci(op3).c_str());
					mOutput.insert(mOutput.end(), buffer, buffer+strlen(buffer));
					removeBoolean(op1);
					break;

				case OPCODE_RSQ:
				{
					remapTarget(op1);
					applySwizzle(op1, op2);
					int idx = 0;
					char *pop1 = strrchr(op1, '.'); *pop1 = 0;
					while (*++pop1)
					{
						sprintf(op3, "%s.%c", op1, *pop1);
						if (!instr->bSaturate)
							sprintf(buffer, "  %s = rsqrt(%s);\n", writeTarget(op3), ci(GetSuffix(op2, idx)).c_str());
						else
							sprintf(buffer, "  %s = saturate(rsqrt(%s));\n", writeTarget(op3), ci(GetSuffix(op2, idx)).c_str());
						mOutput.insert(mOutput.end(), buffer, buffer+strlen(buffer));
						++idx;
					}
					removeBoolean(op1);
					break;
				}
				case OPCODE_ROUND_NI:
				{
					remapTarget(op1);
					applySwizzle(op1, op2);
					int idx = 0;
					char *pop1 = strrchr(op1, '.'); *pop1 = 0;
					while (*++pop1)
					{
						sprintf(op3, "%s.%c", op1, *pop1);
						if (!instr->bSaturate)
							sprintf(buffer, "  %s = floor(%s);\n", writeTarget(op3), ci(GetSuffix(op2, idx)).c_str());
						else
							sprintf(buffer, "  %s = saturate(floor(%s));\n", writeTarget(op3), ci(GetSuffix(op2, idx)).c_str());
						mOutput.insert(mOutput.end(), buffer, buffer+strlen(buffer));
						++idx;
					}
					removeBoolean(op1);
					break;
				}
				case OPCODE_ROUND_PI:
				{
					remapTarget(op1);
					applySwizzle(op1, op2);
					int idx = 0;
					char *pop1 = strrchr(op1, '.'); *pop1 = 0;
					while (*++pop1)
					{
						sprintf(op3, "%s.%c", op1, *pop1);
						if (!instr->bSaturate)
							sprintf(buffer, "  %s = ceil(%s);\n", writeTarget(op3), ci(GetSuffix(op2, idx)).c_str());
						else
							sprintf(buffer, "  %s = saturate(ceil(%s));\n", writeTarget(op3), ci(GetSuffix(op2, idx)).c_str());
						mOutput.insert(mOutput.end(), buffer, buffer+strlen(buffer));
						++idx;
					}
					removeBoolean(op1);
					break;
				}
				case OPCODE_ROUND_Z:
				{
					remapTarget(op1);
					applySwizzle(op1, op2);
					int idx = 0;
					char *pop1 = strrchr(op1, '.'); *pop1 = 0;
					while (*++pop1)
					{
						sprintf(op3, "%s.%c", op1, *pop1);
						if (!instr->bSaturate)
							sprintf(buffer, "  %s = round(%s);\n", writeTarget(op3), ci(GetSuffix(op2, idx)).c_str());
						else
							sprintf(buffer, "  %s = saturate(round(%s));\n", writeTarget(op3), ci(GetSuffix(op2, idx)).c_str());
						mOutput.insert(mOutput.end(), buffer, buffer+strlen(buffer));
						++idx;
					}
					removeBoolean(op1);
					break;
				}
				case OPCODE_ROUND_NE:
				{
					remapTarget(op1);
					applySwizzle(op1, op2);
					int idx = 0;
					char *pop1 = strrchr(op1, '.'); *pop1 = 0;
					while (*++pop1)
					{
						sprintf(op3, "%s.%c", op1, *pop1);
						if (!instr->bSaturate)
							sprintf(buffer, "  %s = round(%s * 0.5) * 2;\n", writeTarget(op3), ci(GetSuffix(op2, idx)).c_str());
						else
							sprintf(buffer, "  %s = saturate(round(%s * 0.5) * 2);\n", writeTarget(op3), ci(GetSuffix(op2, idx)).c_str());
						mOutput.insert(mOutput.end(), buffer, buffer+strlen(buffer));
						++idx;
					}
					removeBoolean(op1);
					break;
				}
				case OPCODE_FTOI:
					remapTarget(op1);
					applySwizzle(op1, op2);
					sprintf(buffer, "  %s = %s;\n", writeTarget(op1), ci(convertToInt(op2)).c_str());
					mOutput.insert(mOutput.end(), buffer, buffer+strlen(buffer));
					break;

				case OPCODE_FTOU:
					remapTarget(op1);
					applySwizzle(op1, op2);
					sprintf(buffer, "  %s = %s;\n", writeTarget(op1), ci(convertToUInt(op2)).c_str());
					mOutput.insert(mOutput.end(), buffer, buffer+strlen(buffer));
					break;

				case OPCODE_SINCOS:
					remapTarget(op1);
					remapTarget(op2);
					if (!strncmp(op1, "null", 4)) 
						applySwizzle(op2, op3);
					else 
						applySwizzle(op1, op3);
					if (!strncmp(op1, "null", 4))
						sprintf(buffer, "  %s = cos(%s);\n", writeTarget(op2), ci(op3).c_str());
					else if (!strncmp(op2, "null", 4))
						sprintf(buffer, "  %s = sin(%s);\n", writeTarget(op1), ci(op3).c_str());
					else
						sprintf(buffer, "  sincos(%s, %s, %s);\n", ci(op3).c_str(), writeTarget(op1), writeTarget(op2));
					mOutput.insert(mOutput.end(), buffer, buffer+strlen(buffer));
					removeBoolean(op1);
					removeBoolean(op2);
					break;

				case OPCODE_MOVC:
				{
					remapTarget(op1);
					applySwizzle(op1, fixImm(op2, instr->asOperands[1]));
					applySwizzle(op1, fixImm(op3, instr->asOperands[2]));
					applySwizzle(op1, fixImm(op4, instr->asOperands[3]));
					int idx = 0;
					char *pop1 = strrchr(op1, '.'); *pop1 = 0;
					char *pop2 = strrchr(op2, '.'); if (pop2) *pop2 = 0;
					while (*++pop1)
					{
						if (pop1) sprintf(op5, "%s.%c", op1, *pop1); else sprintf(op5, "%s", op1);
						if (pop2) sprintf(op6, "%s.%c", op2, *++pop2); else sprintf(op6, "%s", op2);
						if (!instr->bSaturate)
							sprintf(buffer, "  %s = %s ? %s : %s;\n", writeTarget(op5), ci(op6).c_str(), ci(GetSuffix(op3, idx)).c_str(), ci(GetSuffix(op4, idx)).c_str());
						else
							sprintf(buffer, "  %s = saturate(%s ? %s : %s);\n", writeTarget(op5), ci(op6).c_str(), ci(GetSuffix(op3, idx)).c_str(), ci(GetSuffix(op4, idx)).c_str());
						mOutput.insert(mOutput.end(), buffer, buffer+strlen(buffer));
						++idx;
					}
					mBooleanRegisters.insert(op1);
					removeBoolean(op1);
					break;
				}
				case OPCODE_NE:
				case OPCODE_INE:
				{
					remapTarget(op1);
					applySwizzle(op1, op2);
					applySwizzle(op1, op3);
					int idx = 0;
					char *pop1 = strrchr(op1, '.'); *pop1 = 0;
					while (*++pop1)
					{
						sprintf(op4, "%s.%c", op1, *pop1);
						sprintf(buffer, "  %s = %s != %s;\n", writeTarget(op4), ci(GetSuffix(op2, idx)).c_str(), ci(GetSuffix(op3, idx)).c_str());
						mOutput.insert(mOutput.end(), buffer, buffer+strlen(buffer));
						++idx;
					}
					mBooleanRegisters.insert(op1);
					break;
				}
				case OPCODE_EQ:
				case OPCODE_IEQ:
				{
					remapTarget(op1);
					applySwizzle(op1, op2);
					applySwizzle(op1, op3);
					int idx = 0;
					char *pop1 = strrchr(op1, '.'); *pop1 = 0;
					while (*++pop1)
					{
						sprintf(op4, "%s.%c", op1, *pop1);
						sprintf(buffer, "  %s = %s == %s;\n", writeTarget(op4), ci(GetSuffix(op2, idx)).c_str(), ci(GetSuffix(op3, idx)).c_str());
						mOutput.insert(mOutput.end(), buffer, buffer+strlen(buffer));
						++idx;
					}
					mBooleanRegisters.insert(op1);
					break;
				}
				case OPCODE_LT:
				{
					remapTarget(op1);
					applySwizzle(op1, fixImm(op2, instr->asOperands[1]));
					applySwizzle(op1, fixImm(op3, instr->asOperands[2]));
					int idx = 0;
					char *pop1 = strrchr(op1, '.'); *pop1 = 0;
					while (*++pop1)
					{
						sprintf(op4, "%s.%c", op1, *pop1);
						sprintf(buffer, "  %s = %s < %s;\n", writeTarget(op4), ci(GetSuffix(op2, idx)).c_str(), ci(GetSuffix(op3, idx)).c_str());
						mOutput.insert(mOutput.end(), buffer, buffer+strlen(buffer));
						++idx;
					}
					mBooleanRegisters.insert(op1);
					break;
				}
				case OPCODE_ILT:
				{
					remapTarget(op1);
					applySwizzle(op1, op2, true);
					applySwizzle(op1, op3, true);
					int idx = 0;
					char *pop1 = strrchr(op1, '.'); *pop1 = 0;
					while (*++pop1)
					{
						sprintf(op4, "%s.%c", op1, *pop1);
						sprintf(buffer, "  %s = (int)%s < (int)%s;\n", writeTarget(op4), ci(GetSuffix(op2, idx)).c_str(), ci(GetSuffix(op3, idx)).c_str());
						mOutput.insert(mOutput.end(), buffer, buffer+strlen(buffer));
						++idx;
					}
					mBooleanRegisters.insert(op1);
					break;
				}
				case OPCODE_ULT:
				{
					remapTarget(op1);
					applySwizzle(op1, op2, true);
					applySwizzle(op1, op3, true);
					int idx = 0;
					char *pop1 = strrchr(op1, '.'); *pop1 = 0;
					while (*++pop1)
					{
						sprintf(op4, "%s.%c", op1, *pop1);
						sprintf(buffer, "  %s = (uint)%s < (uint)%s;\n", writeTarget(op4), ci(GetSuffix(op2, idx)).c_str(), ci(GetSuffix(op3, idx)).c_str());
						mOutput.insert(mOutput.end(), buffer, buffer+strlen(buffer));
						++idx;
					}
					mBooleanRegisters.insert(op1);
					break;
				}
				case OPCODE_GE:
				{
					remapTarget(op1);
					applySwizzle(op1, fixImm(op2, instr->asOperands[1]));
					applySwizzle(op1, fixImm(op3, instr->asOperands[2]));
					int idx = 0;
					char *pop1 = strrchr(op1, '.'); *pop1 = 0;
					while (*++pop1)
					{
						sprintf(op4, "%s.%c", op1, *pop1);
						sprintf(buffer, "  %s = %s >= %s;\n", writeTarget(op4), ci(GetSuffix(op2, idx)).c_str(), ci(GetSuffix(op3, idx)).c_str());
						mOutput.insert(mOutput.end(), buffer, buffer+strlen(buffer));
						++idx;
					}
					mBooleanRegisters.insert(op1);
					break;
				}
				case OPCODE_IGE:
				{
					remapTarget(op1);
					applySwizzle(op1, op2, true);
					applySwizzle(op1, op3, true);
					int idx = 0;
					char *pop1 = strrchr(op1, '.'); *pop1 = 0;
					while (*++pop1)
					{
						sprintf(op4, "%s.%c", op1, *pop1);
						sprintf(buffer, "  %s = (int)%s >= (int)%s;\n", writeTarget(op4), ci(GetSuffix(op2, idx)).c_str(), ci(GetSuffix(op3, idx)).c_str());
						mOutput.insert(mOutput.end(), buffer, buffer+strlen(buffer));
						++idx;
					}
					mBooleanRegisters.insert(op1);
					break;
				}
				case OPCODE_UGE:
				{
					remapTarget(op1);
					applySwizzle(op1, op2, true);
					applySwizzle(op1, op3, true);
					int idx = 0;
					char *pop1 = strrchr(op1, '.'); *pop1 = 0;
					while (*++pop1)
					{
						sprintf(op4, "%s.%c", op1, *pop1);
						sprintf(buffer, "  %s = (uint)%s >= (uint)%s;\n", writeTarget(op4), ci(GetSuffix(op2, idx)).c_str(), ci(GetSuffix(op3, idx)).c_str());
						mOutput.insert(mOutput.end(), buffer, buffer+strlen(buffer));
						++idx;
					}
					mBooleanRegisters.insert(op1);
					break;
				}

					// Switch statement in HLSL was missing. Added because AC4 uses it.
				case OPCODE_SWITCH:
					sprintf(buffer, "  switch (%s) {\n", ci(op1).c_str());
					mOutput.insert(mOutput.end(), buffer, buffer + strlen(buffer));
					break;
				case OPCODE_CASE:
					sprintf(buffer, "  case %s :", ci(op1).substr(2, 1).c_str());
					mOutput.insert(mOutput.end(), buffer, buffer + strlen(buffer));
					break;
				case OPCODE_ENDSWITCH:
					sprintf(buffer, "  }\n");
					mOutput.insert(mOutput.end(), buffer, buffer + strlen(buffer));
					break;
				case OPCODE_DEFAULT:
					sprintf(buffer, "  default :\n");
					mOutput.insert(mOutput.end(), buffer, buffer + strlen(buffer));
					break;

				case OPCODE_IF:
					applySwizzle(".x", op1);
					if (instr->eBooleanTestType == INSTRUCTION_TEST_ZERO)
						sprintf(buffer, "  if (%s == 0) {\n", ci(op1).c_str());
					else
						sprintf(buffer, "  if (%s != 0) {\n", ci(op1).c_str());
					mOutput.insert(mOutput.end(), buffer, buffer+strlen(buffer));
					break;
				case OPCODE_ELSE:
					sprintf(buffer, "  } else {\n");
					mOutput.insert(mOutput.end(), buffer, buffer+strlen(buffer));
					break;
				case OPCODE_ENDIF:
					sprintf(buffer, "  }\n");
					mOutput.insert(mOutput.end(), buffer, buffer+strlen(buffer));
					break;

				case OPCODE_LOOP:
					sprintf(buffer, "  while (true) {\n", op1);
					mOutput.insert(mOutput.end(), buffer, buffer+strlen(buffer));
					break;
				case OPCODE_BREAK:
					sprintf(buffer, "  break;\n");
					mOutput.insert(mOutput.end(), buffer, buffer+strlen(buffer));
					break;
				case OPCODE_BREAKC:
					applySwizzle(".x", op1);
					if (instr->eBooleanTestType == INSTRUCTION_TEST_ZERO)
						sprintf(buffer, "  if (%s == 0) break;\n", ci(op1).c_str());
					else
						sprintf(buffer, "  if (%s != 0) break;\n", ci(op1).c_str());
					mOutput.insert(mOutput.end(), buffer, buffer+strlen(buffer));
					break;
				case OPCODE_ENDLOOP:
					sprintf(buffer, "  }\n", op1);
					mOutput.insert(mOutput.end(), buffer, buffer+strlen(buffer));
					break;

				case OPCODE_SWAPC:
				{
					remapTarget(op1);
					remapTarget(op2);
					applySwizzle(op1, op3);
					applySwizzle(op1, op4);
					applySwizzle(op1, op5);
					int idx = 0;
					char *pop1 = strrchr(op1, '.'); *pop1 = 0;
					char *pop2 = strrchr(op2, '.'); if (pop2) *pop2 = 0;
					char *pop3 = strrchr(op3, '.'); if (pop3) *pop3 = 0;
					while (*++pop1)
					{
						sprintf(op6, "%s.%c", op1, *pop1);
						if (pop2) sprintf(op7, "%s.%c", op2, *++pop2); else sprintf(op7, "%s", op2);
						if (pop3) sprintf(op8, "%s.%c", op3, *++pop3); else sprintf(op8, "%s", op3);
						sprintf(buffer, "  %s = (int)%s ? %s : %s; %s = (int)%s ? %s : %s;\n", 
							writeTarget(op6), ci(op8).c_str(), ci(GetSuffix(op5, idx)).c_str(), ci(GetSuffix(op4, idx)).c_str(),
							writeTarget(op7), ci(op8).c_str(), ci(GetSuffix(op4, idx)).c_str(), ci(GetSuffix(op5, idx)).c_str());
						mOutput.insert(mOutput.end(), buffer, buffer+strlen(buffer));
						++idx;
					}
					break;
				}
				case OPCODE_BFI:
				{
					remapTarget(op1);
					applySwizzle(op1, op2);
					applySwizzle(op1, op3);
					applySwizzle(op1, op4);
					applySwizzle(op1, op5);
					int idx = 0;
					char *pop1 = strrchr(op1, '.'); *pop1 = 0;
					while (*++pop1)
					{
						sprintf(op6, "%s.%c", op1, *pop1);
						sprintf(buffer, "  bitmask.%c = (((1 << %s)-1) << %s) & 0xffffffff;\n"
										"  %s = (((uint)%s << %s) & bitmask.%c) | ((uint)%s & ~bitmask.%c);\n",
							*pop1, ci(GetSuffix(op2, idx)).c_str(), ci(GetSuffix(op3, idx)).c_str(), 
							writeTarget(op6), ci(GetSuffix(op4, idx)).c_str(), ci(GetSuffix(op3, idx)).c_str(), *pop1, ci(GetSuffix(op5, idx)).c_str(), *pop1);
						mOutput.insert(mOutput.end(), buffer, buffer+strlen(buffer));
					}
					break;
				}
				case OPCODE_SAMPLE:
				{
					//	else if (!strncmp(statement, "sample_indexable", strlen("sample_indexable")))
					remapTarget(op1);
					applySwizzle(".xyzw", op2);
					applySwizzle(op1, op3);
					int textureId, samplerId;
					sscanf(op3, "t%d.", &textureId);
					sscanf(op4, "s%d", &samplerId);
					truncateTexturePos(op2, mTextureType[textureId].c_str());
					sprintf(buffer, "  %s = %s.Sample(%s, %s)%s;\n", writeTarget(op1), 
						mTextureNames[textureId].c_str(), mSamplerNames[samplerId].c_str(), ci(op2).c_str(), strrchr(op3, '.'));
					mOutput.insert(mOutput.end(), buffer, buffer+strlen(buffer));
					removeBoolean(op1);
					break;
				}
<<<<<<< HEAD
				break;
			}
			case OPCODE_SAMPLE:
			{
				//	else if (!strncmp(statement, "sample_indexable", strlen("sample_indexable")))
				remapTarget(op1);
				applySwizzle(".xyzw", op2);
				applySwizzle(op1, op3);
				int textureId, samplerId;
				sscanf_s(op3, "t%d.", &textureId);
				sscanf_s(op4, "s%d", &samplerId);
				truncateTexturePos(op2, mTextureType[textureId].c_str());
				sprintf(buffer, "  %s = %s.Sample(%s, %s)%s;\n", writeTarget(op1), 
					mTextureNames[textureId].c_str(), mSamplerNames[samplerId].c_str(), ci(op2).c_str(), strrchr(op3, '.'));
				mOutput.insert(mOutput.end(), buffer, buffer+strlen(buffer));
				removeBoolean(op1);
				break;
			}
			case OPCODE_SAMPLE_L:
			{
				remapTarget(op1);
				applySwizzle(".xyzw", op2);
				applySwizzle(op1, op3);
				applySwizzle(".x", fixImm(op5, instr->asOperands[4]));
				int textureId, samplerId;
				sscanf_s(op3, "t%d.", &textureId);
				sscanf_s(op4, "s%d", &samplerId);
				truncateTexturePos(op2, mTextureType[textureId].c_str());
				if (!instr->bAddressOffset)
					sprintf(buffer, "  %s = %s.SampleLevel(%s, %s, %s)%s;\n", writeTarget(op1), 
						mTextureNames[textureId].c_str(), mSamplerNames[samplerId].c_str(), ci(op2).c_str(), ci(op5).c_str(), strrchr(op3, '.'));
				else
				{
					int offsetx = 0, offsety = 0, offsetz = 0;
					sscanf_s(statement, "sample_l_aoffimmi_indexable(%d,%d,%d", &offsetx, &offsety, &offsetz);
					sprintf(buffer, "  %s = %s.SampleLevel(%s, %s, %s, int2(%d, %d))%s;\n", writeTarget(op1), 
						mTextureNames[textureId].c_str(), mSamplerNames[samplerId].c_str(), ci(op2).c_str(), ci(op5).c_str(), 
						offsetx, offsety, strrchr(op3, '.'));
				}
				mOutput.insert(mOutput.end(), buffer, buffer+strlen(buffer));
				removeBoolean(op1);
				break;
			}
			case OPCODE_SAMPLE_D:
			{
				remapTarget(op1);
				applySwizzle(".xyzw", op2);
				applySwizzle(op1, op3);
				applySwizzle(op1, fixImm(op5, instr->asOperands[4]));
				applySwizzle(op1, fixImm(op6, instr->asOperands[5]));
				int textureId, samplerId;
				sscanf_s(op3, "t%d.", &textureId);
				sscanf_s(op4, "s%d", &samplerId);
				truncateTexturePos(op2, mTextureType[textureId].c_str());
				if (!instr->bAddressOffset)
					sprintf(buffer, "  %s = %s.SampleGrad(%s, %s, %s, %s)%s;\n", writeTarget(op1), 
						mTextureNames[textureId].c_str(), mSamplerNames[samplerId].c_str(), ci(op2).c_str(), ci(op5).c_str(), ci(op6).c_str(), strrchr(op3, '.'));
				else
				{
					int offsetx = 0, offsety = 0, offsetz = 0;
					sscanf_s(statement, "sample_d_aoffimmi_indexable(%d,%d,%d", &offsetx, &offsety, &offsetz);
					sprintf(buffer, "  %s = %s.SampleGrad(%s, %s, %s, %s, int2(%d, %d))%s;\n", writeTarget(op1), 
						mTextureNames[textureId].c_str(), mSamplerNames[samplerId].c_str(), ci(op2).c_str(), ci(op5).c_str(), ci(op6).c_str(),
						offsetx, offsety, strrchr(op3, '.'));
				}
				mOutput.insert(mOutput.end(), buffer, buffer+strlen(buffer));
				removeBoolean(op1);
				break;
			}
			case OPCODE_SAMPLE_C:
			{
				remapTarget(op1);
				applySwizzle(".xyzw", op2);
				applySwizzle(op1, op3);
				applySwizzle(".x", fixImm(op5, instr->asOperands[4]));
				int textureId, samplerId;
				sscanf_s(op3, "t%d.", &textureId);
				sscanf_s(op4, "s%d", &samplerId);
				truncateTexturePos(op2, mTextureType[textureId].c_str());
				if (!instr->bAddressOffset)
					sprintf(buffer, "  %s = %s.SampleCmp(%s, %s, %s)%s;\n", writeTarget(op1), 
						mTextureNames[textureId].c_str(), mSamplerComparisonNames[samplerId].c_str(), ci(op2).c_str(), ci(op5).c_str(), strrchr(op3, '.'));
				else
				{
					int offsetx = 0, offsety = 0, offsetz = 0;
					sscanf_s(statement, "sample_c_aoffimmi_indexable(%d,%d,%d", &offsetx, &offsety, &offsetz);
					sprintf(buffer, "  %s = %s.SampleCmp(%s, %s, %s, int2(%d, %d))%s;\n", writeTarget(op1), 
						mTextureNames[textureId].c_str(), mSamplerComparisonNames[samplerId].c_str(), ci(op2).c_str(), ci(op5).c_str(), 
						offsetx, offsety, strrchr(op3, '.'));
				}
				mOutput.insert(mOutput.end(), buffer, buffer+strlen(buffer));
				removeBoolean(op1);
				break;
			}
			case OPCODE_SAMPLE_C_LZ:
			{
				remapTarget(op1);
				applySwizzle(".xyzw", op2);
				applySwizzle(op1, op3);
				applySwizzle(".x", fixImm(op5, instr->asOperands[4]));
				int textureId, samplerId;
				sscanf_s(op3, "t%d.", &textureId);
				sscanf_s(op4, "s%d", &samplerId);
				truncateTexturePos(op2, mTextureType[textureId].c_str());
				if (!instr->bAddressOffset)
					sprintf(buffer, "  %s = %s.SampleCmpLevelZero(%s, %s, %s)%s;\n", writeTarget(op1), 
						mTextureNames[textureId].c_str(), mSamplerComparisonNames[samplerId].c_str(), ci(op2).c_str(), ci(op5).c_str(), strrchr(op3, '.'));
				else
				{
					int offsetx = 0, offsety = 0, offsetz = 0;
					sscanf_s(statement, "sample_c_lz_aoffimmi_indexable(%d,%d,%d", &offsetx, &offsety, &offsetz);
					sprintf(buffer, "  %s = %s.SampleCmpLevelZero(%s, %s, %s, int2(%d, %d))%s;\n", writeTarget(op1), 
						mTextureNames[textureId].c_str(), mSamplerComparisonNames[samplerId].c_str(), ci(op2).c_str(), ci(op5).c_str(), 
						offsetx, offsety, strrchr(op3, '.'));
=======
				case OPCODE_SAMPLE_L:
				{
					remapTarget(op1);
					applySwizzle(".xyzw", op2);
					applySwizzle(op1, op3);
					applySwizzle(".x", fixImm(op5, instr->asOperands[4]));
					int textureId, samplerId;
					sscanf(op3, "t%d.", &textureId);
					sscanf(op4, "s%d", &samplerId);
					truncateTexturePos(op2, mTextureType[textureId].c_str());
					if (!instr->bAddressOffset)
						sprintf(buffer, "  %s = %s.SampleLevel(%s, %s, %s)%s;\n", writeTarget(op1), 
							mTextureNames[textureId].c_str(), mSamplerNames[samplerId].c_str(), ci(op2).c_str(), ci(op5).c_str(), strrchr(op3, '.'));
					else
					{
						int offsetx = 0, offsety = 0, offsetz = 0;
						sscanf(statement, "sample_l_aoffimmi_indexable(%d,%d,%d", &offsetx, &offsety, &offsetz);
						sprintf(buffer, "  %s = %s.SampleLevel(%s, %s, %s, int2(%d, %d))%s;\n", writeTarget(op1), 
							mTextureNames[textureId].c_str(), mSamplerNames[samplerId].c_str(), ci(op2).c_str(), ci(op5).c_str(), 
							offsetx, offsety, strrchr(op3, '.'));
					}
					mOutput.insert(mOutput.end(), buffer, buffer+strlen(buffer));
					removeBoolean(op1);
					break;
				}
				case OPCODE_SAMPLE_D:
				{
					remapTarget(op1);
					applySwizzle(".xyzw", op2);
					applySwizzle(op1, op3);
					applySwizzle(op1, fixImm(op5, instr->asOperands[4]));
					applySwizzle(op1, fixImm(op6, instr->asOperands[5]));
					int textureId, samplerId;
					sscanf(op3, "t%d.", &textureId);
					sscanf(op4, "s%d", &samplerId);
					truncateTexturePos(op2, mTextureType[textureId].c_str());
					if (!instr->bAddressOffset)
						sprintf(buffer, "  %s = %s.SampleGrad(%s, %s, %s, %s)%s;\n", writeTarget(op1), 
							mTextureNames[textureId].c_str(), mSamplerNames[samplerId].c_str(), ci(op2).c_str(), ci(op5).c_str(), ci(op6).c_str(), strrchr(op3, '.'));
					else
					{
						int offsetx = 0, offsety = 0, offsetz = 0;
						sscanf(statement, "sample_d_aoffimmi_indexable(%d,%d,%d", &offsetx, &offsety, &offsetz);
						sprintf(buffer, "  %s = %s.SampleGrad(%s, %s, %s, %s, int2(%d, %d))%s;\n", writeTarget(op1), 
							mTextureNames[textureId].c_str(), mSamplerNames[samplerId].c_str(), ci(op2).c_str(), ci(op5).c_str(), ci(op6).c_str(),
							offsetx, offsety, strrchr(op3, '.'));
					}
					mOutput.insert(mOutput.end(), buffer, buffer+strlen(buffer));
					removeBoolean(op1);
					break;
				}
				case OPCODE_SAMPLE_C:
				{
					remapTarget(op1);
					applySwizzle(".xyzw", op2);
					applySwizzle(op1, op3);
					applySwizzle(".x", fixImm(op5, instr->asOperands[4]));
					int textureId, samplerId;
					sscanf(op3, "t%d.", &textureId);
					sscanf(op4, "s%d", &samplerId);
					truncateTexturePos(op2, mTextureType[textureId].c_str());
					if (!instr->bAddressOffset)
						sprintf(buffer, "  %s = %s.SampleCmp(%s, %s, %s)%s;\n", writeTarget(op1), 
							mTextureNames[textureId].c_str(), mSamplerComparisonNames[samplerId].c_str(), ci(op2).c_str(), ci(op5).c_str(), strrchr(op3, '.'));
					else
					{
						int offsetx = 0, offsety = 0, offsetz = 0;
						sscanf(statement, "sample_c_aoffimmi_indexable(%d,%d,%d", &offsetx, &offsety, &offsetz);
						sprintf(buffer, "  %s = %s.SampleCmp(%s, %s, %s, int2(%d, %d))%s;\n", writeTarget(op1), 
							mTextureNames[textureId].c_str(), mSamplerComparisonNames[samplerId].c_str(), ci(op2).c_str(), ci(op5).c_str(), 
							offsetx, offsety, strrchr(op3, '.'));
					}
					mOutput.insert(mOutput.end(), buffer, buffer+strlen(buffer));
					removeBoolean(op1);
					break;
				}
				case OPCODE_SAMPLE_C_LZ:
				{
					remapTarget(op1);
					applySwizzle(".xyzw", op2);
					applySwizzle(op1, op3);
					applySwizzle(".x", fixImm(op5, instr->asOperands[4]));
					int textureId, samplerId;
					sscanf(op3, "t%d.", &textureId);
					sscanf(op4, "s%d", &samplerId);
					truncateTexturePos(op2, mTextureType[textureId].c_str());
					if (!instr->bAddressOffset)
						sprintf(buffer, "  %s = %s.SampleCmpLevelZero(%s, %s, %s)%s;\n", writeTarget(op1), 
							mTextureNames[textureId].c_str(), mSamplerComparisonNames[samplerId].c_str(), ci(op2).c_str(), ci(op5).c_str(), strrchr(op3, '.'));
					else
					{
						int offsetx = 0, offsety = 0, offsetz = 0;
						sscanf(statement, "sample_c_lz_aoffimmi_indexable(%d,%d,%d", &offsetx, &offsety, &offsetz);
						sprintf(buffer, "  %s = %s.SampleCmpLevelZero(%s, %s, %s, int2(%d, %d))%s;\n", writeTarget(op1), 
							mTextureNames[textureId].c_str(), mSamplerComparisonNames[samplerId].c_str(), ci(op2).c_str(), ci(op5).c_str(), 
							offsetx, offsety, strrchr(op3, '.'));
					}
					mOutput.insert(mOutput.end(), buffer, buffer+strlen(buffer));
					removeBoolean(op1);
					break;
>>>>>>> 5b5413f8
				}

<<<<<<< HEAD
			case OPCODE_GATHER4:
			{
				remapTarget(op1);
				applySwizzle(".xyzw", op2);
				applySwizzle(op1, op3);
				int textureId, samplerId;
				sscanf_s(op3, "t%d.", &textureId);
				sscanf_s(op4, "s%d", &samplerId);
				truncateTexturePos(op2, mTextureType[textureId].c_str());
				if (!instr->bAddressOffset)
					sprintf(buffer, "  %s = %s.Gather(%s, %s)%s;\n", writeTarget(op1), 
						mTextureNames[textureId].c_str(), mSamplerNames[samplerId].c_str(), ci(op2).c_str(), strrchr(op3, '.'));
				else
				{
					int offsetx = 0, offsety = 0, offsetz = 0;
					sscanf_s(statement, "gather4_aoffimmi_indexable(%d,%d,%d", &offsetx, &offsety, &offsetz);
					sprintf(buffer, "  %s = %s.Gather(%s, %s, int2(%d, %d))%s;\n", writeTarget(op1), 
						mTextureNames[textureId].c_str(), mSamplerNames[samplerId].c_str(), ci(op2).c_str(), 
						offsetx, offsety, strrchr(op3, '.'));
=======
				case OPCODE_GATHER4:
				{
					remapTarget(op1);
					applySwizzle(".xyzw", op2);
					applySwizzle(op1, op3);
					int textureId, samplerId;
					sscanf(op3, "t%d.", &textureId);
					sscanf(op4, "s%d", &samplerId);
					truncateTexturePos(op2, mTextureType[textureId].c_str());
					if (!instr->bAddressOffset)
						sprintf(buffer, "  %s = %s.Gather(%s, %s)%s;\n", writeTarget(op1), 
							mTextureNames[textureId].c_str(), mSamplerNames[samplerId].c_str(), ci(op2).c_str(), strrchr(op3, '.'));
					else
					{
						int offsetx = 0, offsety = 0, offsetz = 0;
						sscanf(statement, "gather4_aoffimmi_indexable(%d,%d,%d", &offsetx, &offsety, &offsetz);
						sprintf(buffer, "  %s = %s.Gather(%s, %s, int2(%d, %d))%s;\n", writeTarget(op1), 
							mTextureNames[textureId].c_str(), mSamplerNames[samplerId].c_str(), ci(op2).c_str(), 
							offsetx, offsety, strrchr(op3, '.'));
					}
					mOutput.insert(mOutput.end(), buffer, buffer+strlen(buffer));
					removeBoolean(op1);
					break;
>>>>>>> 5b5413f8
				}

<<<<<<< HEAD
			case OPCODE_GATHER4_C:
			{
				remapTarget(op1);
				applySwizzle(".xyzw", op2);
				applySwizzle(op1, op3);
				int textureId, samplerId;
				sscanf_s(op3, "t%d.", &textureId);
				sscanf_s(op4, "s%d", &samplerId);
				truncateTexturePos(op2, mTextureType[textureId].c_str());
				if (!instr->bAddressOffset)
					sprintf(buffer, "  %s = %s.GatherCmp(%s, %s, %s)%s;\n", writeTarget(op1), 
						mTextureNames[textureId].c_str(), mSamplerComparisonNames[samplerId].c_str(), ci(op2).c_str(), ci(op5).c_str(), strrchr(op3, '.'));			
				else
				{
					int offsetx = 0, offsety = 0, offsetz = 0;
					sscanf_s(statement, "gather4_c_aoffimmi_indexable(%d,%d,%d", &offsetx, &offsety, &offsetz);
					sprintf(buffer, "  %s = %s.GatherCmp(%s, %s, %s, int2(%d,%d))%s;\n", writeTarget(op1), 
						mTextureNames[textureId].c_str(), mSamplerComparisonNames[samplerId].c_str(), ci(op2).c_str(), ci(op5).c_str(),
						offsetx, offsety, strrchr(op3, '.'));
=======
				case OPCODE_GATHER4_C:
				{
					remapTarget(op1);
					applySwizzle(".xyzw", op2);
					applySwizzle(op1, op3);
					int textureId, samplerId;
					sscanf(op3, "t%d.", &textureId);
					sscanf(op4, "s%d", &samplerId);
					truncateTexturePos(op2, mTextureType[textureId].c_str());
					if (!instr->bAddressOffset)
						sprintf(buffer, "  %s = %s.GatherCmp(%s, %s, %s)%s;\n", writeTarget(op1), 
							mTextureNames[textureId].c_str(), mSamplerComparisonNames[samplerId].c_str(), ci(op2).c_str(), ci(op5).c_str(), strrchr(op3, '.'));			
					else
					{
						int offsetx = 0, offsety = 0, offsetz = 0;
						sscanf(statement, "gather4_c_aoffimmi_indexable(%d,%d,%d", &offsetx, &offsety, &offsetz);
						sprintf(buffer, "  %s = %s.GatherCmp(%s, %s, %s, int2(%d,%d))%s;\n", writeTarget(op1), 
							mTextureNames[textureId].c_str(), mSamplerComparisonNames[samplerId].c_str(), ci(op2).c_str(), ci(op5).c_str(),
							offsetx, offsety, strrchr(op3, '.'));
					}
					mOutput.insert(mOutput.end(), buffer, buffer+strlen(buffer));
					removeBoolean(op1);
					break;
>>>>>>> 5b5413f8
				}

<<<<<<< HEAD
			case OPCODE_LD:
			{
				remapTarget(op1);
				applySwizzle(".xyzw", op2);
				applySwizzle(op1, op3);
				int textureId;
				sscanf_s(op3, "t%d.", &textureId);
				truncateTextureLoadPos(op2, mTextureType[textureId].c_str());
				if (!instr->bAddressOffset)
					sprintf(buffer, "  %s = %s.Load(%s)%s;\n", writeTarget(op1), mTextureNames[textureId].c_str(), ci(op2).c_str(), strrchr(op3, '.'));
				else
					sprintf(buffer, "  %s = %s.Load(%s, int3(%d, %d, %d))%s;\n", writeTarget(op1), mTextureNames[textureId].c_str(), ci(op2).c_str(), 
						instr->iUAddrOffset, instr->iVAddrOffset, instr->iWAddrOffset, strrchr(op3, '.'));
				mOutput.insert(mOutput.end(), buffer, buffer+strlen(buffer));
				removeBoolean(op1);
				break;
			}
			case OPCODE_LD_MS:
			{
				remapTarget(op1);
				applySwizzle(".xyzw", op2);
				applySwizzle(op1, op3);
				applySwizzle(".x", fixImm(op4, instr->asOperands[3]), true);
				int textureId;
				sscanf_s(op3, "t%d.", &textureId);
				truncateTextureLoadPos(op2, mTextureType[textureId].c_str());
				if (!instr->bAddressOffset)
					sprintf(buffer, "  %s = %s.Load(%s,%s)%s;\n", writeTarget(op1), mTextureNames[textureId].c_str(), ci(op2).c_str(), ci(op4).c_str(), strrchr(op3, '.'));
				else
					sprintf(buffer, "  %s = %s.Load(%s, %s, int3(%d, %d, %d))%s;\n", writeTarget(op1), mTextureNames[textureId].c_str(), ci(op2).c_str(), ci(op4).c_str(),
						instr->iUAddrOffset, instr->iVAddrOffset, instr->iWAddrOffset, strrchr(op3, '.'));
				mOutput.insert(mOutput.end(), buffer, buffer+strlen(buffer));
				removeBoolean(op1);
				break;
			}
=======
				case OPCODE_LD:
				{
					remapTarget(op1);
					applySwizzle(".xyzw", op2);
					applySwizzle(op1, op3);
					int textureId;
					sscanf(op3, "t%d.", &textureId);
					truncateTextureLoadPos(op2, mTextureType[textureId].c_str());
					if (!instr->bAddressOffset)
						sprintf(buffer, "  %s = %s.Load(%s)%s;\n", writeTarget(op1), mTextureNames[textureId].c_str(), ci(op2).c_str(), strrchr(op3, '.'));
					else
						sprintf(buffer, "  %s = %s.Load(%s, int3(%d, %d, %d))%s;\n", writeTarget(op1), mTextureNames[textureId].c_str(), ci(op2).c_str(), 
							instr->iUAddrOffset, instr->iVAddrOffset, instr->iWAddrOffset, strrchr(op3, '.'));
					mOutput.insert(mOutput.end(), buffer, buffer+strlen(buffer));
					removeBoolean(op1);
					break;
				}
				case OPCODE_LD_MS:
				{
					remapTarget(op1);
					applySwizzle(".xyzw", op2);
					applySwizzle(op1, op3);
					applySwizzle(".x", fixImm(op4, instr->asOperands[3]), true);
					int textureId;
					sscanf(op3, "t%d.", &textureId);
					truncateTextureLoadPos(op2, mTextureType[textureId].c_str());
					if (!instr->bAddressOffset)
						sprintf(buffer, "  %s = %s.Load(%s,%s)%s;\n", writeTarget(op1), mTextureNames[textureId].c_str(), ci(op2).c_str(), ci(op4).c_str(), strrchr(op3, '.'));
					else
						sprintf(buffer, "  %s = %s.Load(%s, %s, int3(%d, %d, %d))%s;\n", writeTarget(op1), mTextureNames[textureId].c_str(), ci(op2).c_str(), ci(op4).c_str(),
							instr->iUAddrOffset, instr->iVAddrOffset, instr->iWAddrOffset, strrchr(op3, '.'));
					mOutput.insert(mOutput.end(), buffer, buffer+strlen(buffer));
					removeBoolean(op1);
					break;
				}
>>>>>>> 5b5413f8

				case OPCODE_DISCARD:
					applySwizzle(".x", op1);
					if (instr->eBooleanTestType == INSTRUCTION_TEST_ZERO)
						sprintf(buffer, "  if (%s == 0) discard;\n", ci(op1).c_str());				
					else
						sprintf(buffer, "  if (%s != 0) discard;\n", ci(op1).c_str());
					mOutput.insert(mOutput.end(), buffer, buffer+strlen(buffer));
					break;

<<<<<<< HEAD
			case OPCODE_RESINFO:
			{
				remapTarget(op1);
				applySwizzle(".x", fixImm(op2, instr->asOperands[1]), true);
				if (instr->asOperands[1].eType == OPERAND_TYPE_IMMEDIATE32)
					strcpy(op2, "bitmask.x");
				int textureId;
				sscanf_s(op3, "t%d.", &textureId);
				sprintf(buffer, "  %s.GetDimensions(%s, %s, %s);\n", mTextureNames[textureId].c_str(), ci(GetSuffix(op1, 0)).c_str(), ci(GetSuffix(op1, 1)).c_str(), ci(op2).c_str());
				mOutput.insert(mOutput.end(), buffer, buffer+strlen(buffer));
				break;
			}
=======
				case OPCODE_RESINFO:
				{
					remapTarget(op1);
					applySwizzle(".x", fixImm(op2, instr->asOperands[1]), true);
					if (instr->asOperands[1].eType == OPERAND_TYPE_IMMEDIATE32)
						strcpy(op2, "bitmask.x");
					int textureId;
					sscanf(op3, "t%d.", &textureId);
					sprintf(buffer, "  %s.GetDimensions(%s, %s, %s);\n", mTextureNames[textureId].c_str(), ci(GetSuffix(op1, 0)).c_str(), ci(GetSuffix(op1, 1)).c_str(), ci(op2).c_str());
					mOutput.insert(mOutput.end(), buffer, buffer+strlen(buffer));
					break;
				}
>>>>>>> 5b5413f8

				case OPCODE_EVAL_SAMPLE_INDEX:
					remapTarget(op1);
					applySwizzle(op1, op2);
					applySwizzle(".x", fixImm(op3, instr->asOperands[2]), true);
					sprintf(buffer, "  %s = EvaluateAttributeAtSample(%s, %s);\n", writeTarget(op1), op2, op3);
					mOutput.insert(mOutput.end(), buffer, buffer+strlen(buffer));
					break;
				case OPCODE_EVAL_CENTROID:
					remapTarget(op1);
					applySwizzle(op1, op2);
					sprintf(buffer, "  %s = EvaluateAttributeCentroid(%s);\n", writeTarget(op1), op2);
					mOutput.insert(mOutput.end(), buffer, buffer+strlen(buffer));
					break;
				case OPCODE_EVAL_SNAPPED:
					remapTarget(op1);
					applySwizzle(op1, op2);
					applySwizzle(".xy", fixImm(op3, instr->asOperands[2]), true);
					sprintf(buffer, "  %s = EvaluateAttributeSnapped(%s, %s);\n", writeTarget(op1), op2, op3);
					mOutput.insert(mOutput.end(), buffer, buffer+strlen(buffer));
					break;

				case OPCODE_DERIV_RTX_COARSE:
					remapTarget(op1);
					applySwizzle(op1, op2);
					sprintf(buffer, "  %s = ddx_coarse(%s);\n", writeTarget(op1), op2);
					mOutput.insert(mOutput.end(), buffer, buffer+strlen(buffer));
					break;
				case OPCODE_DERIV_RTX_FINE:
					remapTarget(op1);
					applySwizzle(op1, op2);
					sprintf(buffer, "  %s = ddx_fine(%s);\n", writeTarget(op1), op2);
					mOutput.insert(mOutput.end(), buffer, buffer+strlen(buffer));
					break;
				case OPCODE_DERIV_RTY_COARSE:
					remapTarget(op1);
					applySwizzle(op1, op2);
					sprintf(buffer, "  %s = ddy_coarse(%s);\n", writeTarget(op1), op2);
					mOutput.insert(mOutput.end(), buffer, buffer+strlen(buffer));
					break;
				case OPCODE_DERIV_RTY_FINE:
					remapTarget(op1);
					applySwizzle(op1, op2);
					sprintf(buffer, "  %s = ddy_fine(%s);\n", writeTarget(op1), op2);
					mOutput.insert(mOutput.end(), buffer, buffer+strlen(buffer));
					break;
				case OPCODE_DERIV_RTX:
					remapTarget(op1);
					applySwizzle(op1, op2);
					sprintf(buffer, "  %s = ddx(%s);\n", writeTarget(op1), op2);
					mOutput.insert(mOutput.end(), buffer, buffer+strlen(buffer));
					break;
				case OPCODE_DERIV_RTY:
					remapTarget(op1);
					applySwizzle(op1, op2);
					sprintf(buffer, "  %s = ddy(%s);\n", writeTarget(op1), op2);
					mOutput.insert(mOutput.end(), buffer, buffer+strlen(buffer));
					break;

				case OPCODE_RET:
					WritePatches();
					sprintf(buffer, "  return;\n");
					mOutput.insert(mOutput.end(), buffer, buffer+strlen(buffer));
					break;

				default:
					logDecompileError("Unknown statement: "+string(statement));		
					return;
				}
			iNr++;
			}

			// Next line.
			while (c[pos] != 0x0a && pos < size) pos++; pos++;
			mLastStatement = instr;
		}
	}

	void ParseCodeOnlyShaderType(Shader *shader, const char *c, long size)
	{
		mOutputRegisterValues.clear();
		mBooleanRegisters.clear();
		mCodeStartPos = mOutput.size();

		int pos = 0;
		while (pos < size)
		{
			// Ignore comments.
			if (!strncmp(c+pos, "//", 2))
			{
				while (c[pos] != 0x0a && pos < size) pos++; pos++;
				continue;
			}
			// Read statement.
			if (ReadStatement(c+pos) < 1)
			{
				logDecompileError("Error parsing statement: "+string(c+pos, 80));
				return;
			}
			if (!strncmp(statement, "vs_", 3) ||
				!strncmp(statement, "ps_", 3) ||
				!strncmp(statement, "cs_", 3))
			{
				mShaderType = statement;
				return;
			}

			// Next line.
			while (c[pos] != 0x0a && pos < size) pos++; pos++;
		}
	}

	void WriteAddOnDeclarations()
	{
		const char *StereoTextureCode = "\n"
			                            "Texture2D<float4> StereoParams : register(t125);\n"
										"Texture2D<float4> InjectedDepthTexture : register(t126);\n";
		mOutput.insert(mOutput.end(), StereoTextureCode, StereoTextureCode+strlen(StereoTextureCode));
	}
};

const string DecompileBinaryHLSL(ParseParameters &params, bool &patched, std::string &shaderModel, bool &errorOccurred)
{
	Decompiler d;

	d.mCodeStartPos = 0;
	d.mCorrectedIndexRegisters.clear();
	d.mOutput.reserve(16 * 1024);
	d.mErrorOccurred = false;
	d.mShaderType = "unknown";
	d.mFixSvPosition = params.fixSvPosition;
	d.mRecompileVs = params.recompileVs;
	d.mPatched = false;
	d.ZRepair_DepthTexture1 = params.ZRepair_DepthTexture1;
	d.ZRepair_DepthTexture2 = params.ZRepair_DepthTexture2;
	d.ZRepair_DepthTextureReg1 = params.ZRepair_DepthTextureReg1;
	d.ZRepair_DepthTextureReg2 = params.ZRepair_DepthTextureReg2;
	d.ZRepair_Dependencies1 = params.ZRepair_Dependencies1;
	d.ZRepair_Dependencies2 = params.ZRepair_Dependencies2;
	d.ZRepair_ZPosCalc1 = params.ZRepair_ZPosCalc1;
	d.ZRepair_ZPosCalc2 = params.ZRepair_ZPosCalc2;
	d.ZRepair_PositionTexture = params.ZRepair_PositionTexture;
	d.ZRepair_WorldPosCalc = params.ZRepair_WorldPosCalc;
	d.BackProject_Vector1 = params.BackProject_Vector1;
	d.BackProject_Vector2 = params.BackProject_Vector2;
	d.InvTransforms = params.InvTransforms;
	d.ObjectPos_ID1 = params.ObjectPos_ID1;
	d.ObjectPos_ID2 = params.ObjectPos_ID2;
	d.ObjectPos_MUL1 = params.ObjectPos_MUL1;
	d.ObjectPos_MUL2 = params.ObjectPos_MUL2;
	d.MatrixPos_ID1 = params.MatrixPos_ID1;
	d.MatrixPos_MUL1 = params.MatrixPos_MUL1;

	// Decompile binary.

	// This can crash, because of unknown or unseen syntax, so we wrap it in try/catch
	// block to handle any exceptions and mark the shader as presently bad.
	// In order for this to work, the /EHa option must be enabled for code-generation
	// so that system level exceptions are caught too.
	try
	{
		__debugbreak();

		Shader *shader = DecodeDXBC((uint32_t*)params.bytecode);
		if (!shader) return string();
	
		d.ReadResourceBindings(params.decompiled, params.decompiledSize);
		d.ParseBufferDefinitions(shader, params.decompiled, params.decompiledSize);
		d.WriteResourceDefinitions();
		d.WriteAddOnDeclarations();
		d.ParseInputSignature(params.decompiled, params.decompiledSize);
		d.ParseOutputSignature(params.decompiled, params.decompiledSize);
		if (!params.ZeroOutput)
		{
			d.ParseCode(shader, params.decompiled, params.decompiledSize);
		}
		else
		{
			d.ParseCodeOnlyShaderType(shader, params.decompiled, params.decompiledSize);
			d.WriteZeroOutputSignature(params.decompiled, params.decompiledSize);
		}
		d.mOutput.push_back('}');
		shaderModel = d.mShaderType;
		errorOccurred = d.mErrorOccurred;
		FreeShaderInfo(shader->sInfo);
		delete shader;
		patched = d.mPatched;
		return string(d.mOutput.begin(), d.mOutput.end());
	}
	catch (...)
	{
		// Fatal error, but catch it and mark it as bad.
		if (LogFile) fprintf(LogFile, "   ******* Exception caught while decompiling shader ******\n");
		
		errorOccurred = true;
		return string();
	}
}<|MERGE_RESOLUTION|>--- conflicted
+++ resolved
@@ -2251,263 +2251,263 @@
 			}
 			else 
 			{
-				switch (instr->eOpcode)
-				{
-
-				case OPCODE_ITOF:
-				case OPCODE_UTOF:
-				case OPCODE_MOV:
-					remapTarget(op1);
-					applySwizzle(op1, fixImm(op2, instr->asOperands[1]));
+			switch (instr->eOpcode)
+			{
+
+			case OPCODE_ITOF:
+			case OPCODE_UTOF:
+			case OPCODE_MOV:
+				remapTarget(op1);
+				applySwizzle(op1, fixImm(op2, instr->asOperands[1]));
+				if (!instr->bSaturate)
+					sprintf(buffer, "  %s = %s;\n", writeTarget(op1), ci(op2).c_str());
+				else
+					sprintf(buffer, "  %s = saturate(%s);\n", writeTarget(op1), ci(op2).c_str());
+				mOutput.insert(mOutput.end(), buffer, buffer+strlen(buffer));
+				if (op1[0] == 'o') 
+				{
+					char *dotPos = strchr(op1, '.'); if (dotPos) *dotPos = 0;
+					if (!dotPos || dotPos[1] == 'x')
+						mOutputRegisterValues[op1] = op2;
+				}
+				removeBoolean(op1);
+				break;
+		
+			case OPCODE_NOT:
+				remapTarget(op1);
+				applySwizzle(op1, op2);
+				sprintf(buffer, "  %s = ~%s;\n", writeTarget(op1), ci(convertToInt(op2)).c_str());
+				mOutput.insert(mOutput.end(), buffer, buffer+strlen(buffer));
+				break;
+
+			case OPCODE_INEG:
+				remapTarget(op1);
+				applySwizzle(op1, op2, true);
+				sprintf(buffer, "  %s = -%s;\n", writeTarget(op1), ci(convertToInt(op2)).c_str());
+				mOutput.insert(mOutput.end(), buffer, buffer+strlen(buffer));
+				break;
+
+			case OPCODE_F32TOF16:
+				remapTarget(op1);
+				applySwizzle(op1, op2);
+				sprintf(buffer, "  %s = f32tof16(%s);\n", writeTarget(op1), ci(op2).c_str());
+				mOutput.insert(mOutput.end(), buffer, buffer+strlen(buffer));
+				break;
+		
+			case OPCODE_F16TOF32:
+				remapTarget(op1);
+				applySwizzle(op1, op2);
+				sprintf(buffer, "  %s = f16tof32(%s);\n", writeTarget(op1), ci(op2).c_str());
+				mOutput.insert(mOutput.end(), buffer, buffer+strlen(buffer));
+				break;
+
+			case OPCODE_FRC:
+				remapTarget(op1);
+				applySwizzle(op1, op2);
+				if (!instr->bSaturate)
+					sprintf(buffer, "  %s = frac(%s);\n", writeTarget(op1), ci(op2).c_str());
+				else
+					sprintf(buffer, "  %s = saturate(frac(%s));\n", writeTarget(op1), ci(op2).c_str());
+				mOutput.insert(mOutput.end(), buffer, buffer+strlen(buffer));
+				removeBoolean(op1);
+				break;
+
+			case OPCODE_MUL:
+				remapTarget(op1);
+				applySwizzle(op1, fixImm(op2, instr->asOperands[1]));
+				applySwizzle(op1, fixImm(op3, instr->asOperands[2]));
+				mMulOperand = op3; mMulOperand2 = op2; mMulTarget = op1;
+				if (!instr->bSaturate)
+					sprintf(buffer, "  %s = %s * %s;\n", writeTarget(op1), ci(op3).c_str(), ci(op2).c_str());
+				else
+					sprintf(buffer, "  %s = saturate(%s * %s);\n", writeTarget(op1), ci(op3).c_str(), ci(op2).c_str());
+				mOutput.insert(mOutput.end(), buffer, buffer+strlen(buffer));
+				removeBoolean(op1);
+				break;
+
+			case OPCODE_IMUL:
+				remapTarget(op2);
+				applySwizzle(op2, op3, true);
+				applySwizzle(op2, op4, true);
+				mMulOperand = strncmp(op3, "int", 3) ? op3 : op4;
+				sprintf(buffer, "  %s = %s * %s;\n", writeTarget(op2), ci(convertToInt(op3)).c_str(), ci(convertToInt(op4)).c_str());
+				mOutput.insert(mOutput.end(), buffer, buffer+strlen(buffer));
+				removeBoolean(op1);
+				break;
+
+			case OPCODE_DIV:
+				remapTarget(op1);
+				applySwizzle(op1, fixImm(op2, instr->asOperands[1]));
+				applySwizzle(op1, fixImm(op3, instr->asOperands[2]));
+				if (!instr->bSaturate)
+					sprintf(buffer, "  %s = %s / %s;\n", writeTarget(op1), ci(op2).c_str(), ci(op3).c_str());
+				else
+					sprintf(buffer, "  %s = saturate(%s / %s);\n", writeTarget(op1), ci(op2).c_str(), ci(op3).c_str());
+				mOutput.insert(mOutput.end(), buffer, buffer+strlen(buffer));
+				removeBoolean(op1);
+				break;
+			case OPCODE_UDIV:
+			{
+				remapTarget(op1);
+				remapTarget(op2);
+				char *maskOp = instr->asOperands[0].eType != OPERAND_TYPE_NULL ? op1 : op2;
+				applySwizzle(maskOp, fixImm(op3, instr->asOperands[2]), true);
+				applySwizzle(maskOp, fixImm(op4, instr->asOperands[3]), true);
+				if (instr->asOperands[0].eType != OPERAND_TYPE_NULL)
+				{
 					if (!instr->bSaturate)
-						sprintf(buffer, "  %s = %s;\n", writeTarget(op1), ci(op2).c_str());
+						sprintf(buffer, "  %s = %s / %s;\n", writeTarget(op1), ci(op3).c_str(), ci(op4).c_str());
 					else
-						sprintf(buffer, "  %s = saturate(%s);\n", writeTarget(op1), ci(op2).c_str());
+						sprintf(buffer, "  %s = saturate(%s / %s);\n", writeTarget(op1), ci(op3).c_str(), ci(op4).c_str());
 					mOutput.insert(mOutput.end(), buffer, buffer+strlen(buffer));
-					if (op1[0] == 'o') 
-					{
-						char *dotPos = strchr(op1, '.'); if (dotPos) *dotPos = 0;
-						if (!dotPos || dotPos[1] == 'x')
-							mOutputRegisterValues[op1] = op2;
-					}
-					removeBoolean(op1);
-					break;
-		
-				case OPCODE_NOT:
-					remapTarget(op1);
-					applySwizzle(op1, op2);
-					sprintf(buffer, "  %s = ~%s;\n", writeTarget(op1), ci(convertToInt(op2)).c_str());
+				}
+				if (instr->asOperands[1].eType != OPERAND_TYPE_NULL)
+				{
+					if (!instr->bSaturate)
+						sprintf(buffer, "  %s = %s %% %s;\n", writeTarget(op2), ci(op3).c_str(), ci(op4).c_str());
+					else
+						sprintf(buffer, "  %s = saturate(%s %% %s);\n", writeTarget(op2), ci(op3).c_str(), ci(op4).c_str());
 					mOutput.insert(mOutput.end(), buffer, buffer+strlen(buffer));
-					break;
-
-				case OPCODE_INEG:
-					remapTarget(op1);
-					applySwizzle(op1, op2, true);
-					sprintf(buffer, "  %s = -%s;\n", writeTarget(op1), ci(convertToInt(op2)).c_str());
-					mOutput.insert(mOutput.end(), buffer, buffer+strlen(buffer));
-					break;
-
-				case OPCODE_F32TOF16:
-					remapTarget(op1);
-					applySwizzle(op1, op2);
-					sprintf(buffer, "  %s = f32tof16(%s);\n", writeTarget(op1), ci(op2).c_str());
-					mOutput.insert(mOutput.end(), buffer, buffer+strlen(buffer));
-					break;
-		
-				case OPCODE_F16TOF32:
-					remapTarget(op1);
-					applySwizzle(op1, op2);
-					sprintf(buffer, "  %s = f16tof32(%s);\n", writeTarget(op1), ci(op2).c_str());
-					mOutput.insert(mOutput.end(), buffer, buffer+strlen(buffer));
-					break;
-
-				case OPCODE_FRC:
-					remapTarget(op1);
-					applySwizzle(op1, op2);
-					if (!instr->bSaturate)
-						sprintf(buffer, "  %s = frac(%s);\n", writeTarget(op1), ci(op2).c_str());
-					else
-						sprintf(buffer, "  %s = saturate(frac(%s));\n", writeTarget(op1), ci(op2).c_str());
-					mOutput.insert(mOutput.end(), buffer, buffer+strlen(buffer));
-					removeBoolean(op1);
-					break;
-
-				case OPCODE_MUL:
-					remapTarget(op1);
-					applySwizzle(op1, fixImm(op2, instr->asOperands[1]));
-					applySwizzle(op1, fixImm(op3, instr->asOperands[2]));
-					mMulOperand = op3; mMulOperand2 = op2; mMulTarget = op1;
-					if (!instr->bSaturate)
-						sprintf(buffer, "  %s = %s * %s;\n", writeTarget(op1), ci(op3).c_str(), ci(op2).c_str());
-					else
-						sprintf(buffer, "  %s = saturate(%s * %s);\n", writeTarget(op1), ci(op3).c_str(), ci(op2).c_str());
-					mOutput.insert(mOutput.end(), buffer, buffer+strlen(buffer));
-					removeBoolean(op1);
-					break;
-
-				case OPCODE_IMUL:
-					remapTarget(op2);
-					applySwizzle(op2, op3, true);
-					applySwizzle(op2, op4, true);
-					mMulOperand = strncmp(op3, "int", 3) ? op3 : op4;
-					sprintf(buffer, "  %s = %s * %s;\n", writeTarget(op2), ci(convertToInt(op3)).c_str(), ci(convertToInt(op4)).c_str());
-					mOutput.insert(mOutput.end(), buffer, buffer+strlen(buffer));
-					removeBoolean(op1);
-					break;
-
-				case OPCODE_DIV:
-					remapTarget(op1);
-					applySwizzle(op1, fixImm(op2, instr->asOperands[1]));
-					applySwizzle(op1, fixImm(op3, instr->asOperands[2]));
-					if (!instr->bSaturate)
-						sprintf(buffer, "  %s = %s / %s;\n", writeTarget(op1), ci(op2).c_str(), ci(op3).c_str());
-					else
-						sprintf(buffer, "  %s = saturate(%s / %s);\n", writeTarget(op1), ci(op2).c_str(), ci(op3).c_str());
-					mOutput.insert(mOutput.end(), buffer, buffer+strlen(buffer));
-					removeBoolean(op1);
-					break;
-				case OPCODE_UDIV:
-				{
-					remapTarget(op1);
-					remapTarget(op2);
-					char *maskOp = instr->asOperands[0].eType != OPERAND_TYPE_NULL ? op1 : op2;
-					applySwizzle(maskOp, fixImm(op3, instr->asOperands[2]), true);
-					applySwizzle(maskOp, fixImm(op4, instr->asOperands[3]), true);
-					if (instr->asOperands[0].eType != OPERAND_TYPE_NULL)
-					{
-						if (!instr->bSaturate)
-							sprintf(buffer, "  %s = %s / %s;\n", writeTarget(op1), ci(op3).c_str(), ci(op4).c_str());
-						else
-							sprintf(buffer, "  %s = saturate(%s / %s);\n", writeTarget(op1), ci(op3).c_str(), ci(op4).c_str());
-						mOutput.insert(mOutput.end(), buffer, buffer+strlen(buffer));
-					}
-					if (instr->asOperands[1].eType != OPERAND_TYPE_NULL)
-					{
-						if (!instr->bSaturate)
-							sprintf(buffer, "  %s = %s %% %s;\n", writeTarget(op2), ci(op3).c_str(), ci(op4).c_str());
-						else
-							sprintf(buffer, "  %s = saturate(%s %% %s);\n", writeTarget(op2), ci(op3).c_str(), ci(op4).c_str());
-						mOutput.insert(mOutput.end(), buffer, buffer+strlen(buffer));
-					}
-					removeBoolean(op1);
-					break;
-				}
-
-				case OPCODE_ADD:
-					remapTarget(op1);
-					applySwizzle(op1, fixImm(op2, instr->asOperands[1]));
-					applySwizzle(op1, fixImm(op3, instr->asOperands[2]));
-					if (!instr->bSaturate)
-						sprintf(buffer, "  %s = %s + %s;\n", writeTarget(op1), ci(op3).c_str(), ci(op2).c_str());
-					else
-						sprintf(buffer, "  %s = saturate(%s + %s);\n", writeTarget(op1), ci(op3).c_str(), ci(op2).c_str());
-					mOutput.insert(mOutput.end(), buffer, buffer+strlen(buffer));
-					removeBoolean(op1);
-					break;
-
-				case OPCODE_IADD:
-					remapTarget(op1);
-					applySwizzle(op1, op2, true);
-					applySwizzle(op1, op3, true);
-					if (isBoolean(op2) && isBoolean(op3))
-					{
-						if (op2[0] == '-') strcpy(op2, op2+1);
-						else if (op3[0] == '-') strcpy(op3, op3+1);
-						sprintf(buffer, "  %s = (%s ? -1 : 0) + (%s ? 1 : 0);\n", writeTarget(op1), ci(convertToInt(op2)).c_str(), ci(convertToInt(op3)).c_str());
-					}
-					else
-						sprintf(buffer, "  %s = %s + %s;\n", writeTarget(op1), ci(convertToInt(op2)).c_str(), ci(convertToInt(op3)).c_str());
-					mOutput.insert(mOutput.end(), buffer, buffer+strlen(buffer));
-					break;
-
-				case OPCODE_AND:
-					remapTarget(op1);
-					applySwizzle(op1, op2);
-					applySwizzle(op1, op3);
-					if (isBoolean(op2) || isBoolean(op3))
-					{
-						char *cmp = isBoolean(op2) ? op2 : op3;
-						char *arg = isBoolean(op2) ? op3 : op2;
-						int idx = 0;
-						char *pop1 = strrchr(op1, '.'); *pop1 = 0;
-						while (*++pop1)
-						{
-							sprintf(op4, "%s.%c", op1, *pop1);
-							sprintf(buffer, "  %s = %s ? %s : 0;\n", writeTarget(op4), ci(GetSuffix(cmp, idx)).c_str(), ci(GetSuffix(arg, idx)).c_str());
-							mOutput.insert(mOutput.end(), buffer, buffer+strlen(buffer));
-							++idx;
-						}
-					}
-					else
-					{
-						sprintf(buffer, "  %s = %s & %s;\n", writeTarget(op1), ci(convertToInt(op2)).c_str(), ci(convertToInt(op3)).c_str());
-						mOutput.insert(mOutput.end(), buffer, buffer+strlen(buffer));
-					}
-					break;
-
-				case OPCODE_OR:
-					remapTarget(op1);
-					applySwizzle(op1, op2);
-					applySwizzle(op1, op3);
-					sprintf(buffer, "  %s = %s | %s;\n", writeTarget(op1), ci(convertToInt(op2)).c_str(), ci(convertToInt(op3)).c_str());
-					mOutput.insert(mOutput.end(), buffer, buffer+strlen(buffer));
-					break;
-
-				case OPCODE_XOR:
-					remapTarget(op1);
-					applySwizzle(op1, op2);
-					applySwizzle(op1, op3);
-					sprintf(buffer, "  %s = %s ^ %s;\n", writeTarget(op1), ci(convertToInt(op2)).c_str(), ci(convertToInt(op3)).c_str());
-					mOutput.insert(mOutput.end(), buffer, buffer+strlen(buffer));
-					break;
-
-				case OPCODE_ISHR:
-					remapTarget(op1);
-					applySwizzle(op1, op2, true);
-					applySwizzle(op1, op3, true);
-					sprintf(buffer, "  %s = %s >> %s;\n", writeTarget(op1), ci(convertToInt(op3)).c_str(), ci(convertToUInt(op2)).c_str());
-					mOutput.insert(mOutput.end(), buffer, buffer+strlen(buffer));
-					break;
-
-				case OPCODE_USHR:
-					remapTarget(op1);
-					applySwizzle(op1, op2, true);
-					applySwizzle(op1, op3, true);
-					sprintf(buffer, "  %s = %s >> %s;\n", writeTarget(op1), ci(convertToUInt(op3)).c_str(), ci(convertToUInt(op2)).c_str());
-					mOutput.insert(mOutput.end(), buffer, buffer+strlen(buffer));
-					break;
-
-				case OPCODE_ISHL:
-					remapTarget(op1);
-					applySwizzle(op1, op2, true);
-					applySwizzle(op1, op3, true);
-					sprintf(buffer, "  %s = %s << %s;\n", writeTarget(op1), ci(convertToInt(op3)).c_str(), ci(convertToUInt(op2)).c_str());
-					mOutput.insert(mOutput.end(), buffer, buffer+strlen(buffer));
-					break;
-
-				case OPCODE_UBFE:
-				{
-					remapTarget(op1);
-					applySwizzle(op1, op2);	// width
-					applySwizzle(op1, op3); // offset
-					applySwizzle(op1, op4);
+				}
+				removeBoolean(op1);
+				break;
+			}
+
+			case OPCODE_ADD:
+				remapTarget(op1);
+				applySwizzle(op1, fixImm(op2, instr->asOperands[1]));
+				applySwizzle(op1, fixImm(op3, instr->asOperands[2]));
+				if (!instr->bSaturate)
+					sprintf(buffer, "  %s = %s + %s;\n", writeTarget(op1), ci(op3).c_str(), ci(op2).c_str());
+				else
+					sprintf(buffer, "  %s = saturate(%s + %s);\n", writeTarget(op1), ci(op3).c_str(), ci(op2).c_str());
+				mOutput.insert(mOutput.end(), buffer, buffer+strlen(buffer));
+				removeBoolean(op1);
+				break;
+
+			case OPCODE_IADD:
+				remapTarget(op1);
+				applySwizzle(op1, op2, true);
+				applySwizzle(op1, op3, true);
+				if (isBoolean(op2) && isBoolean(op3))
+				{
+					if (op2[0] == '-') strcpy(op2, op2+1);
+					else if (op3[0] == '-') strcpy(op3, op3+1);
+					sprintf(buffer, "  %s = (%s ? -1 : 0) + (%s ? 1 : 0);\n", writeTarget(op1), ci(convertToInt(op2)).c_str(), ci(convertToInt(op3)).c_str());
+				}
+				else
+					sprintf(buffer, "  %s = %s + %s;\n", writeTarget(op1), ci(convertToInt(op2)).c_str(), ci(convertToInt(op3)).c_str());
+				mOutput.insert(mOutput.end(), buffer, buffer+strlen(buffer));
+				break;
+
+			case OPCODE_AND:
+				remapTarget(op1);
+				applySwizzle(op1, op2);
+				applySwizzle(op1, op3);
+				if (isBoolean(op2) || isBoolean(op3))
+				{
+					char *cmp = isBoolean(op2) ? op2 : op3;
+					char *arg = isBoolean(op2) ? op3 : op2;
 					int idx = 0;
 					char *pop1 = strrchr(op1, '.'); *pop1 = 0;
 					while (*++pop1)
 					{
-						sprintf(op5, "%s.%c", op1, *pop1);
-						sprintf(buffer, "  if (%s == 0) %s = 0;\n"
-										"  else if (%s+%s < 32) { %s = (int)%s << (32-(%s + %s)); %s = (uint)%s >> (32-%s); }\n"
-										"  else %s = (uint)%s >> %s;\n",
-							ci(GetSuffix(op2, idx)).c_str(), writeTarget(op5), 
-							ci(GetSuffix(op2, idx)).c_str(), ci(GetSuffix(op3, idx)).c_str(), writeTarget(op5), ci(GetSuffix(op4, idx)).c_str(), ci(GetSuffix(op2, idx)).c_str(), ci(GetSuffix(op3, idx)).c_str(), writeTarget(op5), writeTarget(op5), ci(GetSuffix(op2, idx)).c_str(), 
-							writeTarget(op5), ci(GetSuffix(op4, idx)).c_str(), ci(GetSuffix(op3, idx)).c_str());
+						sprintf(op4, "%s.%c", op1, *pop1);
+						sprintf(buffer, "  %s = %s ? %s : 0;\n", writeTarget(op4), ci(GetSuffix(cmp, idx)).c_str(), ci(GetSuffix(arg, idx)).c_str());
 						mOutput.insert(mOutput.end(), buffer, buffer+strlen(buffer));
 						++idx;
 					}
-					break;
-				}
-				case OPCODE_EXP:
-					remapTarget(op1);
-					applySwizzle(op1, op2);
-					if (!instr->bSaturate)
-						sprintf(buffer, "  %s = exp2(%s);\n", writeTarget(op1), ci(op2).c_str());
-					else
-						sprintf(buffer, "  %s = saturate(exp2(%s));\n", writeTarget(op1), ci(op2).c_str());
+				}
+				else
+				{
+					sprintf(buffer, "  %s = %s & %s;\n", writeTarget(op1), ci(convertToInt(op2)).c_str(), ci(convertToInt(op3)).c_str());
 					mOutput.insert(mOutput.end(), buffer, buffer+strlen(buffer));
-					removeBoolean(op1);
-					break;
-
-				case OPCODE_LOG:
-					remapTarget(op1);
-					applySwizzle(op1, op2);
-					if (!instr->bSaturate)
-						sprintf(buffer, "  %s = log2(%s);\n", writeTarget(op1), ci(op2).c_str());
-					else
-						sprintf(buffer, "  %s = saturate(log2(%s));\n", writeTarget(op1), ci(op2).c_str());
+				}
+				break;
+
+			case OPCODE_OR:
+				remapTarget(op1);
+				applySwizzle(op1, op2);
+				applySwizzle(op1, op3);
+				sprintf(buffer, "  %s = %s | %s;\n", writeTarget(op1), ci(convertToInt(op2)).c_str(), ci(convertToInt(op3)).c_str());
+				mOutput.insert(mOutput.end(), buffer, buffer+strlen(buffer));
+				break;
+
+			case OPCODE_XOR:
+				remapTarget(op1);
+				applySwizzle(op1, op2);
+				applySwizzle(op1, op3);
+				sprintf(buffer, "  %s = %s ^ %s;\n", writeTarget(op1), ci(convertToInt(op2)).c_str(), ci(convertToInt(op3)).c_str());
+				mOutput.insert(mOutput.end(), buffer, buffer+strlen(buffer));
+				break;
+
+			case OPCODE_ISHR:
+				remapTarget(op1);
+				applySwizzle(op1, op2, true);
+				applySwizzle(op1, op3, true);
+				sprintf(buffer, "  %s = %s >> %s;\n", writeTarget(op1), ci(convertToInt(op3)).c_str(), ci(convertToUInt(op2)).c_str());
+				mOutput.insert(mOutput.end(), buffer, buffer+strlen(buffer));
+				break;
+
+			case OPCODE_USHR:
+				remapTarget(op1);
+				applySwizzle(op1, op2, true);
+				applySwizzle(op1, op3, true);
+				sprintf(buffer, "  %s = %s >> %s;\n", writeTarget(op1), ci(convertToUInt(op3)).c_str(), ci(convertToUInt(op2)).c_str());
+				mOutput.insert(mOutput.end(), buffer, buffer+strlen(buffer));
+				break;
+
+			case OPCODE_ISHL:
+				remapTarget(op1);
+				applySwizzle(op1, op2, true);
+				applySwizzle(op1, op3, true);
+				sprintf(buffer, "  %s = %s << %s;\n", writeTarget(op1), ci(convertToInt(op3)).c_str(), ci(convertToUInt(op2)).c_str());
+				mOutput.insert(mOutput.end(), buffer, buffer+strlen(buffer));
+				break;
+
+			case OPCODE_UBFE:
+			{
+				remapTarget(op1);
+				applySwizzle(op1, op2);	// width
+				applySwizzle(op1, op3); // offset
+				applySwizzle(op1, op4);
+				int idx = 0;
+				char *pop1 = strrchr(op1, '.'); *pop1 = 0;
+				while (*++pop1)
+				{
+					sprintf(op5, "%s.%c", op1, *pop1);
+					sprintf(buffer, "  if (%s == 0) %s = 0;\n"
+                                    "  else if (%s+%s < 32) { %s = (int)%s << (32-(%s + %s)); %s = (uint)%s >> (32-%s); }\n"
+                                    "  else %s = (uint)%s >> %s;\n",
+						ci(GetSuffix(op2, idx)).c_str(), writeTarget(op5), 
+						ci(GetSuffix(op2, idx)).c_str(), ci(GetSuffix(op3, idx)).c_str(), writeTarget(op5), ci(GetSuffix(op4, idx)).c_str(), ci(GetSuffix(op2, idx)).c_str(), ci(GetSuffix(op3, idx)).c_str(), writeTarget(op5), writeTarget(op5), ci(GetSuffix(op2, idx)).c_str(), 
+						writeTarget(op5), ci(GetSuffix(op4, idx)).c_str(), ci(GetSuffix(op3, idx)).c_str());
 					mOutput.insert(mOutput.end(), buffer, buffer+strlen(buffer));
-					removeBoolean(op1);
-					break;
+					++idx;
+				}
+				break;
+			}
+			case OPCODE_EXP:
+				remapTarget(op1);
+				applySwizzle(op1, op2);
+				if (!instr->bSaturate)
+					sprintf(buffer, "  %s = exp2(%s);\n", writeTarget(op1), ci(op2).c_str());
+				else
+					sprintf(buffer, "  %s = saturate(exp2(%s));\n", writeTarget(op1), ci(op2).c_str());
+				mOutput.insert(mOutput.end(), buffer, buffer+strlen(buffer));
+				removeBoolean(op1);
+				break;
+
+			case OPCODE_LOG:
+				remapTarget(op1);
+				applySwizzle(op1, op2);
+				if (!instr->bSaturate)
+					sprintf(buffer, "  %s = log2(%s);\n", writeTarget(op1), ci(op2).c_str());
+				else
+					sprintf(buffer, "  %s = saturate(log2(%s));\n", writeTarget(op1), ci(op2).c_str());
+				mOutput.insert(mOutput.end(), buffer, buffer+strlen(buffer));
+				removeBoolean(op1);
+				break;
 
 					// Opcodes for Sqrt, Min, Max, IMin, IMax all were using a 'statement' that is parsed
 					// from the text ASM.  This did not match the Mov, or Add or other opcodes, and was
@@ -2516,18 +2516,18 @@
 					// This fix removes the dependency on 'statement', and codes the generated HLSL line directly.
 					// We are guessing, but it appears that this was a left-over from a conversion to using the
 					// James-Jones opcode parser as the primary parser.
-				case OPCODE_SQRT:
-					remapTarget(op1);
-					applySwizzle(op1, op2);
-					if (!instr->bSaturate)
+			case OPCODE_SQRT:
+				remapTarget(op1);
+				applySwizzle(op1, op2);
+				if (!instr->bSaturate)
 						sprintf(buffer, "  %s = sqrt(%s);\n", writeTarget(op1), ci(op2).c_str());
-					else
+				else
 						sprintf(buffer, "  %s = saturate(sqrt(%s));\n", writeTarget(op1), ci(op2).c_str());
-					mOutput.insert(mOutput.end(), buffer, buffer+strlen(buffer));
-					removeBoolean(op1);
-					break;
+				mOutput.insert(mOutput.end(), buffer, buffer+strlen(buffer));
+				removeBoolean(op1);
+				break;
 		
-				case OPCODE_MIN:
+			case OPCODE_MIN:
 					remapTarget(op1);
 					applySwizzle(op1, fixImm(op2, instr->asOperands[1]));
 					applySwizzle(op1, fixImm(op3, instr->asOperands[2]));
@@ -2537,17 +2537,17 @@
 						sprintf(buffer, "  %s = saturate(min(%s, %s));\n", writeTarget(op1), ci(op2).c_str(), ci(op3).c_str());
 					mOutput.insert(mOutput.end(), buffer, buffer + strlen(buffer));
 					break;
-				case OPCODE_MAX:
-					remapTarget(op1);
-					applySwizzle(op1, fixImm(op2, instr->asOperands[1]));
-					applySwizzle(op1, fixImm(op3, instr->asOperands[2]));
-					if (!instr->bSaturate)
+			case OPCODE_MAX:
+				remapTarget(op1);
+				applySwizzle(op1, fixImm(op2, instr->asOperands[1]));
+				applySwizzle(op1, fixImm(op3, instr->asOperands[2]));
+				if (!instr->bSaturate)
 						sprintf(buffer, "  %s = max(%s, %s);\n", writeTarget(op1), ci(op2).c_str(), ci(op3).c_str());
-					else
+				else
 						sprintf(buffer, "  %s = saturate(max(%s, %s));\n", writeTarget(op1), ci(op2).c_str(), ci(op3).c_str());
-					mOutput.insert(mOutput.end(), buffer, buffer+strlen(buffer));
-					break;
-				case OPCODE_IMIN:
+				mOutput.insert(mOutput.end(), buffer, buffer+strlen(buffer));
+				break;		
+			case OPCODE_IMIN:
 					remapTarget(op1);
 					applySwizzle(op1, fixImm(op2, instr->asOperands[1]), true);
 					applySwizzle(op1, fixImm(op3, instr->asOperands[2]), true);
@@ -2557,497 +2557,478 @@
 						sprintf(buffer, "  %s = saturate(min(%s, %s));\n", writeTarget(op1), ci(op2).c_str(), ci(op3).c_str());
 					mOutput.insert(mOutput.end(), buffer, buffer + strlen(buffer));
 					break;
-				case OPCODE_IMAX:
-					remapTarget(op1);
-					applySwizzle(op1, fixImm(op2, instr->asOperands[1]), true);
-					applySwizzle(op1, fixImm(op3, instr->asOperands[2]), true);
+			case OPCODE_IMAX:
+				remapTarget(op1);
+				applySwizzle(op1, fixImm(op2, instr->asOperands[1]), true);
+				applySwizzle(op1, fixImm(op3, instr->asOperands[2]), true);
+				if (!instr->bSaturate)
+						sprintf(buffer, "  %s = max(%s, %s);\n", writeTarget(op1), ci(op2).c_str(), ci(op3).c_str());
+				else
+						sprintf(buffer, "  %s = saturate(max(%s, %s));\n", writeTarget(op1), ci(op2).c_str(), ci(op3).c_str());
+				mOutput.insert(mOutput.end(), buffer, buffer+strlen(buffer));
+				break;
+
+			case OPCODE_MAD:
+				remapTarget(op1);
+				applySwizzle(op1, fixImm(op2, instr->asOperands[1]));
+				applySwizzle(op1, fixImm(op3, instr->asOperands[2]));
+				applySwizzle(op1, fixImm(op4, instr->asOperands[3]));
+				// Check for operation reorder.
+				/* 
+				if (mLastStatement && mLastStatement->eOpcode == OPCODE_MUL && strstr(op4, mMulTarget.c_str()) && 
+					mMulTarget.compare(0, 3, mMulOperand, mMulOperand[0] == '-' ? 1 : 0, 3) && 
+					mMulTarget.compare(0, 3, mMulOperand2, mMulOperand2[0] == '-' ? 1 : 0, 3))
+					sprintf(op4 + ((op4[0] == '-') ? 1 : 0), "(%s * %s)", mMulOperand.c_str(), mMulOperand2.c_str());
+				*/
+				if (!instr->bSaturate)
+					sprintf(buffer, "  %s = %s * %s + %s;\n", writeTarget(op1), ci(op2).c_str(), ci(op3).c_str(), ci(op4).c_str());
+				else
+					sprintf(buffer, "  %s = saturate(%s * %s + %s);\n", writeTarget(op1), ci(op2).c_str(), ci(op3).c_str(), ci(op4).c_str());
+				mOutput.insert(mOutput.end(), buffer, buffer+strlen(buffer));
+				removeBoolean(op1);
+				break;
+
+			case OPCODE_IMAD:
+				remapTarget(op1);
+				applySwizzle(op1, op2, true);
+				applySwizzle(op1, op3, true);
+				applySwizzle(op1, op4, true);
+				sprintf(buffer, "  %s = mad(%s, %s, %s);\n", writeTarget(op1), ci(convertToInt(op2)).c_str(), ci(convertToInt(op3)).c_str(), ci(convertToInt(op4)).c_str());
+				mOutput.insert(mOutput.end(), buffer, buffer+strlen(buffer));
+				break;
+			case OPCODE_UMAD:
+				remapTarget(op1);
+				applySwizzle(op1, op2, true);
+				applySwizzle(op1, op3, true);
+				applySwizzle(op1, op4, true);
+				sprintf(buffer, "  %s = mad(%s, %s, %s);\n", writeTarget(op1), ci(convertToUInt(op2)).c_str(), ci(convertToUInt(op3)).c_str(), ci(convertToUInt(op4)).c_str());
+				mOutput.insert(mOutput.end(), buffer, buffer+strlen(buffer));
+				break;
+
+			case OPCODE_DP2:
+				remapTarget(op1);
+				applySwizzle(".xy", fixImm(op2, instr->asOperands[1]));
+				applySwizzle(".xy", fixImm(op3, instr->asOperands[2]));
+				if (!instr->bSaturate)
+					sprintf(buffer, "  %s = dot(%s, %s);\n", writeTarget(op1), ci(op2).c_str(), ci(op3).c_str());
+				else
+					sprintf(buffer, "  %s = saturate(dot(%s, %s));\n", writeTarget(op1), ci(op2).c_str(), ci(op3).c_str());
+				mOutput.insert(mOutput.end(), buffer, buffer+strlen(buffer));
+				removeBoolean(op1);
+				break;
+
+			case OPCODE_DP3:
+				remapTarget(op1);
+				applySwizzle(".xyz", fixImm(op2, instr->asOperands[1]));
+				applySwizzle(".xyz", fixImm(op3, instr->asOperands[2]));
+				if (!instr->bSaturate)
+					sprintf(buffer, "  %s = dot(%s, %s);\n", writeTarget(op1), ci(op2).c_str(), ci(op3).c_str());
+				else
+					sprintf(buffer, "  %s = saturate(dot(%s, %s));\n", writeTarget(op1), ci(op2).c_str(), ci(op3).c_str());
+				mOutput.insert(mOutput.end(), buffer, buffer+strlen(buffer));
+				removeBoolean(op1);
+				break;
+		
+			case OPCODE_DP4:
+				remapTarget(op1);
+				applySwizzle(".xyzw", fixImm(op2, instr->asOperands[1]));
+				applySwizzle(".xyzw", fixImm(op3, instr->asOperands[2]));
+				if (!instr->bSaturate)
+					sprintf(buffer, "  %s = dot(%s, %s);\n", writeTarget(op1), ci(op2).c_str(), ci(op3).c_str());
+				else
+					sprintf(buffer, "  %s = saturate(dot(%s, %s));\n", writeTarget(op1), ci(op2).c_str(), ci(op3).c_str());
+				mOutput.insert(mOutput.end(), buffer, buffer+strlen(buffer));
+				removeBoolean(op1);
+				break;
+
+			case OPCODE_RSQ:
+			{
+				remapTarget(op1);
+				applySwizzle(op1, op2);
+				int idx = 0;
+				char *pop1 = strrchr(op1, '.'); *pop1 = 0;
+				while (*++pop1)
+				{
+					sprintf(op3, "%s.%c", op1, *pop1);
 					if (!instr->bSaturate)
-						sprintf(buffer, "  %s = max(%s, %s);\n", writeTarget(op1), ci(op2).c_str(), ci(op3).c_str());
+						sprintf(buffer, "  %s = rsqrt(%s);\n", writeTarget(op3), ci(GetSuffix(op2, idx)).c_str());
 					else
-						sprintf(buffer, "  %s = saturate(max(%s, %s));\n", writeTarget(op1), ci(op2).c_str(), ci(op3).c_str());
+						sprintf(buffer, "  %s = saturate(rsqrt(%s));\n", writeTarget(op3), ci(GetSuffix(op2, idx)).c_str());
 					mOutput.insert(mOutput.end(), buffer, buffer+strlen(buffer));
-					break;
-
-				case OPCODE_MAD:
-					remapTarget(op1);
-					applySwizzle(op1, fixImm(op2, instr->asOperands[1]));
-					applySwizzle(op1, fixImm(op3, instr->asOperands[2]));
-					applySwizzle(op1, fixImm(op4, instr->asOperands[3]));
-					// Check for operation reorder.
-					/* 
-					if (mLastStatement && mLastStatement->eOpcode == OPCODE_MUL && strstr(op4, mMulTarget.c_str()) && 
-						mMulTarget.compare(0, 3, mMulOperand, mMulOperand[0] == '-' ? 1 : 0, 3) && 
-						mMulTarget.compare(0, 3, mMulOperand2, mMulOperand2[0] == '-' ? 1 : 0, 3))
-						sprintf(op4 + ((op4[0] == '-') ? 1 : 0), "(%s * %s)", mMulOperand.c_str(), mMulOperand2.c_str());
-					*/
+					++idx;
+				}
+				removeBoolean(op1);
+				break;
+			}
+			case OPCODE_ROUND_NI:
+			{
+				remapTarget(op1);
+				applySwizzle(op1, op2);
+				int idx = 0;
+				char *pop1 = strrchr(op1, '.'); *pop1 = 0;
+				while (*++pop1)
+				{
+					sprintf(op3, "%s.%c", op1, *pop1);
 					if (!instr->bSaturate)
-						sprintf(buffer, "  %s = %s * %s + %s;\n", writeTarget(op1), ci(op2).c_str(), ci(op3).c_str(), ci(op4).c_str());
+						sprintf(buffer, "  %s = floor(%s);\n", writeTarget(op3), ci(GetSuffix(op2, idx)).c_str());
 					else
-						sprintf(buffer, "  %s = saturate(%s * %s + %s);\n", writeTarget(op1), ci(op2).c_str(), ci(op3).c_str(), ci(op4).c_str());
+						sprintf(buffer, "  %s = saturate(floor(%s));\n", writeTarget(op3), ci(GetSuffix(op2, idx)).c_str());
 					mOutput.insert(mOutput.end(), buffer, buffer+strlen(buffer));
-					removeBoolean(op1);
-					break;
-
-				case OPCODE_IMAD:
-					remapTarget(op1);
-					applySwizzle(op1, op2, true);
-					applySwizzle(op1, op3, true);
-					applySwizzle(op1, op4, true);
-					sprintf(buffer, "  %s = mad(%s, %s, %s);\n", writeTarget(op1), ci(convertToInt(op2)).c_str(), ci(convertToInt(op3)).c_str(), ci(convertToInt(op4)).c_str());
+					++idx;
+				}
+				removeBoolean(op1);
+				break;
+			}
+			case OPCODE_ROUND_PI:
+			{
+				remapTarget(op1);
+				applySwizzle(op1, op2);
+				int idx = 0;
+				char *pop1 = strrchr(op1, '.'); *pop1 = 0;
+				while (*++pop1)
+				{
+					sprintf(op3, "%s.%c", op1, *pop1);
+					if (!instr->bSaturate)
+						sprintf(buffer, "  %s = ceil(%s);\n", writeTarget(op3), ci(GetSuffix(op2, idx)).c_str());
+					else
+						sprintf(buffer, "  %s = saturate(ceil(%s));\n", writeTarget(op3), ci(GetSuffix(op2, idx)).c_str());
 					mOutput.insert(mOutput.end(), buffer, buffer+strlen(buffer));
-					break;
-				case OPCODE_UMAD:
-					remapTarget(op1);
-					applySwizzle(op1, op2, true);
-					applySwizzle(op1, op3, true);
-					applySwizzle(op1, op4, true);
-					sprintf(buffer, "  %s = mad(%s, %s, %s);\n", writeTarget(op1), ci(convertToUInt(op2)).c_str(), ci(convertToUInt(op3)).c_str(), ci(convertToUInt(op4)).c_str());
+					++idx;
+				}
+				removeBoolean(op1);
+				break;
+			}
+			case OPCODE_ROUND_Z:
+			{
+				remapTarget(op1);
+				applySwizzle(op1, op2);
+				int idx = 0;
+				char *pop1 = strrchr(op1, '.'); *pop1 = 0;
+				while (*++pop1)
+				{
+					sprintf(op3, "%s.%c", op1, *pop1);
+					if (!instr->bSaturate)
+						sprintf(buffer, "  %s = round(%s);\n", writeTarget(op3), ci(GetSuffix(op2, idx)).c_str());
+					else
+						sprintf(buffer, "  %s = saturate(round(%s));\n", writeTarget(op3), ci(GetSuffix(op2, idx)).c_str());
 					mOutput.insert(mOutput.end(), buffer, buffer+strlen(buffer));
-					break;
-
-				case OPCODE_DP2:
-					remapTarget(op1);
-					applySwizzle(".xy", fixImm(op2, instr->asOperands[1]));
-					applySwizzle(".xy", fixImm(op3, instr->asOperands[2]));
+					++idx;
+				}
+				removeBoolean(op1);
+				break;
+			}
+			case OPCODE_ROUND_NE:
+			{
+				remapTarget(op1);
+				applySwizzle(op1, op2);
+				int idx = 0;
+				char *pop1 = strrchr(op1, '.'); *pop1 = 0;
+				while (*++pop1)
+				{
+					sprintf(op3, "%s.%c", op1, *pop1);
 					if (!instr->bSaturate)
-						sprintf(buffer, "  %s = dot(%s, %s);\n", writeTarget(op1), ci(op2).c_str(), ci(op3).c_str());
+						sprintf(buffer, "  %s = round(%s * 0.5) * 2;\n", writeTarget(op3), ci(GetSuffix(op2, idx)).c_str());
 					else
-						sprintf(buffer, "  %s = saturate(dot(%s, %s));\n", writeTarget(op1), ci(op2).c_str(), ci(op3).c_str());
+						sprintf(buffer, "  %s = saturate(round(%s * 0.5) * 2);\n", writeTarget(op3), ci(GetSuffix(op2, idx)).c_str());
 					mOutput.insert(mOutput.end(), buffer, buffer+strlen(buffer));
-					removeBoolean(op1);
-					break;
-
-				case OPCODE_DP3:
-					remapTarget(op1);
-					applySwizzle(".xyz", fixImm(op2, instr->asOperands[1]));
-					applySwizzle(".xyz", fixImm(op3, instr->asOperands[2]));
+					++idx;
+				}
+				removeBoolean(op1);
+				break;
+			}
+			case OPCODE_FTOI:
+				remapTarget(op1);
+				applySwizzle(op1, op2);
+				sprintf(buffer, "  %s = %s;\n", writeTarget(op1), ci(convertToInt(op2)).c_str());
+				mOutput.insert(mOutput.end(), buffer, buffer+strlen(buffer));
+				break;
+
+			case OPCODE_FTOU:
+				remapTarget(op1);
+				applySwizzle(op1, op2);
+				sprintf(buffer, "  %s = %s;\n", writeTarget(op1), ci(convertToUInt(op2)).c_str());
+				mOutput.insert(mOutput.end(), buffer, buffer+strlen(buffer));
+				break;
+
+			case OPCODE_SINCOS:
+				remapTarget(op1);
+				remapTarget(op2);
+				if (!strncmp(op1, "null", 4)) 
+					applySwizzle(op2, op3);
+				else 
+					applySwizzle(op1, op3);
+				if (!strncmp(op1, "null", 4))
+					sprintf(buffer, "  %s = cos(%s);\n", writeTarget(op2), ci(op3).c_str());
+				else if (!strncmp(op2, "null", 4))
+					sprintf(buffer, "  %s = sin(%s);\n", writeTarget(op1), ci(op3).c_str());
+				else
+					sprintf(buffer, "  sincos(%s, %s, %s);\n", ci(op3).c_str(), writeTarget(op1), writeTarget(op2));
+				mOutput.insert(mOutput.end(), buffer, buffer+strlen(buffer));
+				removeBoolean(op1);
+				removeBoolean(op2);
+				break;
+
+			case OPCODE_MOVC:
+			{
+				remapTarget(op1);
+				applySwizzle(op1, fixImm(op2, instr->asOperands[1]));
+				applySwizzle(op1, fixImm(op3, instr->asOperands[2]));
+				applySwizzle(op1, fixImm(op4, instr->asOperands[3]));
+				int idx = 0;
+				char *pop1 = strrchr(op1, '.'); *pop1 = 0;
+				char *pop2 = strrchr(op2, '.'); if (pop2) *pop2 = 0;
+				while (*++pop1)
+				{
+					if (pop1) sprintf(op5, "%s.%c", op1, *pop1); else sprintf(op5, "%s", op1);
+					if (pop2) sprintf(op6, "%s.%c", op2, *++pop2); else sprintf(op6, "%s", op2);
 					if (!instr->bSaturate)
-						sprintf(buffer, "  %s = dot(%s, %s);\n", writeTarget(op1), ci(op2).c_str(), ci(op3).c_str());
+						sprintf(buffer, "  %s = %s ? %s : %s;\n", writeTarget(op5), ci(op6).c_str(), ci(GetSuffix(op3, idx)).c_str(), ci(GetSuffix(op4, idx)).c_str());
 					else
-						sprintf(buffer, "  %s = saturate(dot(%s, %s));\n", writeTarget(op1), ci(op2).c_str(), ci(op3).c_str());
+						sprintf(buffer, "  %s = saturate(%s ? %s : %s);\n", writeTarget(op5), ci(op6).c_str(), ci(GetSuffix(op3, idx)).c_str(), ci(GetSuffix(op4, idx)).c_str());
 					mOutput.insert(mOutput.end(), buffer, buffer+strlen(buffer));
-					removeBoolean(op1);
-					break;
-		
-				case OPCODE_DP4:
-					remapTarget(op1);
-					applySwizzle(".xyzw", fixImm(op2, instr->asOperands[1]));
-					applySwizzle(".xyzw", fixImm(op3, instr->asOperands[2]));
-					if (!instr->bSaturate)
-						sprintf(buffer, "  %s = dot(%s, %s);\n", writeTarget(op1), ci(op2).c_str(), ci(op3).c_str());
-					else
-						sprintf(buffer, "  %s = saturate(dot(%s, %s));\n", writeTarget(op1), ci(op2).c_str(), ci(op3).c_str());
+					++idx;
+				}
+				mBooleanRegisters.insert(op1);
+				removeBoolean(op1);
+				break;
+			}
+			case OPCODE_NE:
+			case OPCODE_INE:
+			{
+				remapTarget(op1);
+				applySwizzle(op1, op2);
+				applySwizzle(op1, op3);
+				int idx = 0;
+				char *pop1 = strrchr(op1, '.'); *pop1 = 0;
+				while (*++pop1)
+				{
+					sprintf(op4, "%s.%c", op1, *pop1);
+					sprintf(buffer, "  %s = %s != %s;\n", writeTarget(op4), ci(GetSuffix(op2, idx)).c_str(), ci(GetSuffix(op3, idx)).c_str());
 					mOutput.insert(mOutput.end(), buffer, buffer+strlen(buffer));
-					removeBoolean(op1);
-					break;
-
-				case OPCODE_RSQ:
-				{
-					remapTarget(op1);
-					applySwizzle(op1, op2);
-					int idx = 0;
-					char *pop1 = strrchr(op1, '.'); *pop1 = 0;
-					while (*++pop1)
-					{
-						sprintf(op3, "%s.%c", op1, *pop1);
-						if (!instr->bSaturate)
-							sprintf(buffer, "  %s = rsqrt(%s);\n", writeTarget(op3), ci(GetSuffix(op2, idx)).c_str());
-						else
-							sprintf(buffer, "  %s = saturate(rsqrt(%s));\n", writeTarget(op3), ci(GetSuffix(op2, idx)).c_str());
-						mOutput.insert(mOutput.end(), buffer, buffer+strlen(buffer));
-						++idx;
-					}
-					removeBoolean(op1);
-					break;
-				}
-				case OPCODE_ROUND_NI:
-				{
-					remapTarget(op1);
-					applySwizzle(op1, op2);
-					int idx = 0;
-					char *pop1 = strrchr(op1, '.'); *pop1 = 0;
-					while (*++pop1)
-					{
-						sprintf(op3, "%s.%c", op1, *pop1);
-						if (!instr->bSaturate)
-							sprintf(buffer, "  %s = floor(%s);\n", writeTarget(op3), ci(GetSuffix(op2, idx)).c_str());
-						else
-							sprintf(buffer, "  %s = saturate(floor(%s));\n", writeTarget(op3), ci(GetSuffix(op2, idx)).c_str());
-						mOutput.insert(mOutput.end(), buffer, buffer+strlen(buffer));
-						++idx;
-					}
-					removeBoolean(op1);
-					break;
-				}
-				case OPCODE_ROUND_PI:
-				{
-					remapTarget(op1);
-					applySwizzle(op1, op2);
-					int idx = 0;
-					char *pop1 = strrchr(op1, '.'); *pop1 = 0;
-					while (*++pop1)
-					{
-						sprintf(op3, "%s.%c", op1, *pop1);
-						if (!instr->bSaturate)
-							sprintf(buffer, "  %s = ceil(%s);\n", writeTarget(op3), ci(GetSuffix(op2, idx)).c_str());
-						else
-							sprintf(buffer, "  %s = saturate(ceil(%s));\n", writeTarget(op3), ci(GetSuffix(op2, idx)).c_str());
-						mOutput.insert(mOutput.end(), buffer, buffer+strlen(buffer));
-						++idx;
-					}
-					removeBoolean(op1);
-					break;
-				}
-				case OPCODE_ROUND_Z:
-				{
-					remapTarget(op1);
-					applySwizzle(op1, op2);
-					int idx = 0;
-					char *pop1 = strrchr(op1, '.'); *pop1 = 0;
-					while (*++pop1)
-					{
-						sprintf(op3, "%s.%c", op1, *pop1);
-						if (!instr->bSaturate)
-							sprintf(buffer, "  %s = round(%s);\n", writeTarget(op3), ci(GetSuffix(op2, idx)).c_str());
-						else
-							sprintf(buffer, "  %s = saturate(round(%s));\n", writeTarget(op3), ci(GetSuffix(op2, idx)).c_str());
-						mOutput.insert(mOutput.end(), buffer, buffer+strlen(buffer));
-						++idx;
-					}
-					removeBoolean(op1);
-					break;
-				}
-				case OPCODE_ROUND_NE:
-				{
-					remapTarget(op1);
-					applySwizzle(op1, op2);
-					int idx = 0;
-					char *pop1 = strrchr(op1, '.'); *pop1 = 0;
-					while (*++pop1)
-					{
-						sprintf(op3, "%s.%c", op1, *pop1);
-						if (!instr->bSaturate)
-							sprintf(buffer, "  %s = round(%s * 0.5) * 2;\n", writeTarget(op3), ci(GetSuffix(op2, idx)).c_str());
-						else
-							sprintf(buffer, "  %s = saturate(round(%s * 0.5) * 2);\n", writeTarget(op3), ci(GetSuffix(op2, idx)).c_str());
-						mOutput.insert(mOutput.end(), buffer, buffer+strlen(buffer));
-						++idx;
-					}
-					removeBoolean(op1);
-					break;
-				}
-				case OPCODE_FTOI:
-					remapTarget(op1);
-					applySwizzle(op1, op2);
-					sprintf(buffer, "  %s = %s;\n", writeTarget(op1), ci(convertToInt(op2)).c_str());
+					++idx;
+				}
+				mBooleanRegisters.insert(op1);
+				break;
+			}
+			case OPCODE_EQ:
+			case OPCODE_IEQ:
+			{
+				remapTarget(op1);
+				applySwizzle(op1, op2);
+				applySwizzle(op1, op3);
+				int idx = 0;
+				char *pop1 = strrchr(op1, '.'); *pop1 = 0;
+				while (*++pop1)
+				{
+					sprintf(op4, "%s.%c", op1, *pop1);
+					sprintf(buffer, "  %s = %s == %s;\n", writeTarget(op4), ci(GetSuffix(op2, idx)).c_str(), ci(GetSuffix(op3, idx)).c_str());
 					mOutput.insert(mOutput.end(), buffer, buffer+strlen(buffer));
-					break;
-
-				case OPCODE_FTOU:
-					remapTarget(op1);
-					applySwizzle(op1, op2);
-					sprintf(buffer, "  %s = %s;\n", writeTarget(op1), ci(convertToUInt(op2)).c_str());
+					++idx;
+				}
+				mBooleanRegisters.insert(op1);
+				break;
+			}
+			case OPCODE_LT:
+			{
+				remapTarget(op1);
+				applySwizzle(op1, fixImm(op2, instr->asOperands[1]));
+				applySwizzle(op1, fixImm(op3, instr->asOperands[2]));
+				int idx = 0;
+				char *pop1 = strrchr(op1, '.'); *pop1 = 0;
+				while (*++pop1)
+				{
+					sprintf(op4, "%s.%c", op1, *pop1);
+					sprintf(buffer, "  %s = %s < %s;\n", writeTarget(op4), ci(GetSuffix(op2, idx)).c_str(), ci(GetSuffix(op3, idx)).c_str());
 					mOutput.insert(mOutput.end(), buffer, buffer+strlen(buffer));
-					break;
-
-				case OPCODE_SINCOS:
-					remapTarget(op1);
-					remapTarget(op2);
-					if (!strncmp(op1, "null", 4)) 
-						applySwizzle(op2, op3);
-					else 
-						applySwizzle(op1, op3);
-					if (!strncmp(op1, "null", 4))
-						sprintf(buffer, "  %s = cos(%s);\n", writeTarget(op2), ci(op3).c_str());
-					else if (!strncmp(op2, "null", 4))
-						sprintf(buffer, "  %s = sin(%s);\n", writeTarget(op1), ci(op3).c_str());
-					else
-						sprintf(buffer, "  sincos(%s, %s, %s);\n", ci(op3).c_str(), writeTarget(op1), writeTarget(op2));
+					++idx;
+				}
+				mBooleanRegisters.insert(op1);
+				break;
+			}
+			case OPCODE_ILT:
+			{
+				remapTarget(op1);
+				applySwizzle(op1, op2, true);
+				applySwizzle(op1, op3, true);
+				int idx = 0;
+				char *pop1 = strrchr(op1, '.'); *pop1 = 0;
+				while (*++pop1)
+				{
+					sprintf(op4, "%s.%c", op1, *pop1);
+					sprintf(buffer, "  %s = (int)%s < (int)%s;\n", writeTarget(op4), ci(GetSuffix(op2, idx)).c_str(), ci(GetSuffix(op3, idx)).c_str());
 					mOutput.insert(mOutput.end(), buffer, buffer+strlen(buffer));
-					removeBoolean(op1);
-					removeBoolean(op2);
-					break;
-
-				case OPCODE_MOVC:
-				{
-					remapTarget(op1);
-					applySwizzle(op1, fixImm(op2, instr->asOperands[1]));
-					applySwizzle(op1, fixImm(op3, instr->asOperands[2]));
-					applySwizzle(op1, fixImm(op4, instr->asOperands[3]));
-					int idx = 0;
-					char *pop1 = strrchr(op1, '.'); *pop1 = 0;
-					char *pop2 = strrchr(op2, '.'); if (pop2) *pop2 = 0;
-					while (*++pop1)
-					{
-						if (pop1) sprintf(op5, "%s.%c", op1, *pop1); else sprintf(op5, "%s", op1);
-						if (pop2) sprintf(op6, "%s.%c", op2, *++pop2); else sprintf(op6, "%s", op2);
-						if (!instr->bSaturate)
-							sprintf(buffer, "  %s = %s ? %s : %s;\n", writeTarget(op5), ci(op6).c_str(), ci(GetSuffix(op3, idx)).c_str(), ci(GetSuffix(op4, idx)).c_str());
-						else
-							sprintf(buffer, "  %s = saturate(%s ? %s : %s);\n", writeTarget(op5), ci(op6).c_str(), ci(GetSuffix(op3, idx)).c_str(), ci(GetSuffix(op4, idx)).c_str());
-						mOutput.insert(mOutput.end(), buffer, buffer+strlen(buffer));
-						++idx;
-					}
-					mBooleanRegisters.insert(op1);
-					removeBoolean(op1);
-					break;
-				}
-				case OPCODE_NE:
-				case OPCODE_INE:
-				{
-					remapTarget(op1);
-					applySwizzle(op1, op2);
-					applySwizzle(op1, op3);
-					int idx = 0;
-					char *pop1 = strrchr(op1, '.'); *pop1 = 0;
-					while (*++pop1)
-					{
-						sprintf(op4, "%s.%c", op1, *pop1);
-						sprintf(buffer, "  %s = %s != %s;\n", writeTarget(op4), ci(GetSuffix(op2, idx)).c_str(), ci(GetSuffix(op3, idx)).c_str());
-						mOutput.insert(mOutput.end(), buffer, buffer+strlen(buffer));
-						++idx;
-					}
-					mBooleanRegisters.insert(op1);
-					break;
-				}
-				case OPCODE_EQ:
-				case OPCODE_IEQ:
-				{
-					remapTarget(op1);
-					applySwizzle(op1, op2);
-					applySwizzle(op1, op3);
-					int idx = 0;
-					char *pop1 = strrchr(op1, '.'); *pop1 = 0;
-					while (*++pop1)
-					{
-						sprintf(op4, "%s.%c", op1, *pop1);
-						sprintf(buffer, "  %s = %s == %s;\n", writeTarget(op4), ci(GetSuffix(op2, idx)).c_str(), ci(GetSuffix(op3, idx)).c_str());
-						mOutput.insert(mOutput.end(), buffer, buffer+strlen(buffer));
-						++idx;
-					}
-					mBooleanRegisters.insert(op1);
-					break;
-				}
-				case OPCODE_LT:
-				{
-					remapTarget(op1);
-					applySwizzle(op1, fixImm(op2, instr->asOperands[1]));
-					applySwizzle(op1, fixImm(op3, instr->asOperands[2]));
-					int idx = 0;
-					char *pop1 = strrchr(op1, '.'); *pop1 = 0;
-					while (*++pop1)
-					{
-						sprintf(op4, "%s.%c", op1, *pop1);
-						sprintf(buffer, "  %s = %s < %s;\n", writeTarget(op4), ci(GetSuffix(op2, idx)).c_str(), ci(GetSuffix(op3, idx)).c_str());
-						mOutput.insert(mOutput.end(), buffer, buffer+strlen(buffer));
-						++idx;
-					}
-					mBooleanRegisters.insert(op1);
-					break;
-				}
-				case OPCODE_ILT:
-				{
-					remapTarget(op1);
-					applySwizzle(op1, op2, true);
-					applySwizzle(op1, op3, true);
-					int idx = 0;
-					char *pop1 = strrchr(op1, '.'); *pop1 = 0;
-					while (*++pop1)
-					{
-						sprintf(op4, "%s.%c", op1, *pop1);
-						sprintf(buffer, "  %s = (int)%s < (int)%s;\n", writeTarget(op4), ci(GetSuffix(op2, idx)).c_str(), ci(GetSuffix(op3, idx)).c_str());
-						mOutput.insert(mOutput.end(), buffer, buffer+strlen(buffer));
-						++idx;
-					}
-					mBooleanRegisters.insert(op1);
-					break;
-				}
-				case OPCODE_ULT:
-				{
-					remapTarget(op1);
-					applySwizzle(op1, op2, true);
-					applySwizzle(op1, op3, true);
-					int idx = 0;
-					char *pop1 = strrchr(op1, '.'); *pop1 = 0;
-					while (*++pop1)
-					{
-						sprintf(op4, "%s.%c", op1, *pop1);
-						sprintf(buffer, "  %s = (uint)%s < (uint)%s;\n", writeTarget(op4), ci(GetSuffix(op2, idx)).c_str(), ci(GetSuffix(op3, idx)).c_str());
-						mOutput.insert(mOutput.end(), buffer, buffer+strlen(buffer));
-						++idx;
-					}
-					mBooleanRegisters.insert(op1);
-					break;
-				}
-				case OPCODE_GE:
-				{
-					remapTarget(op1);
-					applySwizzle(op1, fixImm(op2, instr->asOperands[1]));
-					applySwizzle(op1, fixImm(op3, instr->asOperands[2]));
-					int idx = 0;
-					char *pop1 = strrchr(op1, '.'); *pop1 = 0;
-					while (*++pop1)
-					{
-						sprintf(op4, "%s.%c", op1, *pop1);
-						sprintf(buffer, "  %s = %s >= %s;\n", writeTarget(op4), ci(GetSuffix(op2, idx)).c_str(), ci(GetSuffix(op3, idx)).c_str());
-						mOutput.insert(mOutput.end(), buffer, buffer+strlen(buffer));
-						++idx;
-					}
-					mBooleanRegisters.insert(op1);
-					break;
-				}
-				case OPCODE_IGE:
-				{
-					remapTarget(op1);
-					applySwizzle(op1, op2, true);
-					applySwizzle(op1, op3, true);
-					int idx = 0;
-					char *pop1 = strrchr(op1, '.'); *pop1 = 0;
-					while (*++pop1)
-					{
-						sprintf(op4, "%s.%c", op1, *pop1);
-						sprintf(buffer, "  %s = (int)%s >= (int)%s;\n", writeTarget(op4), ci(GetSuffix(op2, idx)).c_str(), ci(GetSuffix(op3, idx)).c_str());
-						mOutput.insert(mOutput.end(), buffer, buffer+strlen(buffer));
-						++idx;
-					}
-					mBooleanRegisters.insert(op1);
-					break;
-				}
-				case OPCODE_UGE:
-				{
-					remapTarget(op1);
-					applySwizzle(op1, op2, true);
-					applySwizzle(op1, op3, true);
-					int idx = 0;
-					char *pop1 = strrchr(op1, '.'); *pop1 = 0;
-					while (*++pop1)
-					{
-						sprintf(op4, "%s.%c", op1, *pop1);
-						sprintf(buffer, "  %s = (uint)%s >= (uint)%s;\n", writeTarget(op4), ci(GetSuffix(op2, idx)).c_str(), ci(GetSuffix(op3, idx)).c_str());
-						mOutput.insert(mOutput.end(), buffer, buffer+strlen(buffer));
-						++idx;
-					}
-					mBooleanRegisters.insert(op1);
-					break;
-				}
+					++idx;
+				}
+				mBooleanRegisters.insert(op1);
+				break;
+			}
+			case OPCODE_ULT:
+			{
+				remapTarget(op1);
+				applySwizzle(op1, op2, true);
+				applySwizzle(op1, op3, true);
+				int idx = 0;
+				char *pop1 = strrchr(op1, '.'); *pop1 = 0;
+				while (*++pop1)
+				{
+					sprintf(op4, "%s.%c", op1, *pop1);
+					sprintf(buffer, "  %s = (uint)%s < (uint)%s;\n", writeTarget(op4), ci(GetSuffix(op2, idx)).c_str(), ci(GetSuffix(op3, idx)).c_str());
+					mOutput.insert(mOutput.end(), buffer, buffer+strlen(buffer));
+					++idx;
+				}
+				mBooleanRegisters.insert(op1);
+				break;
+			}
+			case OPCODE_GE:
+			{
+				remapTarget(op1);
+				applySwizzle(op1, fixImm(op2, instr->asOperands[1]));
+				applySwizzle(op1, fixImm(op3, instr->asOperands[2]));
+				int idx = 0;
+				char *pop1 = strrchr(op1, '.'); *pop1 = 0;
+				while (*++pop1)
+				{
+					sprintf(op4, "%s.%c", op1, *pop1);
+					sprintf(buffer, "  %s = %s >= %s;\n", writeTarget(op4), ci(GetSuffix(op2, idx)).c_str(), ci(GetSuffix(op3, idx)).c_str());
+					mOutput.insert(mOutput.end(), buffer, buffer+strlen(buffer));
+					++idx;
+				}
+				mBooleanRegisters.insert(op1);
+				break;
+			}
+			case OPCODE_IGE:
+			{
+				remapTarget(op1);
+				applySwizzle(op1, op2, true);
+				applySwizzle(op1, op3, true);
+				int idx = 0;
+				char *pop1 = strrchr(op1, '.'); *pop1 = 0;
+				while (*++pop1)
+				{
+					sprintf(op4, "%s.%c", op1, *pop1);
+					sprintf(buffer, "  %s = (int)%s >= (int)%s;\n", writeTarget(op4), ci(GetSuffix(op2, idx)).c_str(), ci(GetSuffix(op3, idx)).c_str());
+					mOutput.insert(mOutput.end(), buffer, buffer+strlen(buffer));
+					++idx;
+				}
+				mBooleanRegisters.insert(op1);
+				break;
+			}
+			case OPCODE_UGE:
+			{
+				remapTarget(op1);
+				applySwizzle(op1, op2, true);
+				applySwizzle(op1, op3, true);
+				int idx = 0;
+				char *pop1 = strrchr(op1, '.'); *pop1 = 0;
+				while (*++pop1)
+				{
+					sprintf(op4, "%s.%c", op1, *pop1);
+					sprintf(buffer, "  %s = (uint)%s >= (uint)%s;\n", writeTarget(op4), ci(GetSuffix(op2, idx)).c_str(), ci(GetSuffix(op3, idx)).c_str());
+					mOutput.insert(mOutput.end(), buffer, buffer+strlen(buffer));
+					++idx;
+				}
+				mBooleanRegisters.insert(op1);
+				break;
+			}
 
 					// Switch statement in HLSL was missing. Added because AC4 uses it.
-				case OPCODE_SWITCH:
-					sprintf(buffer, "  switch (%s) {\n", ci(op1).c_str());
-					mOutput.insert(mOutput.end(), buffer, buffer + strlen(buffer));
-					break;
-				case OPCODE_CASE:
-					sprintf(buffer, "  case %s :", ci(op1).substr(2, 1).c_str());
-					mOutput.insert(mOutput.end(), buffer, buffer + strlen(buffer));
-					break;
-				case OPCODE_ENDSWITCH:
-					sprintf(buffer, "  }\n");
-					mOutput.insert(mOutput.end(), buffer, buffer + strlen(buffer));
-					break;
-				case OPCODE_DEFAULT:
-					sprintf(buffer, "  default :\n");
-					mOutput.insert(mOutput.end(), buffer, buffer + strlen(buffer));
-					break;
-
-				case OPCODE_IF:
-					applySwizzle(".x", op1);
-					if (instr->eBooleanTestType == INSTRUCTION_TEST_ZERO)
-						sprintf(buffer, "  if (%s == 0) {\n", ci(op1).c_str());
-					else
-						sprintf(buffer, "  if (%s != 0) {\n", ci(op1).c_str());
+			case OPCODE_SWITCH:
+				sprintf(buffer, "  switch (%s) {\n", ci(op1).c_str());
+				mOutput.insert(mOutput.end(), buffer, buffer + strlen(buffer));
+				break;
+			case OPCODE_CASE:
+				sprintf(buffer, "  case %s :", ci(op1).substr(2, 1).c_str());
+				mOutput.insert(mOutput.end(), buffer, buffer + strlen(buffer));
+				break;
+			case OPCODE_ENDSWITCH:
+				sprintf(buffer, "  }\n");
+				mOutput.insert(mOutput.end(), buffer, buffer + strlen(buffer));
+				break;
+			case OPCODE_DEFAULT:
+				sprintf(buffer, "  default :\n");
+				mOutput.insert(mOutput.end(), buffer, buffer + strlen(buffer));
+				break;
+
+			case OPCODE_IF:
+				applySwizzle(".x", op1);
+				if (instr->eBooleanTestType == INSTRUCTION_TEST_ZERO)
+					sprintf(buffer, "  if (%s == 0) {\n", ci(op1).c_str());
+				else
+					sprintf(buffer, "  if (%s != 0) {\n", ci(op1).c_str());
+				mOutput.insert(mOutput.end(), buffer, buffer+strlen(buffer));
+				break;
+				case OPCODE_ELSE:
+				sprintf(buffer, "  } else {\n");
+				mOutput.insert(mOutput.end(), buffer, buffer+strlen(buffer));
+				break;
+			case OPCODE_ENDIF:
+				sprintf(buffer, "  }\n");
+				mOutput.insert(mOutput.end(), buffer, buffer+strlen(buffer));
+				break;
+
+			case OPCODE_LOOP:
+				sprintf(buffer, "  while (true) {\n", op1);
+				mOutput.insert(mOutput.end(), buffer, buffer+strlen(buffer));
+				break;
+			case OPCODE_BREAK:
+				sprintf(buffer, "  break;\n");
+				mOutput.insert(mOutput.end(), buffer, buffer+strlen(buffer));
+				break;
+			case OPCODE_BREAKC:
+				applySwizzle(".x", op1);
+				if (instr->eBooleanTestType == INSTRUCTION_TEST_ZERO)
+					sprintf(buffer, "  if (%s == 0) break;\n", ci(op1).c_str());
+				else
+					sprintf(buffer, "  if (%s != 0) break;\n", ci(op1).c_str());
+				mOutput.insert(mOutput.end(), buffer, buffer+strlen(buffer));
+				break;
+			case OPCODE_ENDLOOP:
+				sprintf(buffer, "  }\n", op1);
+				mOutput.insert(mOutput.end(), buffer, buffer+strlen(buffer));
+				break;
+
+			case OPCODE_SWAPC:
+			{
+				remapTarget(op1);
+				remapTarget(op2);
+				applySwizzle(op1, op3);
+				applySwizzle(op1, op4);
+				applySwizzle(op1, op5);
+				int idx = 0;
+				char *pop1 = strrchr(op1, '.'); *pop1 = 0;
+				char *pop2 = strrchr(op2, '.'); if (pop2) *pop2 = 0;
+				char *pop3 = strrchr(op3, '.'); if (pop3) *pop3 = 0;
+				while (*++pop1)
+				{
+					sprintf(op6, "%s.%c", op1, *pop1);
+					if (pop2) sprintf(op7, "%s.%c", op2, *++pop2); else sprintf(op7, "%s", op2);
+					if (pop3) sprintf(op8, "%s.%c", op3, *++pop3); else sprintf(op8, "%s", op3);
+					sprintf(buffer, "  %s = (int)%s ? %s : %s; %s = (int)%s ? %s : %s;\n", 
+						writeTarget(op6), ci(op8).c_str(), ci(GetSuffix(op5, idx)).c_str(), ci(GetSuffix(op4, idx)).c_str(),
+						writeTarget(op7), ci(op8).c_str(), ci(GetSuffix(op4, idx)).c_str(), ci(GetSuffix(op5, idx)).c_str());
 					mOutput.insert(mOutput.end(), buffer, buffer+strlen(buffer));
-					break;
-				case OPCODE_ELSE:
-					sprintf(buffer, "  } else {\n");
+					++idx;
+				}
+				break;
+			}
+			case OPCODE_BFI:
+			{
+				remapTarget(op1);
+				applySwizzle(op1, op2);
+				applySwizzle(op1, op3);
+				applySwizzle(op1, op4);
+				applySwizzle(op1, op5);
+				int idx = 0;
+				char *pop1 = strrchr(op1, '.'); *pop1 = 0;
+				while (*++pop1)
+				{
+					sprintf(op6, "%s.%c", op1, *pop1);
+					sprintf(buffer, "  bitmask.%c = (((1 << %s)-1) << %s) & 0xffffffff;\n"
+					                "  %s = (((uint)%s << %s) & bitmask.%c) | ((uint)%s & ~bitmask.%c);\n",
+						*pop1, ci(GetSuffix(op2, idx)).c_str(), ci(GetSuffix(op3, idx)).c_str(), 
+						writeTarget(op6), ci(GetSuffix(op4, idx)).c_str(), ci(GetSuffix(op3, idx)).c_str(), *pop1, ci(GetSuffix(op5, idx)).c_str(), *pop1);
 					mOutput.insert(mOutput.end(), buffer, buffer+strlen(buffer));
-					break;
-				case OPCODE_ENDIF:
-					sprintf(buffer, "  }\n");
-					mOutput.insert(mOutput.end(), buffer, buffer+strlen(buffer));
-					break;
-
-				case OPCODE_LOOP:
-					sprintf(buffer, "  while (true) {\n", op1);
-					mOutput.insert(mOutput.end(), buffer, buffer+strlen(buffer));
-					break;
-				case OPCODE_BREAK:
-					sprintf(buffer, "  break;\n");
-					mOutput.insert(mOutput.end(), buffer, buffer+strlen(buffer));
-					break;
-				case OPCODE_BREAKC:
-					applySwizzle(".x", op1);
-					if (instr->eBooleanTestType == INSTRUCTION_TEST_ZERO)
-						sprintf(buffer, "  if (%s == 0) break;\n", ci(op1).c_str());
-					else
-						sprintf(buffer, "  if (%s != 0) break;\n", ci(op1).c_str());
-					mOutput.insert(mOutput.end(), buffer, buffer+strlen(buffer));
-					break;
-				case OPCODE_ENDLOOP:
-					sprintf(buffer, "  }\n", op1);
-					mOutput.insert(mOutput.end(), buffer, buffer+strlen(buffer));
-					break;
-
-				case OPCODE_SWAPC:
-				{
-					remapTarget(op1);
-					remapTarget(op2);
-					applySwizzle(op1, op3);
-					applySwizzle(op1, op4);
-					applySwizzle(op1, op5);
-					int idx = 0;
-					char *pop1 = strrchr(op1, '.'); *pop1 = 0;
-					char *pop2 = strrchr(op2, '.'); if (pop2) *pop2 = 0;
-					char *pop3 = strrchr(op3, '.'); if (pop3) *pop3 = 0;
-					while (*++pop1)
-					{
-						sprintf(op6, "%s.%c", op1, *pop1);
-						if (pop2) sprintf(op7, "%s.%c", op2, *++pop2); else sprintf(op7, "%s", op2);
-						if (pop3) sprintf(op8, "%s.%c", op3, *++pop3); else sprintf(op8, "%s", op3);
-						sprintf(buffer, "  %s = (int)%s ? %s : %s; %s = (int)%s ? %s : %s;\n", 
-							writeTarget(op6), ci(op8).c_str(), ci(GetSuffix(op5, idx)).c_str(), ci(GetSuffix(op4, idx)).c_str(),
-							writeTarget(op7), ci(op8).c_str(), ci(GetSuffix(op4, idx)).c_str(), ci(GetSuffix(op5, idx)).c_str());
-						mOutput.insert(mOutput.end(), buffer, buffer+strlen(buffer));
-						++idx;
-					}
-					break;
-				}
-				case OPCODE_BFI:
-				{
-					remapTarget(op1);
-					applySwizzle(op1, op2);
-					applySwizzle(op1, op3);
-					applySwizzle(op1, op4);
-					applySwizzle(op1, op5);
-					int idx = 0;
-					char *pop1 = strrchr(op1, '.'); *pop1 = 0;
-					while (*++pop1)
-					{
-						sprintf(op6, "%s.%c", op1, *pop1);
-						sprintf(buffer, "  bitmask.%c = (((1 << %s)-1) << %s) & 0xffffffff;\n"
-										"  %s = (((uint)%s << %s) & bitmask.%c) | ((uint)%s & ~bitmask.%c);\n",
-							*pop1, ci(GetSuffix(op2, idx)).c_str(), ci(GetSuffix(op3, idx)).c_str(), 
-							writeTarget(op6), ci(GetSuffix(op4, idx)).c_str(), ci(GetSuffix(op3, idx)).c_str(), *pop1, ci(GetSuffix(op5, idx)).c_str(), *pop1);
-						mOutput.insert(mOutput.end(), buffer, buffer+strlen(buffer));
-					}
-					break;
-				}
-				case OPCODE_SAMPLE:
-				{
-					//	else if (!strncmp(statement, "sample_indexable", strlen("sample_indexable")))
-					remapTarget(op1);
-					applySwizzle(".xyzw", op2);
-					applySwizzle(op1, op3);
-					int textureId, samplerId;
-					sscanf(op3, "t%d.", &textureId);
-					sscanf(op4, "s%d", &samplerId);
-					truncateTexturePos(op2, mTextureType[textureId].c_str());
-					sprintf(buffer, "  %s = %s.Sample(%s, %s)%s;\n", writeTarget(op1), 
-						mTextureNames[textureId].c_str(), mSamplerNames[samplerId].c_str(), ci(op2).c_str(), strrchr(op3, '.'));
-					mOutput.insert(mOutput.end(), buffer, buffer+strlen(buffer));
-					removeBoolean(op1);
-					break;
-				}
-<<<<<<< HEAD
+				}
 				break;
 			}
 			case OPCODE_SAMPLE:
@@ -3162,111 +3143,12 @@
 					sprintf(buffer, "  %s = %s.SampleCmpLevelZero(%s, %s, %s, int2(%d, %d))%s;\n", writeTarget(op1), 
 						mTextureNames[textureId].c_str(), mSamplerComparisonNames[samplerId].c_str(), ci(op2).c_str(), ci(op5).c_str(), 
 						offsetx, offsety, strrchr(op3, '.'));
-=======
-				case OPCODE_SAMPLE_L:
-				{
-					remapTarget(op1);
-					applySwizzle(".xyzw", op2);
-					applySwizzle(op1, op3);
-					applySwizzle(".x", fixImm(op5, instr->asOperands[4]));
-					int textureId, samplerId;
-					sscanf(op3, "t%d.", &textureId);
-					sscanf(op4, "s%d", &samplerId);
-					truncateTexturePos(op2, mTextureType[textureId].c_str());
-					if (!instr->bAddressOffset)
-						sprintf(buffer, "  %s = %s.SampleLevel(%s, %s, %s)%s;\n", writeTarget(op1), 
-							mTextureNames[textureId].c_str(), mSamplerNames[samplerId].c_str(), ci(op2).c_str(), ci(op5).c_str(), strrchr(op3, '.'));
-					else
-					{
-						int offsetx = 0, offsety = 0, offsetz = 0;
-						sscanf(statement, "sample_l_aoffimmi_indexable(%d,%d,%d", &offsetx, &offsety, &offsetz);
-						sprintf(buffer, "  %s = %s.SampleLevel(%s, %s, %s, int2(%d, %d))%s;\n", writeTarget(op1), 
-							mTextureNames[textureId].c_str(), mSamplerNames[samplerId].c_str(), ci(op2).c_str(), ci(op5).c_str(), 
-							offsetx, offsety, strrchr(op3, '.'));
-					}
-					mOutput.insert(mOutput.end(), buffer, buffer+strlen(buffer));
-					removeBoolean(op1);
-					break;
-				}
-				case OPCODE_SAMPLE_D:
-				{
-					remapTarget(op1);
-					applySwizzle(".xyzw", op2);
-					applySwizzle(op1, op3);
-					applySwizzle(op1, fixImm(op5, instr->asOperands[4]));
-					applySwizzle(op1, fixImm(op6, instr->asOperands[5]));
-					int textureId, samplerId;
-					sscanf(op3, "t%d.", &textureId);
-					sscanf(op4, "s%d", &samplerId);
-					truncateTexturePos(op2, mTextureType[textureId].c_str());
-					if (!instr->bAddressOffset)
-						sprintf(buffer, "  %s = %s.SampleGrad(%s, %s, %s, %s)%s;\n", writeTarget(op1), 
-							mTextureNames[textureId].c_str(), mSamplerNames[samplerId].c_str(), ci(op2).c_str(), ci(op5).c_str(), ci(op6).c_str(), strrchr(op3, '.'));
-					else
-					{
-						int offsetx = 0, offsety = 0, offsetz = 0;
-						sscanf(statement, "sample_d_aoffimmi_indexable(%d,%d,%d", &offsetx, &offsety, &offsetz);
-						sprintf(buffer, "  %s = %s.SampleGrad(%s, %s, %s, %s, int2(%d, %d))%s;\n", writeTarget(op1), 
-							mTextureNames[textureId].c_str(), mSamplerNames[samplerId].c_str(), ci(op2).c_str(), ci(op5).c_str(), ci(op6).c_str(),
-							offsetx, offsety, strrchr(op3, '.'));
-					}
-					mOutput.insert(mOutput.end(), buffer, buffer+strlen(buffer));
-					removeBoolean(op1);
-					break;
-				}
-				case OPCODE_SAMPLE_C:
-				{
-					remapTarget(op1);
-					applySwizzle(".xyzw", op2);
-					applySwizzle(op1, op3);
-					applySwizzle(".x", fixImm(op5, instr->asOperands[4]));
-					int textureId, samplerId;
-					sscanf(op3, "t%d.", &textureId);
-					sscanf(op4, "s%d", &samplerId);
-					truncateTexturePos(op2, mTextureType[textureId].c_str());
-					if (!instr->bAddressOffset)
-						sprintf(buffer, "  %s = %s.SampleCmp(%s, %s, %s)%s;\n", writeTarget(op1), 
-							mTextureNames[textureId].c_str(), mSamplerComparisonNames[samplerId].c_str(), ci(op2).c_str(), ci(op5).c_str(), strrchr(op3, '.'));
-					else
-					{
-						int offsetx = 0, offsety = 0, offsetz = 0;
-						sscanf(statement, "sample_c_aoffimmi_indexable(%d,%d,%d", &offsetx, &offsety, &offsetz);
-						sprintf(buffer, "  %s = %s.SampleCmp(%s, %s, %s, int2(%d, %d))%s;\n", writeTarget(op1), 
-							mTextureNames[textureId].c_str(), mSamplerComparisonNames[samplerId].c_str(), ci(op2).c_str(), ci(op5).c_str(), 
-							offsetx, offsety, strrchr(op3, '.'));
-					}
-					mOutput.insert(mOutput.end(), buffer, buffer+strlen(buffer));
-					removeBoolean(op1);
-					break;
-				}
-				case OPCODE_SAMPLE_C_LZ:
-				{
-					remapTarget(op1);
-					applySwizzle(".xyzw", op2);
-					applySwizzle(op1, op3);
-					applySwizzle(".x", fixImm(op5, instr->asOperands[4]));
-					int textureId, samplerId;
-					sscanf(op3, "t%d.", &textureId);
-					sscanf(op4, "s%d", &samplerId);
-					truncateTexturePos(op2, mTextureType[textureId].c_str());
-					if (!instr->bAddressOffset)
-						sprintf(buffer, "  %s = %s.SampleCmpLevelZero(%s, %s, %s)%s;\n", writeTarget(op1), 
-							mTextureNames[textureId].c_str(), mSamplerComparisonNames[samplerId].c_str(), ci(op2).c_str(), ci(op5).c_str(), strrchr(op3, '.'));
-					else
-					{
-						int offsetx = 0, offsety = 0, offsetz = 0;
-						sscanf(statement, "sample_c_lz_aoffimmi_indexable(%d,%d,%d", &offsetx, &offsety, &offsetz);
-						sprintf(buffer, "  %s = %s.SampleCmpLevelZero(%s, %s, %s, int2(%d, %d))%s;\n", writeTarget(op1), 
-							mTextureNames[textureId].c_str(), mSamplerComparisonNames[samplerId].c_str(), ci(op2).c_str(), ci(op5).c_str(), 
-							offsetx, offsety, strrchr(op3, '.'));
-					}
-					mOutput.insert(mOutput.end(), buffer, buffer+strlen(buffer));
-					removeBoolean(op1);
-					break;
->>>>>>> 5b5413f8
-				}
-
-<<<<<<< HEAD
+				}
+				mOutput.insert(mOutput.end(), buffer, buffer+strlen(buffer));
+				removeBoolean(op1);
+				break;
+			}
+
 			case OPCODE_GATHER4:
 			{
 				remapTarget(op1);
@@ -3286,34 +3168,12 @@
 					sprintf(buffer, "  %s = %s.Gather(%s, %s, int2(%d, %d))%s;\n", writeTarget(op1), 
 						mTextureNames[textureId].c_str(), mSamplerNames[samplerId].c_str(), ci(op2).c_str(), 
 						offsetx, offsety, strrchr(op3, '.'));
-=======
-				case OPCODE_GATHER4:
-				{
-					remapTarget(op1);
-					applySwizzle(".xyzw", op2);
-					applySwizzle(op1, op3);
-					int textureId, samplerId;
-					sscanf(op3, "t%d.", &textureId);
-					sscanf(op4, "s%d", &samplerId);
-					truncateTexturePos(op2, mTextureType[textureId].c_str());
-					if (!instr->bAddressOffset)
-						sprintf(buffer, "  %s = %s.Gather(%s, %s)%s;\n", writeTarget(op1), 
-							mTextureNames[textureId].c_str(), mSamplerNames[samplerId].c_str(), ci(op2).c_str(), strrchr(op3, '.'));
-					else
-					{
-						int offsetx = 0, offsety = 0, offsetz = 0;
-						sscanf(statement, "gather4_aoffimmi_indexable(%d,%d,%d", &offsetx, &offsety, &offsetz);
-						sprintf(buffer, "  %s = %s.Gather(%s, %s, int2(%d, %d))%s;\n", writeTarget(op1), 
-							mTextureNames[textureId].c_str(), mSamplerNames[samplerId].c_str(), ci(op2).c_str(), 
-							offsetx, offsety, strrchr(op3, '.'));
-					}
-					mOutput.insert(mOutput.end(), buffer, buffer+strlen(buffer));
-					removeBoolean(op1);
-					break;
->>>>>>> 5b5413f8
-				}
-
-<<<<<<< HEAD
+				}
+				mOutput.insert(mOutput.end(), buffer, buffer+strlen(buffer));
+				removeBoolean(op1);
+				break;
+			}
+
 			case OPCODE_GATHER4_C:
 			{
 				remapTarget(op1);
@@ -3333,34 +3193,12 @@
 					sprintf(buffer, "  %s = %s.GatherCmp(%s, %s, %s, int2(%d,%d))%s;\n", writeTarget(op1), 
 						mTextureNames[textureId].c_str(), mSamplerComparisonNames[samplerId].c_str(), ci(op2).c_str(), ci(op5).c_str(),
 						offsetx, offsety, strrchr(op3, '.'));
-=======
-				case OPCODE_GATHER4_C:
-				{
-					remapTarget(op1);
-					applySwizzle(".xyzw", op2);
-					applySwizzle(op1, op3);
-					int textureId, samplerId;
-					sscanf(op3, "t%d.", &textureId);
-					sscanf(op4, "s%d", &samplerId);
-					truncateTexturePos(op2, mTextureType[textureId].c_str());
-					if (!instr->bAddressOffset)
-						sprintf(buffer, "  %s = %s.GatherCmp(%s, %s, %s)%s;\n", writeTarget(op1), 
-							mTextureNames[textureId].c_str(), mSamplerComparisonNames[samplerId].c_str(), ci(op2).c_str(), ci(op5).c_str(), strrchr(op3, '.'));			
-					else
-					{
-						int offsetx = 0, offsety = 0, offsetz = 0;
-						sscanf(statement, "gather4_c_aoffimmi_indexable(%d,%d,%d", &offsetx, &offsety, &offsetz);
-						sprintf(buffer, "  %s = %s.GatherCmp(%s, %s, %s, int2(%d,%d))%s;\n", writeTarget(op1), 
-							mTextureNames[textureId].c_str(), mSamplerComparisonNames[samplerId].c_str(), ci(op2).c_str(), ci(op5).c_str(),
-							offsetx, offsety, strrchr(op3, '.'));
-					}
-					mOutput.insert(mOutput.end(), buffer, buffer+strlen(buffer));
-					removeBoolean(op1);
-					break;
->>>>>>> 5b5413f8
-				}
-
-<<<<<<< HEAD
+				}
+				mOutput.insert(mOutput.end(), buffer, buffer+strlen(buffer));
+				removeBoolean(op1);
+				break;
+			}
+
 			case OPCODE_LD:
 			{
 				remapTarget(op1);
@@ -3396,54 +3234,16 @@
 				removeBoolean(op1);
 				break;
 			}
-=======
-				case OPCODE_LD:
-				{
-					remapTarget(op1);
-					applySwizzle(".xyzw", op2);
-					applySwizzle(op1, op3);
-					int textureId;
-					sscanf(op3, "t%d.", &textureId);
-					truncateTextureLoadPos(op2, mTextureType[textureId].c_str());
-					if (!instr->bAddressOffset)
-						sprintf(buffer, "  %s = %s.Load(%s)%s;\n", writeTarget(op1), mTextureNames[textureId].c_str(), ci(op2).c_str(), strrchr(op3, '.'));
-					else
-						sprintf(buffer, "  %s = %s.Load(%s, int3(%d, %d, %d))%s;\n", writeTarget(op1), mTextureNames[textureId].c_str(), ci(op2).c_str(), 
-							instr->iUAddrOffset, instr->iVAddrOffset, instr->iWAddrOffset, strrchr(op3, '.'));
-					mOutput.insert(mOutput.end(), buffer, buffer+strlen(buffer));
-					removeBoolean(op1);
-					break;
-				}
-				case OPCODE_LD_MS:
-				{
-					remapTarget(op1);
-					applySwizzle(".xyzw", op2);
-					applySwizzle(op1, op3);
-					applySwizzle(".x", fixImm(op4, instr->asOperands[3]), true);
-					int textureId;
-					sscanf(op3, "t%d.", &textureId);
-					truncateTextureLoadPos(op2, mTextureType[textureId].c_str());
-					if (!instr->bAddressOffset)
-						sprintf(buffer, "  %s = %s.Load(%s,%s)%s;\n", writeTarget(op1), mTextureNames[textureId].c_str(), ci(op2).c_str(), ci(op4).c_str(), strrchr(op3, '.'));
-					else
-						sprintf(buffer, "  %s = %s.Load(%s, %s, int3(%d, %d, %d))%s;\n", writeTarget(op1), mTextureNames[textureId].c_str(), ci(op2).c_str(), ci(op4).c_str(),
-							instr->iUAddrOffset, instr->iVAddrOffset, instr->iWAddrOffset, strrchr(op3, '.'));
-					mOutput.insert(mOutput.end(), buffer, buffer+strlen(buffer));
-					removeBoolean(op1);
-					break;
-				}
->>>>>>> 5b5413f8
-
-				case OPCODE_DISCARD:
-					applySwizzle(".x", op1);
-					if (instr->eBooleanTestType == INSTRUCTION_TEST_ZERO)
-						sprintf(buffer, "  if (%s == 0) discard;\n", ci(op1).c_str());				
-					else
-						sprintf(buffer, "  if (%s != 0) discard;\n", ci(op1).c_str());
-					mOutput.insert(mOutput.end(), buffer, buffer+strlen(buffer));
-					break;
-
-<<<<<<< HEAD
+
+			case OPCODE_DISCARD:
+				applySwizzle(".x", op1);
+				if (instr->eBooleanTestType == INSTRUCTION_TEST_ZERO)
+					sprintf(buffer, "  if (%s == 0) discard;\n", ci(op1).c_str());				
+				else
+					sprintf(buffer, "  if (%s != 0) discard;\n", ci(op1).c_str());
+				mOutput.insert(mOutput.end(), buffer, buffer+strlen(buffer));
+				break;
+
 			case OPCODE_RESINFO:
 			{
 				remapTarget(op1);
@@ -3456,89 +3256,75 @@
 				mOutput.insert(mOutput.end(), buffer, buffer+strlen(buffer));
 				break;
 			}
-=======
-				case OPCODE_RESINFO:
-				{
-					remapTarget(op1);
-					applySwizzle(".x", fixImm(op2, instr->asOperands[1]), true);
-					if (instr->asOperands[1].eType == OPERAND_TYPE_IMMEDIATE32)
-						strcpy(op2, "bitmask.x");
-					int textureId;
-					sscanf(op3, "t%d.", &textureId);
-					sprintf(buffer, "  %s.GetDimensions(%s, %s, %s);\n", mTextureNames[textureId].c_str(), ci(GetSuffix(op1, 0)).c_str(), ci(GetSuffix(op1, 1)).c_str(), ci(op2).c_str());
-					mOutput.insert(mOutput.end(), buffer, buffer+strlen(buffer));
-					break;
-				}
->>>>>>> 5b5413f8
-
-				case OPCODE_EVAL_SAMPLE_INDEX:
-					remapTarget(op1);
-					applySwizzle(op1, op2);
-					applySwizzle(".x", fixImm(op3, instr->asOperands[2]), true);
-					sprintf(buffer, "  %s = EvaluateAttributeAtSample(%s, %s);\n", writeTarget(op1), op2, op3);
-					mOutput.insert(mOutput.end(), buffer, buffer+strlen(buffer));
-					break;
-				case OPCODE_EVAL_CENTROID:
-					remapTarget(op1);
-					applySwizzle(op1, op2);
-					sprintf(buffer, "  %s = EvaluateAttributeCentroid(%s);\n", writeTarget(op1), op2);
-					mOutput.insert(mOutput.end(), buffer, buffer+strlen(buffer));
-					break;
-				case OPCODE_EVAL_SNAPPED:
-					remapTarget(op1);
-					applySwizzle(op1, op2);
-					applySwizzle(".xy", fixImm(op3, instr->asOperands[2]), true);
-					sprintf(buffer, "  %s = EvaluateAttributeSnapped(%s, %s);\n", writeTarget(op1), op2, op3);
-					mOutput.insert(mOutput.end(), buffer, buffer+strlen(buffer));
-					break;
-
-				case OPCODE_DERIV_RTX_COARSE:
-					remapTarget(op1);
-					applySwizzle(op1, op2);
-					sprintf(buffer, "  %s = ddx_coarse(%s);\n", writeTarget(op1), op2);
-					mOutput.insert(mOutput.end(), buffer, buffer+strlen(buffer));
-					break;
-				case OPCODE_DERIV_RTX_FINE:
-					remapTarget(op1);
-					applySwizzle(op1, op2);
-					sprintf(buffer, "  %s = ddx_fine(%s);\n", writeTarget(op1), op2);
-					mOutput.insert(mOutput.end(), buffer, buffer+strlen(buffer));
-					break;
-				case OPCODE_DERIV_RTY_COARSE:
-					remapTarget(op1);
-					applySwizzle(op1, op2);
-					sprintf(buffer, "  %s = ddy_coarse(%s);\n", writeTarget(op1), op2);
-					mOutput.insert(mOutput.end(), buffer, buffer+strlen(buffer));
-					break;
-				case OPCODE_DERIV_RTY_FINE:
-					remapTarget(op1);
-					applySwizzle(op1, op2);
-					sprintf(buffer, "  %s = ddy_fine(%s);\n", writeTarget(op1), op2);
-					mOutput.insert(mOutput.end(), buffer, buffer+strlen(buffer));
-					break;
-				case OPCODE_DERIV_RTX:
-					remapTarget(op1);
-					applySwizzle(op1, op2);
-					sprintf(buffer, "  %s = ddx(%s);\n", writeTarget(op1), op2);
-					mOutput.insert(mOutput.end(), buffer, buffer+strlen(buffer));
-					break;
-				case OPCODE_DERIV_RTY:
-					remapTarget(op1);
-					applySwizzle(op1, op2);
-					sprintf(buffer, "  %s = ddy(%s);\n", writeTarget(op1), op2);
-					mOutput.insert(mOutput.end(), buffer, buffer+strlen(buffer));
-					break;
-
-				case OPCODE_RET:
-					WritePatches();
-					sprintf(buffer, "  return;\n");
-					mOutput.insert(mOutput.end(), buffer, buffer+strlen(buffer));
-					break;
-
-				default:
-					logDecompileError("Unknown statement: "+string(statement));		
-					return;
-				}
+
+			case OPCODE_EVAL_SAMPLE_INDEX:
+				remapTarget(op1);
+				applySwizzle(op1, op2);
+				applySwizzle(".x", fixImm(op3, instr->asOperands[2]), true);
+				sprintf(buffer, "  %s = EvaluateAttributeAtSample(%s, %s);\n", writeTarget(op1), op2, op3);
+				mOutput.insert(mOutput.end(), buffer, buffer+strlen(buffer));
+				break;
+			case OPCODE_EVAL_CENTROID:
+				remapTarget(op1);
+				applySwizzle(op1, op2);
+				sprintf(buffer, "  %s = EvaluateAttributeCentroid(%s);\n", writeTarget(op1), op2);
+				mOutput.insert(mOutput.end(), buffer, buffer+strlen(buffer));
+				break;
+			case OPCODE_EVAL_SNAPPED:
+				remapTarget(op1);
+				applySwizzle(op1, op2);
+				applySwizzle(".xy", fixImm(op3, instr->asOperands[2]), true);
+				sprintf(buffer, "  %s = EvaluateAttributeSnapped(%s, %s);\n", writeTarget(op1), op2, op3);
+				mOutput.insert(mOutput.end(), buffer, buffer+strlen(buffer));
+				break;
+
+			case OPCODE_DERIV_RTX_COARSE:
+				remapTarget(op1);
+				applySwizzle(op1, op2);
+				sprintf(buffer, "  %s = ddx_coarse(%s);\n", writeTarget(op1), op2);
+				mOutput.insert(mOutput.end(), buffer, buffer+strlen(buffer));
+				break;
+			case OPCODE_DERIV_RTX_FINE:
+				remapTarget(op1);
+				applySwizzle(op1, op2);
+				sprintf(buffer, "  %s = ddx_fine(%s);\n", writeTarget(op1), op2);
+				mOutput.insert(mOutput.end(), buffer, buffer+strlen(buffer));
+				break;
+			case OPCODE_DERIV_RTY_COARSE:
+				remapTarget(op1);
+				applySwizzle(op1, op2);
+				sprintf(buffer, "  %s = ddy_coarse(%s);\n", writeTarget(op1), op2);
+				mOutput.insert(mOutput.end(), buffer, buffer+strlen(buffer));
+				break;
+			case OPCODE_DERIV_RTY_FINE:
+				remapTarget(op1);
+				applySwizzle(op1, op2);
+				sprintf(buffer, "  %s = ddy_fine(%s);\n", writeTarget(op1), op2);
+				mOutput.insert(mOutput.end(), buffer, buffer+strlen(buffer));
+				break;
+			case OPCODE_DERIV_RTX:
+				remapTarget(op1);
+				applySwizzle(op1, op2);
+				sprintf(buffer, "  %s = ddx(%s);\n", writeTarget(op1), op2);
+				mOutput.insert(mOutput.end(), buffer, buffer+strlen(buffer));
+				break;
+			case OPCODE_DERIV_RTY:
+				remapTarget(op1);
+				applySwizzle(op1, op2);
+				sprintf(buffer, "  %s = ddy(%s);\n", writeTarget(op1), op2);
+				mOutput.insert(mOutput.end(), buffer, buffer+strlen(buffer));
+				break;
+
+			case OPCODE_RET:
+				WritePatches();
+				sprintf(buffer, "  return;\n");
+				mOutput.insert(mOutput.end(), buffer, buffer+strlen(buffer));
+				break;
+
+			default:
+				logDecompileError("Unknown statement: "+string(statement));		
+				return;
+			}
 			iNr++;
 			}
 
