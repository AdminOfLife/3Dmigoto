--- conflicted
+++ resolved
@@ -5,14 +5,10 @@
 #include <d3d11_1.h>
 #include <DirectXMath.h>
 #include <util.h>
-<<<<<<< HEAD
-=======
+#include <nvapi.h>
+
 #include "DrawCallInfo.h"
 #include "ResourceHash.h"
->>>>>>> cce74d7c
-#include <nvapi.h>
-
-#include "DrawCallInfo.h"
 
 // Used to prevent typos leading to infinite recursion (or at least overflowing
 // the real stack) due to a section running itself or a circular reference. 64
