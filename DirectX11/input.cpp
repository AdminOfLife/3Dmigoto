--- conflicted
+++ resolved
@@ -11,25 +11,6 @@
 
 // -----------------------------------------------------------------------------
 
-<<<<<<< HEAD
-	void UpEvent(D3D11Base::ID3D11Device *device)
-	{
-		if (up_cb)
-			return up_cb(device, private_data);
-	}
-};
-
-// I'm using inheritance here because if we wanted to add another input backend
-// in the future this is where I see the logical split between common code and
-// input backend specific code.
-
-class InputAction {
-public:
-	bool last_state;
-	InputListener *listener;
-
-	InputAction(InputListener *listener) :
-=======
 InputCallbacks::InputCallbacks(InputCallback down_cb, InputCallback up_cb,
 		void *private_data) :
 	down_cb(down_cb),
@@ -53,7 +34,6 @@
 // -----------------------------------------------------------------------------
 
 InputAction::InputAction(InputListener *listener) :
->>>>>>> fd30f7ea
 		last_state(false),
 		listener(listener)
 	{}
@@ -350,22 +330,11 @@
 
 static std::vector<class InputAction *> actions;
 
-int ConvertKeyName(LPCWSTR iniKey, wchar_t * keyName)
-{
-	RightStripW(keyName);
-	int vkey = ParseVKey(keyName);
-	if (vkey < 0)
-		LogInfoW(L"  WARNING: UNABLE TO PARSE KEY BINDING %s=%s\n", iniKey, keyName);
-
-	return vkey;
-}
-
 void RegisterKeyBinding(LPCWSTR iniKey, wchar_t *keyName,
 		InputListener *listener)
 {
 	class InputAction *action;
 
-<<<<<<< HEAD
 	RightStripW(keyName);
 
 	action = NewVKInputAction(keyName, listener);
@@ -378,14 +347,6 @@
 	} else {
 		LogInfoW(L"  WARNING: UNABLE TO PARSE KEY BINDING %s=%s\n", iniKey, keyName);
 	}
-=======
-	vkey = ConvertKeyName(iniKey, keyName);
-	action = new VKInputAction(vkey, listener);
-	actions.push_back(action);
-
-	// Log key settings e.g. next_pixelshader=VK_NUMPAD2
-	LogInfoW(L"  %s=%s\n", iniKey, keyName);
->>>>>>> fd30f7ea
 }
 
 void RegisterIniKeyBinding(LPCWSTR app, LPCWSTR iniKey, LPCWSTR ini,
