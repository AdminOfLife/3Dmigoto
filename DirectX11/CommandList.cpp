#include "CommandList.h"

#include <DDSTextureLoader.h>
#include <WICTextureLoader.h>
#include <algorithm>
#include <sstream>
#include "HackerDevice.h"
#include "HackerContext.h"
#include "Override.h"
#include "D3D11Wrapper.h"
#include "IniHandler.h"

#include <D3DCompiler.h>

CustomResources customResources;
CustomShaders customShaders;
ExplicitCommandListSections explicitCommandListSections;

// Adds consistent "3DMigoto" prefix to frame analysis log with appropriate
// level of indentation for the current recursion level. Using a
// macro instead of a function for this to concatenate static strings:
#define COMMAND_LIST_LOG(state, fmt, ...) \
	do { \
		(state)->mHackerContext->FrameAnalysisLog("3DMigoto%*s " fmt, state->recursion, "", __VA_ARGS__); \
	} while (0)

static void _RunCommandList(CommandList *command_list, CommandListState *state)
{
	CommandList::iterator i;

	if (state->recursion > MAX_COMMAND_LIST_RECURSION) {
		LogInfo("WARNING: Command list recursion limit exceeded! Circular reference?\n");
		return;
	}

	if (command_list->empty())
		return;

	COMMAND_LIST_LOG(state, "%s {\n", state->post ? "post" : "pre");

	state->recursion++;
	for (i = command_list->begin(); i < command_list->end() && !state->aborted; i++) {
		(*i)->run(state);
	}
	state->recursion--;

	COMMAND_LIST_LOG(state, "}\n");
}

static void CommandListFlushState(CommandListState *state)
{
	D3D11_MAPPED_SUBRESOURCE mappedResource;
	HRESULT hr;

	if (state->update_params) {
		hr = state->mOrigContext1->Map(state->mHackerDevice->mIniTexture, 0, D3D11_MAP_WRITE_DISCARD, 0, &mappedResource);
		if (FAILED(hr)) {
			LogInfo("CommandListFlushState: Map failed\n");
			return;
		}
		memcpy(mappedResource.pData, &G->iniParams, sizeof(G->iniParams));
		state->mOrigContext1->Unmap(state->mHackerDevice->mIniTexture, 0);
		state->update_params = false;
	}
}

static void RunCommandListComplete(HackerDevice *mHackerDevice,
		HackerContext *mHackerContext,
		CommandList *command_list,
		DrawCallInfo *call_info,
		ID3D11Resource *resource,
		ID3D11View *view,
		bool post)
{
	CommandListState state;
	state.mHackerDevice = mHackerDevice;
	state.mHackerContext = mHackerContext;
	state.mOrigDevice1 = mHackerDevice->GetPassThroughOrigDevice1();
	state.mOrigContext1 = mHackerContext->GetPassThroughOrigContext1();

	state.call_info = call_info;
	state.resource = resource;
	state.view = view;
	state.post = post;

	_RunCommandList(command_list, &state);
	CommandListFlushState(&state);
}

void RunCommandList(HackerDevice *mHackerDevice,
		HackerContext *mHackerContext,
		CommandList *command_list,
		DrawCallInfo *call_info,
		bool post)
{
	ID3D11Resource *resource = NULL;
	if (call_info)
		resource = call_info->indirect_buffer;

	RunCommandListComplete(mHackerDevice, mHackerContext, command_list,
			call_info, resource, NULL, post);
}

void RunResourceCommandList(HackerDevice *mHackerDevice,
		HackerContext *mHackerContext,
		CommandList *command_list,
		ID3D11Resource *resource,
		bool post)
{
	RunCommandListComplete(mHackerDevice, mHackerContext, command_list,
			NULL, resource, NULL, post);
}

void RunViewCommandList(HackerDevice *mHackerDevice,
		HackerContext *mHackerContext,
		CommandList *command_list,
		ID3D11View *view,
		bool post)
{
	ID3D11Resource *res = NULL;

	if (view)
		view->GetResource(&res);

	RunCommandListComplete(mHackerDevice, mHackerContext, command_list,
			NULL, res, view, post);

	if (res)
		res->Release();
}

static bool AddCommandToList(CommandListCommand *command,
		CommandList *explicit_command_list,
		CommandList *sensible_command_list,
		CommandList *pre_command_list,
		CommandList *post_command_list)
{
	if (explicit_command_list) {
		// User explicitly specified "pre" or "post", so only add the
		// command to that list
		explicit_command_list->push_back(std::shared_ptr<CommandListCommand>(command));
	} else if (sensible_command_list) {
		// User did not specify which command list to add it to, but
		// the command they specified has a sensible default, so add it
		// to that list:
		sensible_command_list->push_back(std::shared_ptr<CommandListCommand>(command));
	} else {
		// The command's default is to add it to both lists (e.g. the
		// checktextureoverride directive will call command lists in
		// another ini section with both pre and post lists, so the
		// principal of least unexpected behaviour says we add it to
		// both so that both those command lists will be called)
		//
		// Using a std::shared_ptr here to handle adding the same
		// pointer to two lists and have it garbage collected only once
		// both are destroyed:
		std::shared_ptr<CommandListCommand> p(command);
		pre_command_list->push_back(p);
		if (post_command_list)
			post_command_list->push_back(p);
	}

	return true;
}

static bool ParseCheckTextureOverride(const wchar_t *section,
		const wchar_t *key, wstring *val,
		CommandList *explicit_command_list,
		CommandList *pre_command_list,
		CommandList *post_command_list)
{
	int ret;

	CheckTextureOverrideCommand *operation = new CheckTextureOverrideCommand();

	// Parse value as consistent with texture filtering and resource copying
	ret = operation->target.ParseTarget(val->c_str(), true);
	if (ret) {
		operation->ini_line = L"[" + wstring(section) + L"] " + wstring(key) + L" = " + *val;
		return AddCommandToList(operation, explicit_command_list, NULL, pre_command_list, post_command_list);
	}

	delete operation;
	return false;
}

static bool ParseResetPerFrameLimits(const wchar_t *section,
		const wchar_t *key, wstring *val,
		CommandList *explicit_command_list,
		CommandList *pre_command_list,
		CommandList *post_command_list)
{
	CustomResources::iterator res;
	CustomShaders::iterator shader;

	ResetPerFrameLimitsCommand *operation = new ResetPerFrameLimitsCommand();

	if (!wcsncmp(val->c_str(), L"resource", 8)) {
		wstring resource_id(val->c_str());

		res = customResources.find(resource_id);
		if (res == customResources.end())
			goto bail;

		operation->resource = &res->second;
	}

	if (!wcsncmp(val->c_str(), L"customshader", 12) || !wcsncmp(val->c_str(), L"builtincustomshader", 19)) {
		wstring shader_id(val->c_str());

		shader = customShaders.find(shader_id);
		if (shader == customShaders.end())
			goto bail;

		operation->shader = &shader->second;
	}

	operation->ini_line = L"[" + wstring(section) + L"] " + wstring(key) + L" = " + *val;
	return AddCommandToList(operation, explicit_command_list, pre_command_list, NULL, NULL);

bail:
	delete operation;
	return false;
}

static bool ParseClearView(const wchar_t *section,
		const wchar_t *key, wstring *val,
		CommandList *explicit_command_list,
		CommandList *pre_command_list,
		CommandList *post_command_list)
{
	CustomResources::iterator res;
	CustomShaders::iterator shader;
	wistringstream token_stream(*val);
	wstring token;
	int ret, len1;
	int idx = 0;
	unsigned uval;
	float fval;

	ClearViewCommand *operation = new ClearViewCommand();

	while (getline(token_stream, token, L' ')) {
		if (operation->target.type == ResourceCopyTargetType::INVALID) {
			ret = operation->target.ParseTarget(token.c_str(), true);
			if (ret)
				continue;
		}

		if (idx < 4) {
			// Try parsing value as a hex string. If this matches
			// we know the user didn't intend to use floats. This
			// is necessary to allow integer values that require
			// more than 24 significant bits to be used, which
			// would be lost if we only parsed the string as a
			// float, e.g. 0xffffffff cannot be stored as a float
			ret = swscanf_s(token.c_str(), L"0x%x%n", &uval, &len1);
			if (ret != 0 && ret != EOF && len1 == token.length()) {
				operation->uval[idx] = uval;
				operation->fval[idx] = *(float*)&uval;
				operation->clear_uav_uint = true;
				idx++;
				continue;
			}

			// On the other hand, if parsing the value as a float
			// matches the user might have intended it to be a
			// float or an integer. We will assume they want floats
			// by default, but store it in both arrays in case we
			// later determine that we need to use an integer clear.
			ret = swscanf_s(token.c_str(), L"%f%n", &fval, &len1);
			if (ret != 0 && ret != EOF && len1 == token.length()) {
				operation->fval[idx] = fval;
				operation->uval[idx] = (UINT)fval;
				idx++;
				continue;
			}
		}
		if (!wcscmp(token.c_str(), L"int")) {
			operation->clear_uav_uint = true;
			continue;
		}
		if (!wcscmp(token.c_str(), L"depth")) {
			operation->clear_depth = true;
			continue;
		}
		if (!wcscmp(token.c_str(), L"stencil")) {
			operation->clear_stencil = true;
			continue;
		}

		goto bail;
	}

	if (operation->target.type == ResourceCopyTargetType::INVALID)
		goto bail;

	// Use the first value specified as the depth value when clearing a
	// DSV, and the second as the stencil value, unless we are only
	// clearing the stencil side, in which case use the first:
	operation->dsv_depth = operation->fval[0];
	operation->dsv_stencil = operation->uval[1];
	if (operation->clear_stencil && !operation->clear_depth)
		operation->dsv_stencil = operation->uval[0];

	// Propagate the final specified value to the remaining channels. This
	// allows a single value to be specified to clear all channels in RTVs
	// and UAVs. Note that this is done after noting the DSV values because
	// we never want to propagate the depth value to the stencil value:
	for (idx++; idx < 4; idx++) {
		operation->uval[idx] = operation->uval[idx - 1];
		operation->fval[idx] = operation->fval[idx - 1];
	}

	operation->ini_line = L"[" + wstring(section) + L"] " + wstring(key) + L" = " + *val;
	return AddCommandToList(operation, explicit_command_list, pre_command_list, NULL, NULL);

bail:
	delete operation;
	return false;
}


static bool ParseRunShader(const wchar_t *section,
		const wchar_t *key, wstring *val,
		CommandList *explicit_command_list,
		CommandList *pre_command_list,
		CommandList *post_command_list)
{
	RunCustomShaderCommand *operation = new RunCustomShaderCommand();
	CustomShaders::iterator shader;

	// Value should already have been transformed to lower case from
	// ParseCommandList, so our keys will be consistent in the
	// unordered_map:
	wstring shader_id(val->c_str());

	shader = customShaders.find(shader_id);
	if (shader == customShaders.end())
		goto bail;

	operation->ini_line = L"[" + wstring(section) + L"] " + wstring(key) + L" = " + *val;
	operation->custom_shader = &shader->second;
	return AddCommandToList(operation, explicit_command_list, pre_command_list, NULL, NULL);

bail:
	delete operation;
	return false;
}

static bool ParseRunExplicitCommandList(const wchar_t *section,
		const wchar_t *key, wstring *val,
		CommandList *explicit_command_list,
		CommandList *pre_command_list,
		CommandList *post_command_list)
{
	RunExplicitCommandList *operation = new RunExplicitCommandList();
	ExplicitCommandListSections::iterator shader;

	// Value should already have been transformed to lower case from
	// ParseCommandList, so our keys will be consistent in the
	// unordered_map:
	wstring section_id(val->c_str());

	shader = explicitCommandListSections.find(section_id);
	if (shader == explicitCommandListSections.end())
		goto bail;

	operation->ini_line = L"[" + wstring(section) + L"] " + wstring(key) + L" = " + *val;
	operation->command_list_section = &shader->second;
	// This function is nearly identical to ParseRunShader, but in case we
	// later refactor these together note that here we do not specify a
	// sensible command list, so it will be added to both pre and post
	// command lists:
	return AddCommandToList(operation, explicit_command_list, NULL, pre_command_list, post_command_list);

bail:
	delete operation;
	return false;
}

static bool ParsePreset(const wchar_t *section,
		const wchar_t *key, wstring *val,
		CommandList *explicit_command_list,
		CommandList *pre_command_list,
		CommandList *post_command_list)
{
	PresetCommand *operation = new PresetCommand();

	PresetOverrideMap::iterator i;

	// Value should already have been transformed to lower case from
	// ParseCommandList, so our keys will be consistent in the
	// unordered_map:
	wstring preset_id(val->c_str());

	// The original preset code did not accept the "Preset" prefix on the
	// prefix command, as in it would only accept 'preset = Foo', not
	// 'preset = PresetFoo'. While I agree that the later is redundant
	// since the word preset now appears twice, it is more consistent with
	// the way we have referenced other sections in the command list (ps-t0
	// = ResourceBar, run = CustomShaderBaz, etc), and it makes it easier
	// to search for 'PresetFoo' to find both where it is used and where it
	// is referenced, so it is good to support here... but for backwards
	// compatibility and less redundancy for those that prefer not to say
	// "preset" twice we support both ways.

	// First, try without the prefix:
	i = presetOverrides.find(preset_id);
	if (i == presetOverrides.end()) {
		// If the 'Preset' prefix was specified, strip it and try again:
		if (!wcsncmp(val->c_str(), L"preset", 6)) {
			preset_id = val->c_str() + 6;

			i = presetOverrides.find(preset_id);
			if (i == presetOverrides.end())
				goto bail;
		}
	}

	operation->ini_line = L"[" + wstring(section) + L"] " + wstring(key) + L" = " + *val;
	operation->preset = &i->second;

	return AddCommandToList(operation, explicit_command_list, pre_command_list, NULL, NULL);

bail:
	delete operation;
	return false;
}

static bool ParseDrawCommand(const wchar_t *section,
		const wchar_t *key, wstring *val,
		CommandList *explicit_command_list,
		CommandList *pre_command_list,
		CommandList *post_command_list)
{
	DrawCommand *operation = new DrawCommand();
	int nargs, end = 0;

	if (!wcscmp(key, L"draw")) {
		if (!wcscmp(val->c_str(), L"from_caller")) {
			operation->type = DrawCommandType::FROM_CALLER;
			end = (int)val->length();
		} else {
			operation->type = DrawCommandType::DRAW;
			nargs = swscanf_s(val->c_str(), L"%u, %u%n", &operation->args[0], &operation->args[1], &end);
			if (nargs != 2)
				goto bail;
		}
	} else if (!wcscmp(key, L"drawauto")) {
		operation->type = DrawCommandType::DRAW_AUTO;
	} else if (!wcscmp(key, L"drawindexed")) {
		operation->type = DrawCommandType::DRAW_INDEXED;
		nargs = swscanf_s(val->c_str(), L"%u, %u, %i%n", &operation->args[0], &operation->args[1], (INT*)&operation->args[2], &end);
		if (nargs != 3)
			goto bail;
	} else if (!wcscmp(key, L"drawindexedinstanced")) {
		operation->type = DrawCommandType::DRAW_INDEXED_INSTANCED;
		nargs = swscanf_s(val->c_str(), L"%u, %u, %u, %i, %u%n",
				&operation->args[0], &operation->args[1], &operation->args[2], (INT*)&operation->args[3], &operation->args[4], &end);
		if (nargs != 5)
			goto bail;
	} else if (!wcscmp(key, L"drawinstanced")) {
		operation->type = DrawCommandType::DRAW_INSTANCED;
		nargs = swscanf_s(val->c_str(), L"%u, %u, %u, %u%n",
				&operation->args[0], &operation->args[1], &operation->args[2], &operation->args[3], &end);
		if (nargs != 5)
			goto bail;
	} else if (!wcscmp(key, L"dispatch")) {
		operation->type = DrawCommandType::DISPATCH;
		nargs = swscanf_s(val->c_str(), L"%u, %u, %u%n", &operation->args[0], &operation->args[1], &operation->args[2], &end);
		if (nargs != 3)
			goto bail;
	}

	// TODO: } else if (!wcscmp(key, L"drawindexedinstancedindirect")) {
	// TODO: 	operation->type = DrawCommandType::DRAW_INDEXED_INSTANCED_INDIRECT;
	// TODO: } else if (!wcscmp(key, L"drawinstancedindirect")) {
	// TODO: 	operation->type = DrawCommandType::DRAW_INSTANCED_INDIRECT;
	// TODO: } else if (!wcscmp(key, L"dispatchindirect")) {
	// TODO: 	operation->type = DrawCommandType::DISPATCH_INDIRECT;
	// TODO: }


	if (operation->type == DrawCommandType::INVALID)
		goto bail;

	if (end != val->length())
		goto bail;

	operation->ini_section = section;
	return AddCommandToList(operation, explicit_command_list, pre_command_list, NULL, NULL);

bail:
	delete operation;
	return false;
}

static bool ParsePerDrawStereoOverride(const wchar_t *section,
		const wchar_t *key, wstring *val,
		CommandList *explicit_command_list,
		CommandList *pre_command_list,
		CommandList *post_command_list,
		bool is_separation)
{
	PerDrawStereoOverrideCommand *operation = NULL;
	int ret, len1;

	if (is_separation)
		operation = new PerDrawSeparationOverrideCommand(!explicit_command_list);
	else
		operation = new PerDrawConvergenceOverrideCommand(!explicit_command_list);

	// Try parsing value as a float
	ret = swscanf_s(val->c_str(), L"%f%n", &operation->val, &len1);
	if (ret != 0 && ret != EOF && len1 == val->length())
		goto success;

	// Try parsing value as a resource target for staging auto-convergence
	if (operation->staging_op.src.ParseTarget(val->c_str(), true)) {
		operation->staging_type = true;
		goto success;
	}

	goto bail;

success:
	// Add to both command lists by default - the pre command list will set
	// the value, and the post command list will restore the original. If
	// an explicit command list is specified then the value will only be
	// set, not restored (regardless of whether that is pre or post)
	operation->ini_line = L"[" + wstring(section) + L"] " + wstring(key) + L" = " + *val;
	return AddCommandToList(operation, explicit_command_list, NULL, pre_command_list, post_command_list);

bail:
	delete operation;
	return false;
}

bool ParseCommandListGeneralCommands(const wchar_t *section,
		const wchar_t *key, wstring *val,
		CommandList *explicit_command_list,
		CommandList *pre_command_list, CommandList *post_command_list)
{
	if (!wcscmp(key, L"checktextureoverride"))
		return ParseCheckTextureOverride(section, key, val, explicit_command_list, pre_command_list, post_command_list);

	if (!wcscmp(key, L"run")) {
		if (!wcsncmp(val->c_str(), L"customshader", 12) || !wcsncmp(val->c_str(), L"builtincustomshader", 19))
			return ParseRunShader(section, key, val, explicit_command_list, pre_command_list, post_command_list);

		if (!wcsncmp(val->c_str(), L"commandlist", 11) || !wcsncmp(val->c_str(), L"builtincommandlist", 18))
			return ParseRunExplicitCommandList(section, key, val, explicit_command_list, pre_command_list, post_command_list);
	}

	if (!wcscmp(key, L"preset"))
		return ParsePreset(section, key, val, explicit_command_list, pre_command_list, post_command_list);

	if (!wcscmp(key, L"handling")) {
		// skip only makes sense in pre command lists, since it needs
		// to run before the original draw call:
		if (!wcscmp(val->c_str(), L"skip"))
			return AddCommandToList(new SkipCommand(section), explicit_command_list, pre_command_list, NULL, NULL);

		// abort defaults to both command lists, to abort command list
		// execution both before and after the draw call:
		if (!wcscmp(val->c_str(), L"abort"))
			return AddCommandToList(new AbortCommand(section), explicit_command_list, NULL, pre_command_list, post_command_list);
	}

	if (!wcscmp(key, L"reset_per_frame_limits"))
		return ParseResetPerFrameLimits(section, key, val, explicit_command_list, pre_command_list, post_command_list);

	if (!wcscmp(key, L"clear"))
		return ParseClearView(section, key, val, explicit_command_list, pre_command_list, post_command_list);

	if (!wcscmp(key, L"separation"))
		return ParsePerDrawStereoOverride(section, key, val, explicit_command_list, pre_command_list, post_command_list, true);

	if (!wcscmp(key, L"convergence"))
		return ParsePerDrawStereoOverride(section, key, val, explicit_command_list, pre_command_list, post_command_list, false);

	return ParseDrawCommand(section, key, val, explicit_command_list, pre_command_list, post_command_list);
}

void CheckTextureOverrideCommand::run(CommandListState *state)
{
	COMMAND_LIST_LOG(state, "%S\n", ini_line.c_str());

	TextureOverride *override = target.FindTextureOverride(state, NULL);

	if (!override)
		return;

	if (state->post)
		_RunCommandList(&override->post_command_list, state);
	else
		_RunCommandList(&override->command_list, state);
}

ClearViewCommand::ClearViewCommand() :
	dsv_depth(0.0),
	dsv_stencil(0),
	clear_depth(false),
	clear_stencil(false),
	clear_uav_uint(false)
{
	memset(fval, 0, sizeof(fval));
	memset(uval, 0, sizeof(uval));
}

static bool UAVSupportsFloatClear(ID3D11UnorderedAccessView *uav)
{
	D3D11_UNORDERED_ACCESS_VIEW_DESC desc;

	// UAVs can be cleared as a float if their format is a float, snorm or
	// unorm, otherwise the clear will fail silently. I didn't include
	// partially typed or block compressed formats in the below list
	// because I doubt they would work (but haven't checked).

	uav->GetDesc(&desc);

	switch (desc.Format) {
		case DXGI_FORMAT_UNKNOWN:
			// Common case
			return false;
		case DXGI_FORMAT_R32G32B32A32_FLOAT:
		case DXGI_FORMAT_R32G32B32_FLOAT:
		case DXGI_FORMAT_R16G16B16A16_FLOAT:
		case DXGI_FORMAT_R16G16B16A16_UNORM:
		case DXGI_FORMAT_R16G16B16A16_SNORM:
		case DXGI_FORMAT_R32G32_FLOAT:
		case DXGI_FORMAT_R10G10B10A2_UNORM:
		case DXGI_FORMAT_R11G11B10_FLOAT:
		case DXGI_FORMAT_R8G8B8A8_UNORM:
		case DXGI_FORMAT_R8G8B8A8_UNORM_SRGB:
		case DXGI_FORMAT_R8G8B8A8_SNORM:
		case DXGI_FORMAT_R16G16_FLOAT:
		case DXGI_FORMAT_R16G16_UNORM:
		case DXGI_FORMAT_R16G16_SNORM:
		case DXGI_FORMAT_D32_FLOAT:
		case DXGI_FORMAT_R32_FLOAT:
		case DXGI_FORMAT_R8G8_UNORM:
		case DXGI_FORMAT_R8G8_SNORM:
		case DXGI_FORMAT_R16_FLOAT:
		case DXGI_FORMAT_D16_UNORM:
		case DXGI_FORMAT_R16_UNORM:
		case DXGI_FORMAT_R16_SNORM:
		case DXGI_FORMAT_R8_UNORM:
		case DXGI_FORMAT_R8_SNORM:
		case DXGI_FORMAT_A8_UNORM:
		case DXGI_FORMAT_R1_UNORM:
		case DXGI_FORMAT_R8G8_B8G8_UNORM:
		case DXGI_FORMAT_G8R8_G8B8_UNORM:
		case DXGI_FORMAT_B5G6R5_UNORM:
		case DXGI_FORMAT_B5G5R5A1_UNORM:
		case DXGI_FORMAT_B8G8R8A8_UNORM:
		case DXGI_FORMAT_B8G8R8X8_UNORM:
		case DXGI_FORMAT_R10G10B10_XR_BIAS_A2_UNORM:
		case DXGI_FORMAT_B8G8R8A8_UNORM_SRGB:
		case DXGI_FORMAT_B8G8R8X8_UNORM_SRGB:
		case DXGI_FORMAT_B4G4R4A4_UNORM:
			return true;
		default:
			return false;
	}
}

void ResetPerFrameLimitsCommand::run(CommandListState *state)
{
	COMMAND_LIST_LOG(state, "%S\n", ini_line.c_str());

	if (shader)
		shader->executions_this_frame = 0;

	if (resource)
		resource->copies_this_frame = 0;
}

void PresetCommand::run(CommandListState *state)
{
	COMMAND_LIST_LOG(state, "%S\n", ini_line.c_str());

	preset->Activate(state->mHackerDevice);
}

void DrawCommand::run(CommandListState *state)
{
	HackerContext *mHackerContext = state->mHackerContext;
	ID3D11DeviceContext *mOrigContext1 = state->mOrigContext1;

	// Ensure IniParams are visible:
	CommandListFlushState(state);

	switch (type) {
		case DrawCommandType::DRAW:
<<<<<<< HEAD
			mHackerContext->FrameAnalysisLog("3DMigoto [%S] Draw(%u, %u)\n", ini_section.c_str(), args[0], args[1]);
			mOrigContext1->Draw(args[0], args[1]);
			break;
		case DrawCommandType::DRAW_AUTO:
			mHackerContext->FrameAnalysisLog("3DMigoto [%S] DrawAuto()\n", ini_section.c_str());
			mOrigContext1->DrawAuto();
			break;
		case DrawCommandType::DRAW_INDEXED:
			mHackerContext->FrameAnalysisLog("3DMigoto [%S] DrawIndexed(%u, %u, %i)\n", ini_section.c_str(), args[0], args[1], (INT)args[2]);
			mOrigContext1->DrawIndexed(args[0], args[1], (INT)args[2]);
			break;
		case DrawCommandType::DRAW_INDEXED_INSTANCED:
			mHackerContext->FrameAnalysisLog("3DMigoto [%S] DrawIndexedInstanced(%u, %u, %u, %i, %u)\n", ini_section.c_str(), args[0], args[1], args[2], (INT)args[3], args[4]);
			mOrigContext1->DrawIndexedInstanced(args[0], args[1], args[2], (INT)args[3], args[4]);
=======
			COMMAND_LIST_LOG(state, "[%S] Draw(%u, %u)\n", ini_section.c_str(), args[0], args[1]);
			mOrigContext->Draw(args[0], args[1]);
			break;
		case DrawCommandType::DRAW_AUTO:
			COMMAND_LIST_LOG(state, "[%S] DrawAuto()\n", ini_section.c_str());
			mOrigContext->DrawAuto();
			break;
		case DrawCommandType::DRAW_INDEXED:
			COMMAND_LIST_LOG(state, "[%S] DrawIndexed(%u, %u, %i)\n", ini_section.c_str(), args[0], args[1], (INT)args[2]);
			mOrigContext->DrawIndexed(args[0], args[1], (INT)args[2]);
			break;
		case DrawCommandType::DRAW_INDEXED_INSTANCED:
			COMMAND_LIST_LOG(state, "[%S] DrawIndexedInstanced(%u, %u, %u, %i, %u)\n", ini_section.c_str(), args[0], args[1], args[2], (INT)args[3], args[4]);
			mOrigContext->DrawIndexedInstanced(args[0], args[1], args[2], (INT)args[3], args[4]);
>>>>>>> 128f3635
			break;
		// TODO: case DrawCommandType::DRAW_INDEXED_INSTANCED_INDIRECT:
		// TODO: 	break;
		case DrawCommandType::DRAW_INSTANCED:
<<<<<<< HEAD
			mHackerContext->FrameAnalysisLog("3DMigoto [%S] DrawInstanced(%u, %u, %u, %u)\n", ini_section.c_str(), args[0], args[1], args[2], args[3]);
			mOrigContext1->DrawInstanced(args[0], args[1], args[2], args[3]);
=======
			COMMAND_LIST_LOG(state, "[%S] DrawInstanced(%u, %u, %u, %u)\n", ini_section.c_str(), args[0], args[1], args[2], args[3]);
			mOrigContext->DrawInstanced(args[0], args[1], args[2], args[3]);
>>>>>>> 128f3635
			break;
		// TODO: case DrawCommandType::DRAW_INSTANCED_INDIRECT:
		// TODO: 	break;
		case DrawCommandType::DISPATCH:
<<<<<<< HEAD
			mHackerContext->FrameAnalysisLog("3DMigoto [%S] Dispatch(%u, %u, %u)\n", ini_section.c_str(), args[0], args[1], args[2]);
			mOrigContext1->Dispatch(args[0], args[1], args[2]);
=======
			COMMAND_LIST_LOG(state, "[%S] Dispatch(%u, %u, %u)\n", ini_section.c_str(), args[0], args[1], args[2]);
			mOrigContext->Dispatch(args[0], args[1], args[2]);
>>>>>>> 128f3635
			break;
		// TODO: case DrawCommandType::DISPATCH_INDIRECT:
		// TODO: 	break;
		case DrawCommandType::FROM_CALLER:
			DrawCallInfo *info = state->call_info;
			if (!info) {
				COMMAND_LIST_LOG(state, "[%S] Draw = from_caller -> NO ACTIVE DRAW CALL\n", ini_section.c_str());
				break;
			}
			if (info->hunting_skip) {
				COMMAND_LIST_LOG(state, "[%S] Draw = from_caller -> SKIPPED DUE TO HUNTING\n", ini_section.c_str());
				break;
			}
			if (info->InstanceCount) {
				if (info->IndexCount) {
<<<<<<< HEAD
					mHackerContext->FrameAnalysisLog("3DMigoto [%S] Draw = from_caller -> DrawIndexedInstanced(%u, %u, %u, %i, %u)\n", ini_section.c_str(), info->IndexCount, info->InstanceCount, info->FirstIndex, info->FirstVertex, info->FirstInstance);
					mOrigContext1->DrawIndexedInstanced(info->IndexCount, info->InstanceCount, info->FirstIndex, info->FirstVertex, info->FirstInstance);
				} else {
					mHackerContext->FrameAnalysisLog("3DMigoto [%S] Draw = from_caller -> DrawInstanced(%u, %u, %u, %u)\n", ini_section.c_str(), info->VertexCount, info->InstanceCount, info->FirstVertex, info->FirstInstance);
					mOrigContext1->DrawInstanced(info->VertexCount, info->InstanceCount, info->FirstVertex, info->FirstInstance);
				}
			} else if (info->IndexCount) {
				mHackerContext->FrameAnalysisLog("3DMigoto [%S] Draw = from_caller -> DrawIndexed(%u, %u, %i)\n", ini_section.c_str(), info->IndexCount, info->FirstIndex, info->FirstVertex);
				mOrigContext1->DrawIndexed(info->IndexCount, info->FirstIndex, info->FirstVertex);
			} else if (info->VertexCount) {
				mHackerContext->FrameAnalysisLog("3DMigoto [%S] Draw = from_caller -> Draw(%u, %u)\n", ini_section.c_str(), info->VertexCount, info->FirstVertex);
				mOrigContext1->Draw(info->VertexCount, info->FirstVertex);
			} else if (info->indirect_buffer) {
				if (info->DrawInstancedIndirect) {
					mHackerContext->FrameAnalysisLog("3DMigoto [%S] Draw = from_caller -> DrawInstancedIndirect(0x%p, %u)\n", ini_section.c_str(), info->indirect_buffer, info->args_offset);
					mOrigContext1->DrawInstancedIndirect(info->indirect_buffer, info->args_offset);
				} else {
					mHackerContext->FrameAnalysisLog("3DMigoto [%S] Draw = from_caller -> DrawIndexedInstancedIndirect(0x%p, %u)\n", ini_section.c_str(), info->indirect_buffer, info->args_offset);
					mOrigContext1->DrawIndexedInstancedIndirect(info->indirect_buffer, info->args_offset);
=======
					COMMAND_LIST_LOG(state, "[%S] Draw = from_caller -> DrawIndexedInstanced(%u, %u, %u, %i, %u)\n", ini_section.c_str(), info->IndexCount, info->InstanceCount, info->FirstIndex, info->FirstVertex, info->FirstInstance);
					mOrigContext->DrawIndexedInstanced(info->IndexCount, info->InstanceCount, info->FirstIndex, info->FirstVertex, info->FirstInstance);
				} else {
					COMMAND_LIST_LOG(state, "[%S] Draw = from_caller -> DrawInstanced(%u, %u, %u, %u)\n", ini_section.c_str(), info->VertexCount, info->InstanceCount, info->FirstVertex, info->FirstInstance);
					mOrigContext->DrawInstanced(info->VertexCount, info->InstanceCount, info->FirstVertex, info->FirstInstance);
				}
			} else if (info->IndexCount) {
				COMMAND_LIST_LOG(state, "[%S] Draw = from_caller -> DrawIndexed(%u, %u, %i)\n", ini_section.c_str(), info->IndexCount, info->FirstIndex, info->FirstVertex);
				mOrigContext->DrawIndexed(info->IndexCount, info->FirstIndex, info->FirstVertex);
			} else if (info->VertexCount) {
				COMMAND_LIST_LOG(state, "[%S] Draw = from_caller -> Draw(%u, %u)\n", ini_section.c_str(), info->VertexCount, info->FirstVertex);
				mOrigContext->Draw(info->VertexCount, info->FirstVertex);
			} else if (info->indirect_buffer) {
				if (info->DrawInstancedIndirect) {
					COMMAND_LIST_LOG(state, "[%S] Draw = from_caller -> DrawInstancedIndirect(0x%p, %u)\n", ini_section.c_str(), info->indirect_buffer, info->args_offset);
					mOrigContext->DrawInstancedIndirect(info->indirect_buffer, info->args_offset);
				} else {
					COMMAND_LIST_LOG(state, "[%S] Draw = from_caller -> DrawIndexedInstancedIndirect(0x%p, %u)\n", ini_section.c_str(), info->indirect_buffer, info->args_offset);
					mOrigContext->DrawIndexedInstancedIndirect(info->indirect_buffer, info->args_offset);
>>>>>>> 128f3635
				}
			} else {
				COMMAND_LIST_LOG(state, "[%S] Draw = from_caller -> DrawAuto()\n", ini_section.c_str());
				mHackerContext->DrawAuto();
			}
			// TODO: dispatch = from_caller
			break;
	}
}

void SkipCommand::run(CommandListState *state)
{
	COMMAND_LIST_LOG(state, "[%S] handling = skip\n", ini_section.c_str());

	if (state->call_info)
		state->call_info->skip = true;
	else
		COMMAND_LIST_LOG(state, "  No active draw call to skip\n");
}

void AbortCommand::run(CommandListState *state)
{
	COMMAND_LIST_LOG(state, "[%S] handling = abort\n", ini_section.c_str());

	state->aborted = true;
}

PerDrawStereoOverrideCommand::PerDrawStereoOverrideCommand(bool restore_on_post) :
		staging_type(false),
		val(FLT_MAX),
		saved(FLT_MAX),
		restore_on_post(restore_on_post),
		did_set_value_on_pre(false)
{}

bool PerDrawStereoOverrideCommand::update_val(CommandListState *state)
{
	D3D11_MAPPED_SUBRESOURCE mapping;
	HRESULT hr;
	float tmp;
	bool ret = false;

	if (!staging_type)
		return true;

	if (staging_op.staging) {
		hr = staging_op.map(state, &mapping);
		if (FAILED(hr)) {
			if (hr == DXGI_ERROR_WAS_STILL_DRAWING)
				COMMAND_LIST_LOG(state, "  Transfer in progress...\n");
			else
				COMMAND_LIST_LOG(state, "  Unknown error: 0x%x\n", hr);
			return false;
		}

		// FIXME: Check if resource is at least 4 bytes (maybe we can
		// use RowPitch, but MSDN contradicts itself so I'm not sure.
		// Otherwise we can refer to the resource description)
		tmp = ((float*)mapping.pData)[0];
		staging_op.unmap(state);

		if (isnan(tmp)) {
			COMMAND_LIST_LOG(state, "  Disregarding NAN\n");
		} else {
			val = tmp;
			ret = true;
		}

		// To make auto-convergence as responsive as possible, we start
		// the next transfer as soon as we have retrieved the value
		// from the previous transfer. This should minimise the number
		// of frames displayed with wrong convergence on scene changes.
	}

	staging_op.staging = true;
	staging_op.run(state);
	return ret;
}

void PerDrawStereoOverrideCommand::run(CommandListState *state)
{
	COMMAND_LIST_LOG(state, "%S\n", ini_line.c_str());

	if (!state->mHackerDevice->mStereoHandle) {
		COMMAND_LIST_LOG(state, "  No Stereo Handle\n");
		return;
	}

	if (restore_on_post) {
		if (state->post) {
			if (!did_set_value_on_pre)
				return;
			did_set_value_on_pre = false;

			COMMAND_LIST_LOG(state, "  Restoring %s = %f\n", stereo_param_name(), saved);
			set_stereo_value(state, saved);
		} else {
			if (!(did_set_value_on_pre = update_val(state)))
				return;

			saved = get_stereo_value(state);

			COMMAND_LIST_LOG(state, "  Setting per-draw call %s = %f * %f = %f\n",
					stereo_param_name(), val, saved, val * saved);

			// The original ShaderOverride code multiplied the new
			// separation and convergence by the old ones, so I'm
			// doing that as well, but while that makes sense for
			// separation, I'm not really convinced it makes sense
			// for convergence. Still, the convergence override is
			// generally only useful to use convergence=0 to move
			// something to infinity, and in that case it won't
			// matter.
			set_stereo_value(state, val * saved);
		}
	} else {
		if (!update_val(state))
			return;

		COMMAND_LIST_LOG(state, "  Setting %s = %f\n", stereo_param_name(), val);
		set_stereo_value(state, val);
	}
}

float PerDrawSeparationOverrideCommand::get_stereo_value(CommandListState *state)
{
	float ret = 0.0f;

	if (NVAPI_OK != NvAPI_Stereo_GetSeparation(state->mHackerDevice->mStereoHandle, &ret))
		COMMAND_LIST_LOG(state, "  Stereo_GetSeparation failed\n");

	return ret;
}

void PerDrawSeparationOverrideCommand::set_stereo_value(CommandListState *state, float val)
{
	NvAPIOverride();
	if (NVAPI_OK != NvAPI_Stereo_SetSeparation(state->mHackerDevice->mStereoHandle, val))
		COMMAND_LIST_LOG(state, "  Stereo_SetSeparation failed\n");
}

float PerDrawConvergenceOverrideCommand::get_stereo_value(CommandListState *state)
{
	float ret = 0.0f;

	if (NVAPI_OK != NvAPI_Stereo_GetConvergence(state->mHackerDevice->mStereoHandle, &ret))
		COMMAND_LIST_LOG(state, "  Stereo_GetConvergence failed\n");

	return ret;
}

void PerDrawConvergenceOverrideCommand::set_stereo_value(CommandListState *state, float val)
{
	NvAPIOverride();
	if (NVAPI_OK != NvAPI_Stereo_SetConvergence(state->mHackerDevice->mStereoHandle, val))
		COMMAND_LIST_LOG(state, "  Stereo_SetConvergence failed\n");
}

CustomShader::CustomShader() :
	vs_override(false), hs_override(false), ds_override(false),
	gs_override(false), ps_override(false), cs_override(false),
	vs(NULL), hs(NULL), ds(NULL), gs(NULL), ps(NULL), cs(NULL),
	vs_bytecode(NULL), hs_bytecode(NULL), ds_bytecode(NULL),
	gs_bytecode(NULL), ps_bytecode(NULL), cs_bytecode(NULL),
	blend_override(0), blend_state(NULL),
	blend_sample_mask(0xffffffff), blend_sample_mask_merge_mask(0xffffffff),
	depth_stencil_override(0), depth_stencil_state(NULL),
	stencil_ref(0), stencil_ref_mask(~0),
	rs_override(0), rs_state(NULL),
	topology(D3D11_PRIMITIVE_TOPOLOGY_UNDEFINED),
	substantiated(false),
	max_executions_per_frame(0),
	frame_no(0),
	executions_this_frame(0),
	sampler_override(0),
	sampler_state(nullptr)
{
	int i;

	for (i = 0; i < 4; i++) {
		blend_factor[i] = 1.0f;
		blend_factor_merge_mask[i] = ~0;
	}
}

CustomShader::~CustomShader()
{
	if (vs)
		vs->Release();
	if (hs)
		hs->Release();
	if (ds)
		ds->Release();
	if (gs)
		gs->Release();
	if (ps)
		ps->Release();
	if (cs)
		cs->Release();

	if (blend_state)
		blend_state->Release();
	if (depth_stencil_state)
		depth_stencil_state->Release();
	if (rs_state)
		rs_state->Release();

	if (vs_bytecode)
		vs_bytecode->Release();
	if (hs_bytecode)
		hs_bytecode->Release();
	if (ds_bytecode)
		ds_bytecode->Release();
	if (gs_bytecode)
		gs_bytecode->Release();
	if (ps_bytecode)
		ps_bytecode->Release();
	if (cs_bytecode)
		cs_bytecode->Release();
	if (sampler_state)
		sampler_state->Release();
}

// This is similar to the other compile routines, but still distinct enough to
// get it's own function for now - TODO: Refactor out the common code
bool CustomShader::compile(char type, wchar_t *filename, const wstring *wname)
{
	wchar_t wpath[MAX_PATH];
	char apath[MAX_PATH];
	HANDLE f;
	DWORD srcDataSize, readSize;
	vector<char> srcData;
	HRESULT hr;
	char shaderModel[7];
	ID3DBlob **ppBytecode = NULL;
	ID3DBlob *pErrorMsgs = NULL;

	LogInfo("  %cs=%S\n", type, filename);

	switch(type) {
		case 'v':
			ppBytecode = &vs_bytecode;
			vs_override = true;
			break;
		case 'h':
			ppBytecode = &hs_bytecode;
			hs_override = true;
			break;
		case 'd':
			ppBytecode = &ds_bytecode;
			ds_override = true;
			break;
		case 'g':
			ppBytecode = &gs_bytecode;
			gs_override = true;
			break;
		case 'p':
			ppBytecode = &ps_bytecode;
			ps_override = true;
			break;
		case 'c':
			ppBytecode = &cs_bytecode;
			cs_override = true;
			break;
		default:
			// Should not happen
			goto err;
	}

	// Special value to unbind the shader instead:
	if (!_wcsicmp(filename, L"null"))
		return false;

	if (!GetModuleFileName(0, wpath, MAX_PATH)) {
		LogInfo("GetModuleFileName failed\n");
		goto err;
	}
	wcsrchr(wpath, L'\\')[1] = 0;
	wcscat(wpath, filename);

	f = CreateFile(wpath, GENERIC_READ, FILE_SHARE_READ, 0, OPEN_EXISTING, FILE_ATTRIBUTE_NORMAL, NULL);
	if (f == INVALID_HANDLE_VALUE) {
		LogInfo("    Shader not found: %S\n", wpath);
		goto err;
	}

	srcDataSize = GetFileSize(f, 0);
	srcData.resize(srcDataSize);

	if (!ReadFile(f, srcData.data(), srcDataSize, &readSize, 0)
			|| srcDataSize != readSize) {
		LogInfo("    Error reading HLSL file\n");
		goto err_close;
	}
	CloseHandle(f);

	// Currently always using shader model 5, could allow this to be
	// overridden in the future:
	_snprintf_s(shaderModel, 7, 7, "%cs_5_0", type);

	// TODO: Add #defines for StereoParams and IniParams. Define a macro
	// for the type of shader, and maybe allow more defines to be specified
	// in the ini

	// Pass the real filename and use the standard include handler so that
	// #include will work with a relative path from the shader itself.
	// Later we could add a custom include handler to track dependencies so
	// that we can make reloading work better when using includes:
	wcstombs(apath, wpath, MAX_PATH);
	hr = D3DCompile(srcData.data(), srcDataSize, apath, 0, D3D_COMPILE_STANDARD_FILE_INCLUDE,
		"main", shaderModel, D3DCOMPILE_OPTIMIZATION_LEVEL3, 0, ppBytecode, &pErrorMsgs);

	if (pErrorMsgs && LogFile) { // Check LogFile so the fwrite doesn't crash
		LPVOID errMsg = pErrorMsgs->GetBufferPointer();
		SIZE_T errSize = pErrorMsgs->GetBufferSize();
		LogInfo("--------------------------------------------- BEGIN ---------------------------------------------\n");
		fwrite(errMsg, 1, errSize - 1, LogFile);
		LogInfo("---------------------------------------------- END ----------------------------------------------\n");
		pErrorMsgs->Release();
	}

	if (FAILED(hr))
		goto err;

	// TODO: Cache bytecode

	return false;
err_close:
	CloseHandle(f);
err:
	BeepFailure();
	return true;
}

void CustomShader::substantiate(ID3D11Device *mOrigDevice1)
{
	if (substantiated)
		return;
	substantiated = true;

	if (vs_bytecode) {
		mOrigDevice1->CreateVertexShader(vs_bytecode->GetBufferPointer(), vs_bytecode->GetBufferSize(), NULL, &vs);
		CleanupShaderMaps(vs);
		vs_bytecode->Release();
		vs_bytecode = NULL;
	}
	if (hs_bytecode) {
		mOrigDevice1->CreateHullShader(hs_bytecode->GetBufferPointer(), hs_bytecode->GetBufferSize(), NULL, &hs);
		CleanupShaderMaps(hs);
		hs_bytecode->Release();
		hs_bytecode = NULL;
	}
	if (ds_bytecode) {
		mOrigDevice1->CreateDomainShader(ds_bytecode->GetBufferPointer(), ds_bytecode->GetBufferSize(), NULL, &ds);
		CleanupShaderMaps(ds);
		ds_bytecode->Release();
		ds_bytecode = NULL;
	}
	if (gs_bytecode) {
		mOrigDevice1->CreateGeometryShader(gs_bytecode->GetBufferPointer(), gs_bytecode->GetBufferSize(), NULL, &gs);
		CleanupShaderMaps(gs);
		gs_bytecode->Release();
		gs_bytecode = NULL;
	}
	if (ps_bytecode) {
		mOrigDevice1->CreatePixelShader(ps_bytecode->GetBufferPointer(), ps_bytecode->GetBufferSize(), NULL, &ps);
		CleanupShaderMaps(ps);
		ps_bytecode->Release();
		ps_bytecode = NULL;
	}
	if (cs_bytecode) {
		mOrigDevice1->CreateComputeShader(cs_bytecode->GetBufferPointer(), cs_bytecode->GetBufferSize(), NULL, &cs);
		CleanupShaderMaps(cs);
		cs_bytecode->Release();
		cs_bytecode = NULL;
	}

	if (blend_override == 1) // 2 will merge the blend state at draw time
		mOrigDevice1->CreateBlendState(&blend_desc, &blend_state);

	if (depth_stencil_override == 1) // 2 will merge depth/stencil state at draw time
		mOrigDevice1->CreateDepthStencilState(&depth_stencil_desc, &depth_stencil_state);

	if (rs_override == 1) // 2 will merge rasterizer state at draw time
		mOrigDevice1->CreateRasterizerState(&rs_desc, &rs_state);

	if (sampler_override == 1)
		mOrigDevice1->CreateSamplerState(&sampler_desc, &sampler_state);
}

// Similar to memcpy, but also takes a mask. Any bits in the mask that are set
// to 0 will be unchanged in the destination, while bits that are set to 1 will
// be copied from the source buffer.
static void memcpy_masked_merge(void *dest, void *src, void *mask, size_t n)
{
	char *c_dest = (char*)dest;
	char *c_src = (char*)src;
	char *c_mask = (char*)mask;
	size_t i;

	for (i = 0; i < n; i++)
		c_dest[i] = c_dest[i] & ~c_mask[i] | c_src[i] & c_mask[i];
}

void CustomShader::merge_blend_states(ID3D11BlendState *src_state, FLOAT src_blend_factor[4], UINT src_sample_mask, ID3D11Device *mOrigDevice1)
{
	D3D11_BLEND_DESC src_desc;
	int i;

	if (blend_override != 2)
		return;

	if (blend_state)
		blend_state->Release();
	blend_state = NULL;

	if (src_state) {
		src_state->GetDesc(&src_desc);
	} else {
		// There is no state set, so DX will be using defaults. Set the
		// source description to the defaults so the merge will still
		// work as expected:
		src_desc.AlphaToCoverageEnable = FALSE;
		src_desc.IndependentBlendEnable = FALSE;
		for (i = 0; i < 8; i++) {
			src_desc.RenderTarget[i].BlendEnable = FALSE;
			src_desc.RenderTarget[i].SrcBlend = D3D11_BLEND_ONE;
			src_desc.RenderTarget[i].DestBlend = D3D11_BLEND_ZERO;
			src_desc.RenderTarget[i].BlendOp = D3D11_BLEND_OP_ADD;
			src_desc.RenderTarget[i].SrcBlendAlpha = D3D11_BLEND_ONE;
			src_desc.RenderTarget[i].DestBlendAlpha = D3D11_BLEND_ZERO;
			src_desc.RenderTarget[i].BlendOpAlpha = D3D11_BLEND_OP_ADD;
			src_desc.RenderTarget[i].RenderTargetWriteMask = D3D11_COLOR_WRITE_ENABLE_ALL;
		}
	}

	memcpy_masked_merge(&blend_desc, &src_desc, &blend_mask, sizeof(D3D11_BLEND_DESC));

	for (i = 0; i < 4; i++) {
		if (blend_factor_merge_mask[i])
			blend_factor[i] = src_blend_factor[i];
	}
	blend_sample_mask = blend_sample_mask & ~blend_sample_mask_merge_mask | src_sample_mask & blend_sample_mask_merge_mask;

	mOrigDevice1->CreateBlendState(&blend_desc, &blend_state);
}

void CustomShader::merge_depth_stencil_states(ID3D11DepthStencilState *src_state, UINT src_stencil_ref, ID3D11Device *mOrigDevice1)
{
	D3D11_DEPTH_STENCIL_DESC src_desc;

	if (depth_stencil_override != 2)
		return;

	if (depth_stencil_state)
		depth_stencil_state->Release();
	depth_stencil_state = NULL;

	if (src_state) {
		src_state->GetDesc(&src_desc);
	} else {
		// There is no state set, so DX will be using defaults. Set the
		// source description to the defaults so the merge will still
		// work as expected:
		src_desc.DepthEnable = TRUE;
		src_desc.DepthWriteMask = D3D11_DEPTH_WRITE_MASK_ALL;
		src_desc.DepthFunc = D3D11_COMPARISON_LESS;
		src_desc.StencilEnable = FALSE;
		src_desc.StencilReadMask = D3D11_DEFAULT_STENCIL_READ_MASK;
		src_desc.StencilWriteMask = D3D11_DEFAULT_STENCIL_WRITE_MASK;
		src_desc.FrontFace.StencilFunc = D3D11_COMPARISON_ALWAYS;
		src_desc.FrontFace.StencilDepthFailOp = D3D11_STENCIL_OP_KEEP;
		src_desc.FrontFace.StencilPassOp = D3D11_STENCIL_OP_KEEP;
		src_desc.FrontFace.StencilFailOp = D3D11_STENCIL_OP_KEEP;
		src_desc.BackFace.StencilFunc = D3D11_COMPARISON_ALWAYS;
		src_desc.BackFace.StencilDepthFailOp = D3D11_STENCIL_OP_KEEP;
		src_desc.BackFace.StencilPassOp = D3D11_STENCIL_OP_KEEP;
		src_desc.BackFace.StencilFailOp = D3D11_STENCIL_OP_KEEP;
	}

	memcpy_masked_merge(&depth_stencil_desc, &src_desc, &depth_stencil_mask, sizeof(D3D11_DEPTH_STENCIL_DESC));
	stencil_ref = stencil_ref & ~stencil_ref_mask | src_stencil_ref & stencil_ref_mask;

	mOrigDevice1->CreateDepthStencilState(&depth_stencil_desc, &depth_stencil_state);
}

void CustomShader::merge_rasterizer_states(ID3D11RasterizerState *src_state, ID3D11Device *mOrigDevice1)
{
	D3D11_RASTERIZER_DESC src_desc;

	if (rs_override != 2)
		return;

	if (rs_state)
		rs_state->Release();
	rs_state = NULL;

	if (src_state) {
		src_state->GetDesc(&src_desc);
	} else {
		// There is no state set, so DX will be using defaults. Set the
		// source description to the defaults so the merge will still
		// work as expected:
		src_desc.FillMode = D3D11_FILL_SOLID;
		src_desc.CullMode = D3D11_CULL_BACK;
		src_desc.FrontCounterClockwise = FALSE;
		src_desc.DepthBias = 0;
		src_desc.SlopeScaledDepthBias = 0.0f;
		src_desc.DepthBiasClamp = 0.0f;
		src_desc.DepthClipEnable = TRUE;
		src_desc.ScissorEnable = FALSE;
		src_desc.MultisampleEnable = FALSE;
		src_desc.AntialiasedLineEnable = FALSE;
	}

	memcpy_masked_merge(&rs_desc, &src_desc, &rs_mask, sizeof(D3D11_RASTERIZER_DESC));

	mOrigDevice1->CreateRasterizerState(&rs_desc, &rs_state);
}

struct saved_shader_inst
{
	ID3D11ClassInstance *instances[256];
	UINT num_instances;

	saved_shader_inst() :
		num_instances(0)
	{}

	~saved_shader_inst()
	{
		UINT i;

		for (i = 0; i < num_instances; i++) {
			if (instances[i])
				instances[i]->Release();
		}
	}
};

static void get_all_rts_dsv_uavs(CommandListState *state,
	UINT *NumRTVs,
	ID3D11RenderTargetView *rtvs[D3D11_SIMULTANEOUS_RENDER_TARGET_COUNT],
	ID3D11DepthStencilView **dsv,
	UINT *UAVStartSlot,
	UINT *NumUAVs,
	ID3D11UnorderedAccessView *uavs[D3D11_PS_CS_UAV_REGISTER_COUNT])

{
	int i;

	// OMGetRenderTargetAndUnorderedAccessViews is a poorly designed API as
	// to use it properly to get all RTVs and UAVs we need to pass it some
	// information that we don't know. So, we have to do a few extra steps
	// to find that info.

	state->mOrigContext1->OMGetRenderTargets(D3D11_SIMULTANEOUS_RENDER_TARGET_COUNT, rtvs, dsv);

	*NumRTVs = 0;
	if (rtvs) {
		for (i = 0; i < D3D11_SIMULTANEOUS_RENDER_TARGET_COUNT; i++) {
			if (rtvs[i])
				*NumRTVs = i + 1;
		}
	}

	*UAVStartSlot = *NumRTVs;
	// Set NumUAVs to the max to retrieve them all now, and so that later
	// when rebinding them we will unbind any others that the command list
	// bound in the meantime
	*NumUAVs = D3D11_PS_CS_UAV_REGISTER_COUNT - *UAVStartSlot;

	// Finally get all the UAVs. Since we already retrieved the RTVs and
	// DSV we can skip getting them:
	state->mOrigContext1->OMGetRenderTargetsAndUnorderedAccessViews(0, NULL, NULL, *UAVStartSlot, *NumUAVs, uavs);
}

void RunCustomShaderCommand::run(CommandListState *state)
{
	ID3D11Device *mOrigDevice1 = state->mOrigDevice1;
	ID3D11DeviceContext *mOrigContext1 = state->mOrigContext1;
	ID3D11VertexShader *saved_vs = NULL;
	ID3D11HullShader *saved_hs = NULL;
	ID3D11DomainShader *saved_ds = NULL;
	ID3D11GeometryShader *saved_gs = NULL;
	ID3D11PixelShader *saved_ps = NULL;
	ID3D11ComputeShader *saved_cs = NULL;
	ID3D11BlendState *saved_blend = NULL;
	ID3D11DepthStencilState *saved_depth_stencil = NULL;
	ID3D11RasterizerState *saved_rs = NULL;
	UINT num_viewports = D3D11_VIEWPORT_AND_SCISSORRECT_OBJECT_COUNT_PER_PIPELINE;
	D3D11_VIEWPORT saved_viewports[D3D11_VIEWPORT_AND_SCISSORRECT_OBJECT_COUNT_PER_PIPELINE];
	FLOAT saved_blend_factor[4];
	UINT saved_sample_mask;
	UINT saved_stencil_ref;
	bool saved_post;
	UINT NumRTVs, UAVStartSlot, NumUAVs;
	ID3D11RenderTargetView *saved_rtvs[D3D11_SIMULTANEOUS_RENDER_TARGET_COUNT];
	ID3D11DepthStencilView *saved_dsv;
	ID3D11UnorderedAccessView *saved_uavs[D3D11_PS_CS_UAV_REGISTER_COUNT];
	UINT uav_counts[D3D11_PS_CS_UAV_REGISTER_COUNT] = {(UINT)-1, (UINT)-1, (UINT)-1, (UINT)-1, (UINT)-1, (UINT)-1, (UINT)-1, (UINT)-1};
	UINT i;
	D3D11_PRIMITIVE_TOPOLOGY saved_topology;
	UINT num_sampler = D3D11_COMMONSHADER_SAMPLER_SLOT_COUNT;
	ID3D11SamplerState* saved_sampler_states[D3D11_COMMONSHADER_SAMPLER_SLOT_COUNT];

	for (UINT i = 0; i < D3D11_COMMONSHADER_SAMPLER_SLOT_COUNT; ++i)
	{
		saved_sampler_states[i] = nullptr;
	}

	COMMAND_LIST_LOG(state, "%S\n", ini_line.c_str());

	if (custom_shader->max_executions_per_frame) {
		if (custom_shader->frame_no != G->frame_no) {
			custom_shader->frame_no = G->frame_no;
			custom_shader->executions_this_frame = 1;
		} else if (custom_shader->executions_this_frame++ >= custom_shader->max_executions_per_frame) {
			COMMAND_LIST_LOG(state, "  max_executions_per_frame exceeded\n");
			return;
		}
	}

	custom_shader->substantiate(mOrigDevice1);

	saved_shader_inst vs_inst, hs_inst, ds_inst, gs_inst, ps_inst, cs_inst;

	// Assign custom shaders first before running the command lists, and
	// restore them last. This is so that if someone was injecting a
	// sequence of pixel shaders that all shared a common vertex shader
	// we can avoid having to repeatedly save & restore the vertex shader
	// by calling the next shader in sequence from the command list after
	// the draw call.

	if (custom_shader->vs_override) {
		mOrigContext1->VSGetShader(&saved_vs, vs_inst.instances, &vs_inst.num_instances);
		mOrigContext1->VSSetShader(custom_shader->vs, NULL, 0);
	}
	if (custom_shader->hs_override) {
		mOrigContext1->HSGetShader(&saved_hs, hs_inst.instances, &hs_inst.num_instances);
		mOrigContext1->HSSetShader(custom_shader->hs, NULL, 0);
	}
	if (custom_shader->ds_override) {
		mOrigContext1->DSGetShader(&saved_ds, ds_inst.instances, &ds_inst.num_instances);
		mOrigContext1->DSSetShader(custom_shader->ds, NULL, 0);
	}
	if (custom_shader->gs_override) {
		mOrigContext1->GSGetShader(&saved_gs, gs_inst.instances, &gs_inst.num_instances);
		mOrigContext1->GSSetShader(custom_shader->gs, NULL, 0);
	}
	if (custom_shader->ps_override) {
		mOrigContext1->PSGetShader(&saved_ps, ps_inst.instances, &ps_inst.num_instances);
		mOrigContext1->PSSetShader(custom_shader->ps, NULL, 0);
	}
	if (custom_shader->cs_override) {
		mOrigContext1->CSGetShader(&saved_cs, cs_inst.instances, &cs_inst.num_instances);
		mOrigContext1->CSSetShader(custom_shader->cs, NULL, 0);
	}
	if (custom_shader->blend_override) {
		mOrigContext1->OMGetBlendState(&saved_blend, saved_blend_factor, &saved_sample_mask);
		custom_shader->merge_blend_states(saved_blend, saved_blend_factor, saved_sample_mask, mOrigDevice1);
		mOrigContext1->OMSetBlendState(custom_shader->blend_state, custom_shader->blend_factor, custom_shader->blend_sample_mask);
	}
	if (custom_shader->depth_stencil_override) {
		mOrigContext1->OMGetDepthStencilState(&saved_depth_stencil, &saved_stencil_ref);
		custom_shader->merge_depth_stencil_states(saved_depth_stencil, saved_stencil_ref, mOrigDevice1);
		mOrigContext1->OMSetDepthStencilState(custom_shader->depth_stencil_state, custom_shader->stencil_ref);
	}
	if (custom_shader->rs_override) {
		mOrigContext1->RSGetState(&saved_rs);
		custom_shader->merge_rasterizer_states(saved_rs, mOrigDevice1);
		mOrigContext1->RSSetState(custom_shader->rs_state);
	}
	if (custom_shader->topology != D3D11_PRIMITIVE_TOPOLOGY_UNDEFINED) {
		mOrigContext1->IAGetPrimitiveTopology(&saved_topology);
		mOrigContext1->IASetPrimitiveTopology(custom_shader->topology);
	}
	if (custom_shader->sampler_override) {
		mOrigContext1->PSGetSamplers(0, num_sampler, saved_sampler_states);
		mOrigContext1->PSSetSamplers(0, 1, &custom_shader->sampler_state); //just one slot for the moment TODO: allow more via *.ini file
	}
	// We save off the viewports unconditionally for now. We could
	// potentially skip this by flagging if a command list may alter them,
	// but that probably wouldn't buy us anything:
	mOrigContext1->RSGetViewports(&num_viewports, saved_viewports);
	// Likewise, save off all RTVs, UAVs and DSVs unconditionally:
	get_all_rts_dsv_uavs(state, &NumRTVs, saved_rtvs, &saved_dsv, &UAVStartSlot, &NumUAVs, saved_uavs);

	// Run the command lists. This should generally include a draw or
	// dispatch call, or call out to another command list which does.
	// The reason for having a post command list is so that people can
	// write 'ps-t100 = ResourceFoo; post ps-t100 = null' and have it work.
	saved_post = state->post;
	state->post = false;
	_RunCommandList(&custom_shader->command_list, state);
	state->post = true;
	_RunCommandList(&custom_shader->post_command_list, state);
	state->post = saved_post;

	// Finally restore the original shaders
	if (custom_shader->vs_override)
		mOrigContext1->VSSetShader(saved_vs, vs_inst.instances, vs_inst.num_instances);
	if (custom_shader->hs_override)
		mOrigContext1->HSSetShader(saved_hs, hs_inst.instances, hs_inst.num_instances);
	if (custom_shader->ds_override)
		mOrigContext1->DSSetShader(saved_ds, ds_inst.instances, ds_inst.num_instances);
	if (custom_shader->gs_override)
		mOrigContext1->GSSetShader(saved_gs, gs_inst.instances, gs_inst.num_instances);
	if (custom_shader->ps_override)
		mOrigContext1->PSSetShader(saved_ps, ps_inst.instances, ps_inst.num_instances);
	if (custom_shader->cs_override)
		mOrigContext1->CSSetShader(saved_cs, cs_inst.instances, cs_inst.num_instances);
	if (custom_shader->blend_override)
		mOrigContext1->OMSetBlendState(saved_blend, saved_blend_factor, saved_sample_mask);
	if (custom_shader->depth_stencil_override)
		mOrigContext1->OMSetDepthStencilState(saved_depth_stencil, saved_stencil_ref);
	if (custom_shader->rs_override)
		mOrigContext1->RSSetState(saved_rs);
	if (custom_shader->topology != D3D11_PRIMITIVE_TOPOLOGY_UNDEFINED)
		mOrigContext1->IASetPrimitiveTopology(saved_topology);
	if (custom_shader->sampler_override)
		mOrigContext1->PSSetSamplers(0, num_sampler, saved_sampler_states);

	mOrigContext1->RSSetViewports(num_viewports, saved_viewports);
	mOrigContext1->OMSetRenderTargetsAndUnorderedAccessViews(NumRTVs, saved_rtvs, saved_dsv, UAVStartSlot, NumUAVs, saved_uavs, uav_counts);

	if (saved_vs)
		saved_vs->Release();
	if (saved_hs)
		saved_hs->Release();
	if (saved_ds)
		saved_ds->Release();
	if (saved_gs)
		saved_gs->Release();
	if (saved_ps)
		saved_ps->Release();
	if (saved_cs)
		saved_cs->Release();
	if (saved_blend)
		saved_blend->Release();
	if (saved_depth_stencil)
		saved_depth_stencil->Release();
	if (saved_rs)
		saved_rs->Release();

	for (i = 0; i < num_sampler; ++i) {
		if (saved_sampler_states[i])
			saved_sampler_states[i]->Release();
	}
	for (i = 0; i < NumRTVs; i++) {
		if (saved_rtvs[i])
			saved_rtvs[i]->Release();
	}
	for (i = 0; i < NumUAVs; i++) {
		if (saved_uavs[i])
			saved_uavs[i]->Release();
	}
}

void RunExplicitCommandList::run(CommandListState *state)
{
	COMMAND_LIST_LOG(state, "%S\n", ini_line.c_str());

	if (state->post)
		_RunCommandList(&command_list_section->post_command_list, state);
	else
		_RunCommandList(&command_list_section->command_list, state);
}

void LinkCommandLists(CommandList *dst, CommandList *link)
{
	RunLinkedCommandList *operation = new RunLinkedCommandList(link);
	dst->push_back(std::shared_ptr<CommandListCommand>(operation));
}

void RunLinkedCommandList::run(CommandListState *state)
{
	_RunCommandList(link, state);
}

static void ProcessParamRTSize(CommandListState *state)
{
	D3D11_RENDER_TARGET_VIEW_DESC view_desc;
	D3D11_TEXTURE2D_DESC res_desc;
	ID3D11RenderTargetView *view = NULL;
	ID3D11Resource *res = NULL;
	ID3D11Texture2D *tex = NULL;

	if (state->rt_width != -1)
		return;

	state->mOrigContext1->OMGetRenderTargets(1, &view, NULL);
	if (!view)
		return;

	view->GetDesc(&view_desc);

	if (view_desc.ViewDimension != D3D11_RTV_DIMENSION_TEXTURE2D &&
	    view_desc.ViewDimension != D3D11_RTV_DIMENSION_TEXTURE2DMS)
		goto out_release_view;

	view->GetResource(&res);
	if (!res)
		goto out_release_view;

	tex = (ID3D11Texture2D *)res;
	tex->GetDesc(&res_desc);

	state->rt_width = (float)res_desc.Width;
	state->rt_height = (float)res_desc.Height;

	tex->Release();
out_release_view:
	view->Release();
}

float ParamOverride::process_texture_filter(CommandListState *state)
{
	bool resource_found;

	TextureOverride *texture_override = texture_filter_target.FindTextureOverride(state, &resource_found);

	// If there is no resource bound we want to return a special value that
	// is distinct from simply not finding a texture override section. For
	// backwards compatibility we use negative zero -0.0, because any
	// existing fixes that test for zero/non-zero to check if a matching
	// [TextureOverride] is present would expect an unbound texture to
	// never have a hash and therefore be equal to 0, and -0.0 *is* equal
	// to +0, so these will continue to work. To explicitly test for an
	// unassigned resource, use this HLSL to reinterpret the values as
	// integers and check the sign bit:
	//
	// if (asint(IniParams[0].x) == asint(-0.0)) { ... }
	//
	if (!resource_found)
		return -0.0;

	// A resource was bound, but no matching texture override was found:
	if (!texture_override)
		return 0;

	return texture_override->filter_index;
}


CommandListState::CommandListState() :
	mHackerDevice(NULL),
	mHackerContext(NULL),
	mOrigDevice1(NULL),
	mOrigContext1(NULL),
	rt_width(-1),
	rt_height(-1),
	call_info(NULL),
	resource(NULL),
	view(NULL),
	post(false),
	update_params(false),
	cursor_mask_tex(NULL),
	cursor_mask_view(NULL),
	cursor_color_tex(NULL),
	cursor_color_view(NULL),
	recursion(0),
	aborted(false)
{
	memset(&cursor_info, 0, sizeof(CURSORINFO));
	memset(&cursor_info_ex, 0, sizeof(ICONINFO));
	memset(&window_rect, 0, sizeof(RECT));
}

CommandListState::~CommandListState()
{
	if (cursor_info_ex.hbmMask)
		DeleteObject(cursor_info_ex.hbmMask);
	if (cursor_info_ex.hbmColor)
		DeleteObject(cursor_info_ex.hbmColor);
	if (cursor_mask_view)
		cursor_mask_view->Release();
	if (cursor_mask_tex)
		cursor_mask_tex->Release();
	if (cursor_color_view)
		cursor_color_view->Release();
	if (cursor_color_tex)
		cursor_color_tex->Release();
}

static void UpdateWindowInfo(CommandListState *state)
{
	if (state->window_rect.right)
		return;

	if (G->hWnd)
		CursorUpscalingBypass_GetClientRect(G->hWnd, &state->window_rect);
	else
		LogDebug("UpdateWindowInfo: No hWnd\n");
}

static void UpdateCursorInfo(CommandListState *state)
{
	if (state->cursor_info.cbSize)
		return;

	state->cursor_info.cbSize = sizeof(CURSORINFO);
	CursorUpscalingBypass_GetCursorInfo(&state->cursor_info);
	memcpy(&state->cursor_window_coords, &state->cursor_info.ptScreenPos, sizeof(POINT));

	if (G->hWnd)
		CursorUpscalingBypass_ScreenToClient(G->hWnd, &state->cursor_window_coords);
	else
		LogDebug("UpdateCursorInfo: No hWnd\n");
}

static void UpdateCursorInfoEx(CommandListState *state)
{
	if (state->cursor_info_ex.hbmMask)
		return;

	UpdateCursorInfo(state);

	GetIconInfo(state->cursor_info.hCursor, &state->cursor_info_ex);
}

// Uses an undocumented Windows API to get info about animated cursors and
// calculate the current frame based on the global tick count
// https://stackoverflow.com/questions/6969801/how-do-i-determine-if-the-current-mouse-cursor-is-animated
static unsigned GetCursorFrame(HCURSOR cursor)
{
	typedef HCURSOR(WINAPI* GET_CURSOR_FRAME_INFO)(HCURSOR, LPCWSTR, DWORD, DWORD*, DWORD*);
	static GET_CURSOR_FRAME_INFO fnGetCursorFrameInfo = NULL;
	HMODULE libUser32 = NULL;
	DWORD period = 6, frames = 1;

	if (!fnGetCursorFrameInfo) {
		libUser32 = LoadLibraryA("user32.dll");
		if (!libUser32)
			return 0;

		fnGetCursorFrameInfo = (GET_CURSOR_FRAME_INFO)GetProcAddress(libUser32, "GetCursorFrameInfo");
		if (!fnGetCursorFrameInfo)
			return 0;
	}

	fnGetCursorFrameInfo(cursor, L"", 0, &period, &frames);

	// Avoid divide by zero if not an animated cursor:
	if (!period || !frames)
		return 0;

	// period is a multiple of 1/60 seconds. We should really use the ms
	// since this cursor was most recently displayed, but the global tick
	// count works well enough and means we have less state to track:
	return (GetTickCount() * 6) / (period * 100) % frames;
}

static void _CreateTextureFromBitmap(HDC dc, BITMAP *bitmap_obj,
		HBITMAP hbitmap, CommandListState *state,
		ID3D11Texture2D **tex, ID3D11ShaderResourceView **view)
{
	D3D11_SHADER_RESOURCE_VIEW_DESC rv_desc;
	BITMAPINFOHEADER bmp_info;
	D3D11_SUBRESOURCE_DATA data;
	D3D11_TEXTURE2D_DESC desc;
	HRESULT hr;

	bmp_info.biSize = sizeof(BITMAPINFOHEADER);
	bmp_info.biWidth = bitmap_obj->bmWidth;
	bmp_info.biHeight = bitmap_obj->bmHeight;
	// Requesting 32bpp here to simplify the conversion process - the
	// R1_UNORM format can't be used for the 1bpp mask because that format
	// has a special purpose, and requesting 8 or 16bpp would require an
	// array of RGBQUADs after the BITMAPINFO structure for the pallette
	// that I don't want to deal with, and there is no DXGI_FORMAT for
	// 24bpp... 32bpp should work for both the mask and palette:
	bmp_info.biBitCount = 32;
	bmp_info.biPlanes = 1;
	bmp_info.biCompression = BI_RGB;
	// Pretty sure these are ignored / output only in GetDIBits:
	bmp_info.biSizeImage = 0;
	bmp_info.biXPelsPerMeter = 0;
	bmp_info.biYPelsPerMeter = 0;
	bmp_info.biClrUsed = 0;
	bmp_info.biClrImportant = 0;

	// This padding came from an example on MSDN, but I can't find
	// the documentation that indicates exactly what it is supposed
	// to be. Since we're using 32bpp, this shouldn't matter anyway:
	data.SysMemPitch = ((bitmap_obj->bmWidth * bmp_info.biBitCount + 31) / 32) * 4;

	data.pSysMem = new char[data.SysMemPitch * bitmap_obj->bmHeight];

	if (!GetDIBits(dc, hbitmap, 0, bmp_info.biHeight,
			(LPVOID)data.pSysMem, (BITMAPINFO*)&bmp_info, DIB_RGB_COLORS)) {
		LogInfo("Software Mouse: GetDIBits() failed\n");
		goto err_free;
	}

	desc.Width = bitmap_obj->bmWidth;
	desc.Height = bitmap_obj->bmHeight;
	desc.MipLevels = 1;
	desc.ArraySize = 1;
	// FIXME: Use DXGI_FORMAT_B8G8R8X8_UNORM_SRGB if no alpha channel (there is no API to check)
	desc.Format = DXGI_FORMAT_B8G8R8A8_UNORM_SRGB;
	desc.SampleDesc.Count = 1;
	desc.SampleDesc.Quality = 0;
	desc.Usage = D3D11_USAGE_DEFAULT;
	desc.BindFlags = D3D11_BIND_SHADER_RESOURCE;
	desc.CPUAccessFlags = 0;
	desc.MiscFlags = 0;

	hr = state->mOrigDevice1->CreateTexture2D(&desc, &data, tex);
	if (FAILED(hr)) {
		LogInfo("Software Mouse: CreateTexture2D Failed: 0x%x\n", hr);
		goto err_free;
	}

	rv_desc.Format = desc.Format;
	rv_desc.ViewDimension = D3D11_SRV_DIMENSION_TEXTURE2D;
	rv_desc.Texture2D.MostDetailedMip = 0;
	rv_desc.Texture2D.MipLevels = 1;

	hr = state->mOrigDevice1->CreateShaderResourceView(*tex, &rv_desc, view);
	if (FAILED(hr)) {
		LogInfo("Software Mouse: CreateShaderResourceView Failed: 0x%x\n", hr);
		goto err_release_tex;
	}

	delete [] data.pSysMem;

	return;
err_release_tex:
	(*tex)->Release();
	*tex = NULL;
err_free:
	delete [] data.pSysMem;
}

static void CreateTextureFromBitmap(HDC dc, HBITMAP hbitmap, CommandListState *state,
		ID3D11Texture2D **tex, ID3D11ShaderResourceView **view)
{
	BITMAP bitmap_obj;

	if (!GetObject(hbitmap, sizeof(BITMAP), &bitmap_obj)) {
		LogInfo("Software Mouse: GetObject() failed\n");
		return;
	}

	_CreateTextureFromBitmap(dc, &bitmap_obj, hbitmap, state, tex, view);
}

static void CreateTextureFromAnimatedCursor(
		HDC dc,
		HCURSOR cursor,
		UINT flags,
		HBITMAP static_bitmap,
		CommandListState *state,
		ID3D11Texture2D **tex,
		ID3D11ShaderResourceView **view
		)
{
	BITMAP bitmap_obj;
	HDC dc_mem;
	HBITMAP ani_bitmap;
	unsigned frame;

	if (!GetObject(static_bitmap, sizeof(BITMAP), &bitmap_obj)) {
		LogInfo("Software Mouse: GetObject() failed\n");
		return;
	}

	dc_mem = CreateCompatibleDC(dc);
	if (!dc_mem) {
		LogInfo("Software Mouse: CreateCompatibleDC() failed\n");
		return;
	}

	ani_bitmap = CreateCompatibleBitmap(dc, bitmap_obj.bmWidth, bitmap_obj.bmHeight);
	if (!ani_bitmap) {
		LogInfo("Software Mouse: CreateCompatibleBitmap() failed\n");
		goto out_delete_mem_dc;
	}

	frame = GetCursorFrame(cursor);

	// To get a frame from an animated cursor we have to use DrawIconEx to
	// draw it to another bitmap, then we can create a texture from that
	// bitmap:
	SelectObject(dc_mem, ani_bitmap);
	if (!DrawIconEx(dc_mem, 0, 0, cursor, bitmap_obj.bmWidth, bitmap_obj.bmHeight, frame, NULL, flags)) {
		LogInfo("Software Mouse: DrawIconEx failed\n");
		// Fall back to getting the first frame from the static_bitmap we already have:
		_CreateTextureFromBitmap(dc, &bitmap_obj, static_bitmap, state, tex, view);
		goto out_delete_ani_bitmap;
	}

	_CreateTextureFromBitmap(dc, &bitmap_obj, ani_bitmap, state, tex, view);

out_delete_ani_bitmap:
	DeleteObject(ani_bitmap);
out_delete_mem_dc:
	DeleteDC(dc_mem);
}

static void UpdateCursorResources(CommandListState *state)
{
	HDC dc;

	if (state->cursor_mask_tex || state->cursor_color_tex)
		return;

	UpdateCursorInfoEx(state);

	// XXX: Should maybe be the device context for the window?
	dc = GetDC(NULL);
	if (!dc) {
		LogInfo("Software Mouse: GetDC() failed\n");
		return;
	}

	if (state->cursor_info_ex.hbmColor) {
		// Colour cursor, which may or may not be animated, but the
		// animated routine will work either way:
		CreateTextureFromAnimatedCursor(
				dc,
				state->cursor_info.hCursor,
				DI_IMAGE,
				state->cursor_info_ex.hbmColor,
				state,
				&state->cursor_color_tex,
				&state->cursor_color_view);

		if (state->cursor_info_ex.hbmMask) {
			// Since it's a colour cursor the mask bitmap will be
			// the regular height, which will work with the
			// animated routine:
			CreateTextureFromAnimatedCursor(
					dc,
					state->cursor_info.hCursor,
					DI_MASK,
					state->cursor_info_ex.hbmMask,
					state,
					&state->cursor_mask_tex,
					&state->cursor_mask_view);
		}
	} else if (state->cursor_info_ex.hbmMask) {
		// Black and white cursor, which means the hbmMask bitmap is
		// double height and won't work with the animated cursor
		// routines, so just turn the bitmap into a texture directly:
		CreateTextureFromBitmap(
				dc,
				state->cursor_info_ex.hbmMask,
				state,
				&state->cursor_mask_tex,
				&state->cursor_mask_view);
	}

	ReleaseDC(NULL, dc);
}

void ParamOverride::run(CommandListState *state)
{
	float *dest = &(G->iniParams[param_idx].*param_component);
	float orig = *dest;

	COMMAND_LIST_LOG(state, "%S\n", ini_line.c_str());

	switch (type) {
		case ParamOverrideType::VALUE:
			*dest = val;
			break;
		case ParamOverrideType::RT_WIDTH:
			ProcessParamRTSize(state);
			*dest = state->rt_width;
			break;
		case ParamOverrideType::RT_HEIGHT:
			ProcessParamRTSize(state);
			*dest = state->rt_height;
			break;
		case ParamOverrideType::RES_WIDTH:
			*dest = (float)G->mResolutionInfo.width;
			break;
		case ParamOverrideType::RES_HEIGHT:
			*dest = (float)G->mResolutionInfo.height;
			break;
		case ParamOverrideType::WINDOW_WIDTH:
			UpdateWindowInfo(state);
			*dest = (float)state->window_rect.right;
			break;
		case ParamOverrideType::WINDOW_HEIGHT:
			UpdateWindowInfo(state);
			*dest = (float)state->window_rect.bottom;
			break;
		case ParamOverrideType::TEXTURE:
			*dest = process_texture_filter(state);
			break;
		case ParamOverrideType::VERTEX_COUNT:
			if (state->call_info)
				*dest = (float)state->call_info->VertexCount;
			else
				*dest = 0;
			break;
		case ParamOverrideType::INDEX_COUNT:
			if (state->call_info)
				*dest = (float)state->call_info->IndexCount;
			else
				*dest = 0;
			break;
		case ParamOverrideType::INSTANCE_COUNT:
			if (state->call_info)
				*dest = (float)state->call_info->InstanceCount;
			else
				*dest = 0;
			break;
		case ParamOverrideType::CURSOR_VISIBLE:
			UpdateCursorInfo(state);
			*dest = !!(state->cursor_info.flags & CURSOR_SHOWING);
			break;
		case ParamOverrideType::CURSOR_SCREEN_X:
			UpdateCursorInfo(state);
			*dest = (float)state->cursor_info.ptScreenPos.x;
			break;
		case ParamOverrideType::CURSOR_SCREEN_Y:
			UpdateCursorInfo(state);
			*dest = (float)state->cursor_info.ptScreenPos.y;
			break;
		case ParamOverrideType::CURSOR_WINDOW_X:
			UpdateCursorInfo(state);
			*dest = (float)state->cursor_window_coords.x;
			break;
		case ParamOverrideType::CURSOR_WINDOW_Y:
			UpdateCursorInfo(state);
			*dest = (float)state->cursor_window_coords.y;
			break;
		case ParamOverrideType::CURSOR_X:
			UpdateCursorInfo(state);
			UpdateWindowInfo(state);
			*dest = (float)state->cursor_window_coords.x / (float)state->window_rect.right;
			break;
		case ParamOverrideType::CURSOR_Y:
			UpdateCursorInfo(state);
			UpdateWindowInfo(state);
			*dest = (float)state->cursor_window_coords.y / (float)state->window_rect.bottom;
			break;
		case ParamOverrideType::CURSOR_HOTSPOT_X:
			UpdateCursorInfoEx(state);
			*dest = (float)state->cursor_info_ex.xHotspot;
			break;
		case ParamOverrideType::CURSOR_HOTSPOT_Y:
			UpdateCursorInfoEx(state);
			*dest = (float)state->cursor_info_ex.yHotspot;
			break;
		case ParamOverrideType::TIME:
			*dest = (float)(GetTickCount() - G->ticks_at_launch) / 1000.0f;
			break;
		case ParamOverrideType::RAW_SEPARATION:
			// We could use cached values of these (nvapi is known
			// to become a bottleneck with too many calls / frame),
			// but they need to be up to date, taking into account
			// any changes made via the command list already this
			// frame (this is used for snapshots and getting the
			// current convergence regardless of whether an
			// asynchronous transfer from the GPU has or has not
			// completed) - StereoParams is currently unsuitable
			// for this as it is only updated once / frame... We
			// could change it so that StereoParams is always up to
			// date - it would differ from the historical
			// behaviour, but I doubt it would break anything.
			// Otherwise we could have a separate cache. Whatever -
			// this is rarely used, so let's just go with this for
			// now and worry about optimisations only if it proves
			// to be a bottleneck in practice:
			NvAPI_Stereo_GetSeparation(state->mHackerDevice->mStereoHandle, dest);
			break;
		case ParamOverrideType::CONVERGENCE:
			NvAPI_Stereo_GetConvergence(state->mHackerDevice->mStereoHandle, dest);
			break;
		case ParamOverrideType::EYE_SEPARATION:
			NvAPI_Stereo_GetEyeSeparation(state->mHackerDevice->mStereoHandle, dest);
			break;
		default:
			return;
	}

	COMMAND_LIST_LOG(state, "  ini param override = %f\n", *dest);

	state->update_params |= (*dest != orig);
}

// Parse IniParams overrides, in forms such as
// x = 0.3 (set parameter to specific value, e.g. for shader partner filtering)
// y2 = ps-t0 (use parameter for texture filtering based on texture slot of shader type)
// z3 = rt_width / rt_height (set parameter to render target width/height)
// w4 = res_width / res_height (set parameter to resolution width/height)
bool ParseCommandListIniParamOverride(const wchar_t *section,
		const wchar_t *key, wstring *val, CommandList *command_list)
{
	int ret, len1;
	ParamOverride *param = new ParamOverride();

	if (!ParseIniParamName(key, &param->param_idx, &param->param_component))
		goto bail;

	// Try parsing value as a float
	ret = swscanf_s(val->c_str(), L"%f%n", &param->val, &len1);
	if (ret != 0 && ret != EOF && len1 == val->length()) {
		param->type = ParamOverrideType::VALUE;
		goto success;
	}

	// Try parsing value as a resource target for texture filtering
	ret = param->texture_filter_target.ParseTarget(val->c_str(), true);
	if (ret) {
		param->type = ParamOverrideType::TEXTURE;
		goto success;
	}

	// Check special keywords
	param->type = lookup_enum_val<const wchar_t *, ParamOverrideType>
		(ParamOverrideTypeNames, val->c_str(), ParamOverrideType::INVALID);
	if (param->type == ParamOverrideType::INVALID)
		goto bail;

success:
	param->ini_line = L"[" + wstring(section) + L"] " + wstring(key) + L" = " + *val;
	command_list->push_back(std::shared_ptr<CommandListCommand>(param));
	return true;
bail:
	delete param;
	return false;
}

ResourcePool::~ResourcePool()
{
	unordered_map<uint32_t, ID3D11Resource*>::iterator i;

	for (i = cache.begin(); i != cache.end(); i++) {
		if (i->second)
			i->second->Release();
	}
	cache.clear();
}

void ResourcePool::emplace(uint32_t hash, ID3D11Resource *resource)
{
	if (resource)
		resource->AddRef();
	cache.emplace(hash, resource);
}

template <typename ResourceType,
	 typename DescType,
	HRESULT (__stdcall ID3D11Device::*CreateResource)(THIS_
	      const DescType *pDesc,
	      const D3D11_SUBRESOURCE_DATA *pInitialData,
	      ResourceType **ppTexture)
	>
static ResourceType* GetResourceFromPool(
		wstring *ini_line,
		ResourceType *src_resource,
		ResourceType *dst_resource,
		ResourcePool *resource_pool,
		CommandListState *state,
		DescType *desc)
{
	ResourceType *resource = NULL;
	DescType old_desc;
	uint32_t hash;
	size_t size;
	HRESULT hr;

	// We don't want to use the CalTexture2D/3DDescHash functions because
	// the resolution override could produce the same hash for distinct
	// texture descriptions. This hash isn't exposed to the user, so
	// doesn't matter what we use - just has to be fast.
	hash = crc32c_hw(0, &desc, sizeof(DescType));

	try {
		resource = (ResourceType*)resource_pool->cache.at(hash);
		if (resource == dst_resource)
			return NULL;
		if (resource) {
			LogDebug("Switching cached resource %S\n", ini_line->c_str());
			resource->AddRef();
		}
	} catch (std::out_of_range) {
		LogInfo("Creating cached resource %S\n", ini_line->c_str());

		hr = (state->mOrigDevice1->*CreateResource)(desc, NULL, &resource);
		if (FAILED(hr)) {
			LogInfo("Resource copy failed %S: 0x%x\n", ini_line->c_str(), hr);
			LogResourceDesc(desc);
			src_resource->GetDesc(&old_desc);
			LogInfo("Original resource was:\n");
			LogResourceDesc(&old_desc);

			// Prevent further attempts:
			resource_pool->emplace(hash, NULL);

			return NULL;
		}
		resource_pool->emplace(hash, resource);
		size = resource_pool->cache.size();
		if (size > 1)
			LogInfo("  NOTICE: cache now contains %Ii resources\n", size);

		LogDebugResourceDesc(desc);
	}

	return resource;
}

CustomResource::CustomResource() :
	resource(NULL),
	view(NULL),
	is_null(true),
	substantiated(false),
	bind_flags((D3D11_BIND_FLAG)0),
	stride(0),
	offset(0),
	buf_size(0),
	format(DXGI_FORMAT_UNKNOWN),
	max_copies_per_frame(0),
	frame_no(0),
	copies_this_frame(0),
	override_type(CustomResourceType::INVALID),
	override_mode(CustomResourceMode::DEFAULT),
	override_bind_flags(CustomResourceBindFlags::INVALID),
	override_format((DXGI_FORMAT)-1),
	override_width(-1),
	override_height(-1),
	override_depth(-1),
	override_mips(-1),
	override_array(-1),
	override_msaa(-1),
	override_msaa_quality(-1),
	override_byte_width(-1),
	override_stride(-1),
	width_multiply(1.0f),
	height_multiply(1.0f),
	initial_data(NULL),
	initial_data_size(0)
{}

CustomResource::~CustomResource()
{
	if (resource)
		resource->Release();
	if (view)
		view->Release();
	free(initial_data);
}

bool CustomResource::OverrideSurfaceCreationMode(StereoHandle mStereoHandle, NVAPI_STEREO_SURFACECREATEMODE *orig_mode)
{

	if (override_mode == CustomResourceMode::DEFAULT)
		return false;

	NvAPI_Stereo_GetSurfaceCreationMode(mStereoHandle, orig_mode);

	switch (override_mode) {
		case CustomResourceMode::STEREO:
			NvAPI_Stereo_SetSurfaceCreationMode(mStereoHandle,
					NVAPI_STEREO_SURFACECREATEMODE_FORCESTEREO);
			return true;
		case CustomResourceMode::MONO:
			NvAPI_Stereo_SetSurfaceCreationMode(mStereoHandle,
					NVAPI_STEREO_SURFACECREATEMODE_FORCEMONO);
			return true;
		case CustomResourceMode::AUTO:
			NvAPI_Stereo_SetSurfaceCreationMode(mStereoHandle,
					NVAPI_STEREO_SURFACECREATEMODE_AUTO);
			return true;
	}

	return false;
}

void CustomResource::Substantiate(ID3D11Device *mOrigDevice1, StereoHandle mStereoHandle)
{
	NVAPI_STEREO_SURFACECREATEMODE orig_mode = NVAPI_STEREO_SURFACECREATEMODE_AUTO;
	bool restore_create_mode = false;

	// We only allow a custom resource to be substantiated once. Otherwise
	// we could end up reloading it again if it is later set to null. Also
	// prevents us from endlessly retrying to load a custom resource from a
	// file that doesn't exist:
	if (substantiated)
		return;
	substantiated = true;

	// If this custom resource has already been set through other means we
	// won't overwrite it:
	if (resource || view)
		return;

	// If the resource section has enough information to create a resource
	// we do so the first time it is loaded from. The reason we do it this
	// late is to make sure we know which device is actually being used to
	// render the game - FC4 creates about a dozen devices with different
	// parameters while probing the hardware before it settles on the one
	// it will actually use.

	restore_create_mode = OverrideSurfaceCreationMode(mStereoHandle, &orig_mode);

	if (!filename.empty()) {
		LoadFromFile(mOrigDevice1);
	} else {
		switch (override_type) {
			case CustomResourceType::BUFFER:
			case CustomResourceType::STRUCTURED_BUFFER:
			case CustomResourceType::RAW_BUFFER:
				SubstantiateBuffer(mOrigDevice1, NULL, 0);
				break;
			case CustomResourceType::TEXTURE1D:
				SubstantiateTexture1D(mOrigDevice1);
				break;
			case CustomResourceType::TEXTURE2D:
			case CustomResourceType::CUBE:
				SubstantiateTexture2D(mOrigDevice1);
				break;
			case CustomResourceType::TEXTURE3D:
				SubstantiateTexture3D(mOrigDevice1);
				break;
		}
	}

	if (restore_create_mode)
		NvAPI_Stereo_SetSurfaceCreationMode(mStereoHandle, orig_mode);
}

void CustomResource::LoadBufferFromFile(ID3D11Device *mOrigDevice1)
{
	DWORD size, read_size;
	void *buf = NULL;
	HANDLE f;

	f = CreateFile(filename.c_str(), GENERIC_READ, FILE_SHARE_READ, 0, OPEN_EXISTING, FILE_ATTRIBUTE_NORMAL, NULL);
	if (f == INVALID_HANDLE_VALUE) {
		LogInfo("Failed to load custom buffer resource %S: %d\n", filename.c_str(), GetLastError());
		return;
	}

	size = GetFileSize(f, 0);
	buf = malloc(size); // malloc to allow realloc to resize it if the user overrode the size
	if (!buf) {
		LogInfo("Out of memory loading %S\n", filename.c_str());
		goto out_close;
	}

	if (!ReadFile(f, buf, size, &read_size, 0) || size != read_size) {
		LogInfo("Error reading custom buffer from file %S\n", filename.c_str());
		goto out_delete;
	}

	SubstantiateBuffer(mOrigDevice1, &buf, size);

out_delete:
	free(buf);
out_close:
	CloseHandle(f);
}

void CustomResource::LoadFromFile(ID3D11Device *mOrigDevice1)
{
	wstring ext;
	HRESULT hr;

	switch (override_type) {
		case CustomResourceType::BUFFER:
		case CustomResourceType::STRUCTURED_BUFFER:
		case CustomResourceType::RAW_BUFFER:
			return LoadBufferFromFile(mOrigDevice1);
	}

	// XXX: We are not creating a view with DirecXTK because
	// 1) it assumes we want a shader resource view, which is an
	//    assumption that doesn't fit with the goal of this code to
	//    allow for arbitrary resource copying, and
	// 2) we currently won't use the view in a source custom
	//    resource, even if we are referencing it into a compatible
	//    slot. We might improve this, and if we do, I don't want
	//    any surprises caused by a view of the wrong type we
	//    happen to have created here and forgotten about.
	// If we do start using the source custom resource's view, we
	// could do something smart here, like only using it if the
	// bind_flags indicate it will be used as a shader resource.

	ext = filename.substr(filename.rfind(L"."));
	if (!_wcsicmp(ext.c_str(), L".dds")) {
		LogInfoW(L"Loading custom resource %s as DDS\n", filename.c_str());
		hr = DirectX::CreateDDSTextureFromFileEx(mOrigDevice1,
				filename.c_str(), 0,
				D3D11_USAGE_DEFAULT, bind_flags, 0, 0,
				false, &resource, NULL, NULL);
	} else {
		LogInfoW(L"Loading custom resource %s as WIC\n", filename.c_str());
		hr = DirectX::CreateWICTextureFromFileEx(mOrigDevice1,
				filename.c_str(), 0,
				D3D11_USAGE_DEFAULT, bind_flags, 0, 0,
				false, &resource, NULL);
	}
	if (SUCCEEDED(hr)) {
		is_null = false;
		// TODO:
		// format = ...
	} else
		LogInfoW(L"Failed to load custom texture resource %s: 0x%x\n", filename.c_str(), hr);
}

void CustomResource::SubstantiateBuffer(ID3D11Device *mOrigDevice1, void **buf, DWORD size)
{
	D3D11_SUBRESOURCE_DATA data = {0}, *pInitialData = NULL;
	ID3D11Buffer *buffer;
	D3D11_BUFFER_DESC desc;
	HRESULT hr;

	if (!buf) {
		// If no file is passed in, we use the optional initial data to
		// initialise the buffer. We do this even if no initial data
		// has been specified, so that the buffer will be initialised
		// with zeroes for safety.
		buf = &initial_data;
		size = (DWORD)initial_data_size;
	}

	memset(&desc, 0, sizeof(desc));
	desc.Usage = D3D11_USAGE_DEFAULT;
	desc.BindFlags = bind_flags;

	// Allow the buffer size to be set from the file / initial data size,
	// but it can be overridden if specified explicitly. If it's a
	// structured buffer, we assume just a single structure by default, but
	// again this can be overridden. The reason for doing this here, and
	// not in OverrideBufferDesc, is that this only applies if we are
	// substantiating the resource from scratch, not when copying a resource.
	if (size) {
		desc.ByteWidth = size;
		if (override_type == CustomResourceType::STRUCTURED_BUFFER)
			desc.StructureByteStride = size;
	}

	OverrideBufferDesc(&desc);

	if (desc.ByteWidth > 0) {
		// Fill in size from the file/initial data, allowing for an
		// override to make it larger or smaller, which may involve
		// reallocating the buffer from the caller.
		if (desc.ByteWidth > size) {
			void *new_buf = realloc(*buf, desc.ByteWidth);
			if (!new_buf) {
				LogInfo("Out of memory enlarging buffer: [%S]\n", name.c_str());
				return;
			}
			memset((char*)new_buf + size, 0, desc.ByteWidth - size);
			*buf = new_buf;
		}

		data.pSysMem = *buf;
		pInitialData = &data;
	}

	hr = mOrigDevice1->CreateBuffer(&desc, pInitialData, &buffer);
	if (SUCCEEDED(hr)) {
		LogInfo("Substantiated custom %S [%S]\n",
				lookup_enum_name(CustomResourceTypeNames, override_type), name.c_str());
		LogDebugResourceDesc(&desc);
		resource = (ID3D11Resource*)buffer;
		is_null = false;
		if (override_format != (DXGI_FORMAT)-1)
			format = override_format;
	} else {
		LogInfo("Failed to substantiate custom %S [%S]: 0x%x\n",
				lookup_enum_name(CustomResourceTypeNames, override_type), name.c_str(), hr);
		LogResourceDesc(&desc);
		BeepFailure();
	}
}
void CustomResource::SubstantiateTexture1D(ID3D11Device *mOrigDevice1)
{
	ID3D11Texture1D *tex1d;
	D3D11_TEXTURE1D_DESC desc;
	HRESULT hr;

	memset(&desc, 0, sizeof(desc));
	desc.Usage = D3D11_USAGE_DEFAULT;
	desc.BindFlags = bind_flags;
	OverrideTexDesc(&desc);

	hr = mOrigDevice1->CreateTexture1D(&desc, NULL, &tex1d);
	if (SUCCEEDED(hr)) {
		LogInfo("Substantiated custom %S [%S]\n",
				lookup_enum_name(CustomResourceTypeNames, override_type), name.c_str());
		LogDebugResourceDesc(&desc);
		resource = (ID3D11Resource*)tex1d;
		is_null = false;
	} else {
		LogInfo("Failed to substantiate custom %S [%S]: 0x%x\n",
				lookup_enum_name(CustomResourceTypeNames, override_type), name.c_str(), hr);
		LogResourceDesc(&desc);
		BeepFailure();
	}
}
void CustomResource::SubstantiateTexture2D(ID3D11Device *mOrigDevice1)
{
	ID3D11Texture2D *tex2d;
	D3D11_TEXTURE2D_DESC desc;
	HRESULT hr;

	memset(&desc, 0, sizeof(desc));
	desc.Usage = D3D11_USAGE_DEFAULT;
	desc.BindFlags = bind_flags;
	OverrideTexDesc(&desc);

	hr = mOrigDevice1->CreateTexture2D(&desc, NULL, &tex2d);
	if (SUCCEEDED(hr)) {
		LogInfo("Substantiated custom %S [%S]\n",
				lookup_enum_name(CustomResourceTypeNames, override_type), name.c_str());
		LogDebugResourceDesc(&desc);
		resource = (ID3D11Resource*)tex2d;
		is_null = false;
	} else {
		LogInfo("Failed to substantiate custom %S [%S]: 0x%x\n",
				lookup_enum_name(CustomResourceTypeNames, override_type), name.c_str(), hr);
		LogResourceDesc(&desc);
		BeepFailure();
	}
}
void CustomResource::SubstantiateTexture3D(ID3D11Device *mOrigDevice1)
{
	ID3D11Texture3D *tex3d;
	D3D11_TEXTURE3D_DESC desc;
	HRESULT hr;

	memset(&desc, 0, sizeof(desc));
	desc.Usage = D3D11_USAGE_DEFAULT;
	desc.BindFlags = bind_flags;
	OverrideTexDesc(&desc);

	hr = mOrigDevice1->CreateTexture3D(&desc, NULL, &tex3d);
	if (SUCCEEDED(hr)) {
		LogInfo("Substantiated custom %S [%S]\n",
				lookup_enum_name(CustomResourceTypeNames, override_type), name.c_str());
		LogDebugResourceDesc(&desc);
		resource = (ID3D11Resource*)tex3d;
		is_null = false;
	} else {
		LogInfo("Failed to substantiate custom %S [%S]: 0x%x\n",
				lookup_enum_name(CustomResourceTypeNames, override_type), name.c_str(), hr);
		LogResourceDesc(&desc);
		BeepFailure();
	}
}

void CustomResource::OverrideBufferDesc(D3D11_BUFFER_DESC *desc)
{
	switch (override_type) {
		case CustomResourceType::STRUCTURED_BUFFER:
			desc->MiscFlags |= D3D11_RESOURCE_MISC_BUFFER_STRUCTURED;
			break;
		case CustomResourceType::RAW_BUFFER:
			desc->MiscFlags |= D3D11_RESOURCE_MISC_BUFFER_ALLOW_RAW_VIEWS;
			break;
	}

	if (override_stride != -1)
		desc->StructureByteStride = override_stride;
	else if (override_format != (DXGI_FORMAT)-1 && override_format != DXGI_FORMAT_UNKNOWN)
		desc->StructureByteStride = dxgi_format_size(override_format);

	if (override_byte_width != -1)
		desc->ByteWidth = override_byte_width;
	else if (override_array != -1)
		desc->ByteWidth = desc->StructureByteStride * override_array;

	if (override_bind_flags != CustomResourceBindFlags::INVALID)
		desc->BindFlags = (D3D11_BIND_FLAG)override_bind_flags;

	// TODO: Add more overrides for misc flags
}

void CustomResource::OverrideTexDesc(D3D11_TEXTURE1D_DESC *desc)
{
	if (override_width != -1)
		desc->Width = override_width;
	if (override_mips != -1)
		desc->MipLevels = override_mips;
	if (override_array != -1)
		desc->ArraySize = override_array;
	if (override_format != (DXGI_FORMAT)-1)
		desc->Format = override_format;

	desc->Width = (UINT)(desc->Width * width_multiply);

	if (override_bind_flags != CustomResourceBindFlags::INVALID)
		desc->BindFlags = (D3D11_BIND_FLAG)override_bind_flags;

	// TODO: Add more overrides for misc flags
}

void CustomResource::OverrideTexDesc(D3D11_TEXTURE2D_DESC *desc)
{
	if (override_width != -1)
		desc->Width = override_width;
	if (override_height != -1)
		desc->Height = override_height;
	if (override_mips != -1)
		desc->MipLevels = override_mips;
	if (override_format != (DXGI_FORMAT)-1)
		desc->Format = override_format;
	if (override_array != -1)
		desc->ArraySize = override_array;
	if (override_msaa != -1)
		desc->SampleDesc.Count = override_msaa;
	if (override_msaa_quality != -1)
		desc->SampleDesc.Quality = override_msaa_quality;

	if (override_type == CustomResourceType::CUBE) {
		desc->MiscFlags |= D3D11_RESOURCE_MISC_TEXTURECUBE;
		if (override_array != -1)
			desc->ArraySize = override_array * 6;
	}

	desc->Width = (UINT)(desc->Width * width_multiply);
	desc->Height = (UINT)(desc->Height * height_multiply);

	if (override_bind_flags != CustomResourceBindFlags::INVALID)
		desc->BindFlags = (D3D11_BIND_FLAG)override_bind_flags;

	// TODO: Add more overrides for misc flags
}

void CustomResource::OverrideTexDesc(D3D11_TEXTURE3D_DESC *desc)
{
	if (override_width != -1)
		desc->Width = override_width;
	if (override_height != -1)
		desc->Height = override_height;
	if (override_depth != -1)
		desc->Height = override_depth;
	if (override_mips != -1)
		desc->MipLevels = override_mips;
	if (override_format != (DXGI_FORMAT)-1)
		desc->Format = override_format;

	desc->Width = (UINT)(desc->Width * width_multiply);
	desc->Height = (UINT)(desc->Height * height_multiply);

	if (override_bind_flags != CustomResourceBindFlags::INVALID)
		desc->BindFlags = (D3D11_BIND_FLAG)override_bind_flags;

	// TODO: Add more overrides for misc flags
}

void CustomResource::OverrideOutOfBandInfo(DXGI_FORMAT *format, UINT *stride)
{
	if (override_format != (DXGI_FORMAT)-1)
		*format = override_format;
	if (override_stride != -1)
		*stride = override_stride;
}


bool ResourceCopyTarget::ParseTarget(const wchar_t *target, bool is_source)
{
	int ret, len;
	size_t length = wcslen(target);
	CustomResources::iterator res;

	ret = swscanf_s(target, L"%lcs-cb%u%n", &shader_type, 1, &slot, &len);
	if (ret == 2 && len == length && slot < D3D11_COMMONSHADER_CONSTANT_BUFFER_API_SLOT_COUNT) {
		type = ResourceCopyTargetType::CONSTANT_BUFFER;
		goto check_shader_type;
	}

	ret = swscanf_s(target, L"%lcs-t%u%n", &shader_type, 1, &slot, &len);
	if (ret == 2 && len == length && slot < D3D11_COMMONSHADER_INPUT_RESOURCE_SLOT_COUNT) {
		type = ResourceCopyTargetType::SHADER_RESOURCE;
	       goto check_shader_type;
	}

	// TODO: ret = swscanf_s(target, L"%lcs-s%u%n", &shader_type, 1, &slot, &len);
	// TODO: if (ret == 2 && len == length && slot < D3D11_COMMONSHADER_SAMPLER_SLOT_COUNT) {
	// TODO: 	type = ResourceCopyTargetType::SAMPLER;
	// TODO:	goto check_shader_type;
	// TODO: }

	ret = swscanf_s(target, L"o%u%n", &slot, &len);
	if (ret == 1 && len == length && slot < D3D11_SIMULTANEOUS_RENDER_TARGET_COUNT) {
		type = ResourceCopyTargetType::RENDER_TARGET;
		return true;
	}

	if (!wcscmp(target, L"od")) {
		type = ResourceCopyTargetType::DEPTH_STENCIL_TARGET;
		return true;
	}

	ret = swscanf_s(target, L"%lcs-u%u%n", &shader_type, 1, &slot, &len);
	// XXX: On Win8 D3D11_1_UAV_SLOT_COUNT (64) is the limit instead. Use
	// the lower amount for now to enforce compatibility.
	if (ret == 2 && len == length && slot < D3D11_PS_CS_UAV_REGISTER_COUNT) {
		// These views are only valid for pixel and compute shaders:
		if (shader_type == L'p' || shader_type == L'c') {
			type = ResourceCopyTargetType::UNORDERED_ACCESS_VIEW;
			return true;
		}
		return false;
	}

	ret = swscanf_s(target, L"vb%u%n", &slot, &len);
	if (ret == 1 && len == length && slot < D3D11_IA_VERTEX_INPUT_RESOURCE_SLOT_COUNT) {
		type = ResourceCopyTargetType::VERTEX_BUFFER;
		return true;
	}

	if (!wcscmp(target, L"ib")) {
		type = ResourceCopyTargetType::INDEX_BUFFER;
		return true;
	}

	ret = swscanf_s(target, L"so%u%n", &slot, &len);
	if (ret == 1 && len == length && slot < D3D11_SO_STREAM_COUNT) {
		type = ResourceCopyTargetType::STREAM_OUTPUT;
		return true;
	}

	if (is_source && !wcscmp(target, L"null")) {
		type = ResourceCopyTargetType::EMPTY;
		return true;
	}

	if (length >= 9 && !wcsncmp(target, L"resource", 8)) {
		// section name should already have been transformed to lower
		// case from ParseCommandList, so our keys will be consistent
		// in the unordered_map:
		wstring resource_id(target);

		res = customResources.find(resource_id);
		if (res == customResources.end())
			return false;

		custom_resource = &res->second;
		type = ResourceCopyTargetType::CUSTOM_RESOURCE;
		return true;
	}

	// Alternate means to assign StereoParams and IniParams
	if (is_source && !wcscmp(target, L"stereoparams")) {
		type = ResourceCopyTargetType::STEREO_PARAMS;
		return true;
	}

	if (is_source && !wcscmp(target, L"iniparams")) {
		type = ResourceCopyTargetType::INI_PARAMS;
		return true;
	}

	if (is_source && !wcscmp(target, L"cursor_mask")) {
		type = ResourceCopyTargetType::CURSOR_MASK;
		return true;
	}

	if (is_source && !wcscmp(target, L"cursor_color")) {
		type = ResourceCopyTargetType::CURSOR_COLOR;
		return true;
	}

	if (is_source && !wcscmp(target, L"this")) {
		type = ResourceCopyTargetType::THIS_RESOURCE;
		return true;
	}

	// XXX: Any reason to allow access to sequential swap chains? Given
	// they either won't exist or are read only I can't think of one.
	if (is_source && !wcscmp(target, L"bb")) { // Back Buffer
		type = ResourceCopyTargetType::SWAP_CHAIN;
		// Holding a reference on the back buffer will prevent
		// ResizeBuffers() from working, so forbid caching any views of
		// the back buffer. Leaving it bound could also be a problem,
		// but since this is usually only used from custom shader
		// sections they will take care of unbinding it automatically:
		forbid_view_cache = true;
		return true;
	}

	if (is_source && !wcscmp(target, L"f_bb")) {
		type = ResourceCopyTargetType::FAKE_SWAP_CHAIN;
		// Holding a reference on the back buffer will prevent
		// ResizeBuffers() from working, so forbid caching any views of
		// the back buffer. Leaving it bound could also be a problem,
		// but since this is usually only used from custom shader
		// sections they will take care of unbinding it automatically:
		forbid_view_cache = true;
		return true;
	}

	return false;

check_shader_type:
	switch(shader_type) {
		case L'v': case L'h': case L'd': case L'g': case L'p': case L'c':
			return true;
	}
	return false;
}


bool ParseCommandListResourceCopyDirective(const wchar_t *section,
		const wchar_t *key, wstring *val, CommandList *command_list)
{
	ResourceCopyOperation *operation = new ResourceCopyOperation();
	wchar_t buf[MAX_PATH];
	wchar_t *src_ptr = NULL;

	if (!operation->dst.ParseTarget(key, false))
		goto bail;

	// parse_enum_option_string replaces spaces with NULLs, so it can't
	// operate on the buffer in the wstring directly. I could potentially
	// change it to work without modifying the string, but for now it's
	// easier to just make a copy of the string:
	if (val->length() >= MAX_PATH)
		goto bail;
	wcsncpy_s(buf, val->c_str(), MAX_PATH);

	operation->options = parse_enum_option_string<wchar_t *, ResourceCopyOptions>
		(ResourceCopyOptionNames, buf, &src_ptr);

	if (!src_ptr)
		goto bail;

	if (!operation->src.ParseTarget(src_ptr, true))
		goto bail;

	if (!(operation->options & ResourceCopyOptions::COPY_TYPE_MASK)) {
		// If the copy method was not speficied make a guess.
		// References aren't always safe (e.g. a resource can't be both
		// an input and an output), and a resource may not have been
		// created with the right usage flags, so we'll err on the side
		// of doing a full copy if we aren't fairly sure.
		//
		// If we're merely copying a resource from one shader to
		// another without changnig the usage (e.g. giving the vertex
		// shader access to a constant buffer or texture from the pixel
		// shader) a reference is probably safe (unless the game
		// reassigns it to a different usage later and doesn't know
		// that our reference is still bound somewhere), but it would
		// not be safe to give a vertex shader access to the depth
		// buffer of the output merger stage, for example.
		//
		// If we are copying a resource into a custom resource (e.g.
		// for use from another draw call), do a full copy by default
		// in case the game alters the original.
		//
		// If we are assigning a render target, do so by reference
		// since we probably want the result reflected in the resource
		// we assigned to it. Mostly this would already work due to the
		// custom resource rules, but adding this rule should make
		// assigning the back buffer to a render target work.
		if (operation->dst.type == ResourceCopyTargetType::CUSTOM_RESOURCE)
			operation->options |= ResourceCopyOptions::COPY;
		else if (operation->dst.type == ResourceCopyTargetType::RENDER_TARGET)
			operation->options |= ResourceCopyOptions::REFERENCE;
		else if (operation->src.type == ResourceCopyTargetType::CUSTOM_RESOURCE)
			operation->options |= ResourceCopyOptions::REFERENCE;
		else if (operation->src.type == operation->dst.type)
			operation->options |= ResourceCopyOptions::REFERENCE;
		else if (operation->dst.type == ResourceCopyTargetType::SHADER_RESOURCE
				&& (operation->src.type == ResourceCopyTargetType::STEREO_PARAMS
				|| operation->src.type == ResourceCopyTargetType::INI_PARAMS
				|| operation->src.type == ResourceCopyTargetType::CURSOR_MASK
				|| operation->src.type == ResourceCopyTargetType::CURSOR_COLOR))
			operation->options |= ResourceCopyOptions::REFERENCE;
		else
			operation->options |= ResourceCopyOptions::COPY;
	}

	// FIXME: If custom resources are copied to other custom resources by
	// reference that are in turn bound to the pipeline we may not
	// propagate all the bind flags correctly depending on the order
	// everything is parsed. We'd need to construct a dependency graph
	// to fix this, but it's not clear that this combination would really
	// be used in practice, so for now this will do.
	// FIXME: The constant buffer bind flag can't be combined with others
	if (operation->src.type == ResourceCopyTargetType::CUSTOM_RESOURCE &&
			(operation->options & ResourceCopyOptions::REFERENCE)) {
		// Fucking C++ making this line 3x longer than it should be:
		operation->src.custom_resource->bind_flags = (D3D11_BIND_FLAG)
			(operation->src.custom_resource->bind_flags | operation->dst.BindFlags());
	}

	operation->ini_line = L"[" + wstring(section) + L"] " + wstring(key) + L" = " + *val;
	command_list->push_back(std::shared_ptr<CommandListCommand>(operation));
	return true;
bail:
	delete operation;
	return false;
}

ID3D11Resource *ResourceCopyTarget::GetResource(
		CommandListState *state,
		ID3D11View **view,   // Used by textures, render targets, depth/stencil buffers & UAVs
		UINT *stride,        // Used by vertex buffers
		UINT *offset,        // Used by vertex & index buffers
		DXGI_FORMAT *format, // Used by index buffers
		UINT *buf_size)      // Used when creating a view of the buffer
{
	HackerDevice *mHackerDevice = state->mHackerDevice;
	ID3D11Device *mOrigDevice1 = state->mOrigDevice1;
	ID3D11DeviceContext *mOrigContext1 = state->mOrigContext1;
	ID3D11Resource *res = NULL;
	ID3D11Buffer *buf = NULL;
	ID3D11Buffer *so_bufs[D3D11_SO_STREAM_COUNT];
	ID3D11ShaderResourceView *resource_view = NULL;
	ID3D11RenderTargetView *render_view[D3D11_SIMULTANEOUS_RENDER_TARGET_COUNT];
	ID3D11DepthStencilView *depth_view = NULL;
	ID3D11UnorderedAccessView *unordered_view = NULL;
	unsigned i;

	switch(type) {
	case ResourceCopyTargetType::CONSTANT_BUFFER:
		// FIXME: On win8 (or with evil update?), we should use
		// Get/SetConstantBuffers1 and copy the offset into the buffer as well
		switch(shader_type) {
		case L'v':
			mOrigContext1->VSGetConstantBuffers(slot, 1, &buf);
			return buf;
		case L'h':
			mOrigContext1->HSGetConstantBuffers(slot, 1, &buf);
			return buf;
		case L'd':
			mOrigContext1->DSGetConstantBuffers(slot, 1, &buf);
			return buf;
		case L'g':
			mOrigContext1->GSGetConstantBuffers(slot, 1, &buf);
			return buf;
		case L'p':
			mOrigContext1->PSGetConstantBuffers(slot, 1, &buf);
			return buf;
		case L'c':
			mOrigContext1->CSGetConstantBuffers(slot, 1, &buf);
			return buf;
		default:
			// Should not happen
			return NULL;
		}
		break;

	case ResourceCopyTargetType::SHADER_RESOURCE:
		switch(shader_type) {
		case L'v':
			mOrigContext1->VSGetShaderResources(slot, 1, &resource_view);
			break;
		case L'h':
			mOrigContext1->HSGetShaderResources(slot, 1, &resource_view);
			break;
		case L'd':
			mOrigContext1->DSGetShaderResources(slot, 1, &resource_view);
			break;
		case L'g':
			mOrigContext1->GSGetShaderResources(slot, 1, &resource_view);
			break;
		case L'p':
			mOrigContext1->PSGetShaderResources(slot, 1, &resource_view);
			break;
		case L'c':
			mOrigContext1->CSGetShaderResources(slot, 1, &resource_view);
			break;
		default:
			// Should not happen
			return NULL;
		}

		if (!resource_view)
			return NULL;

		resource_view->GetResource(&res);
		if (!res) {
			resource_view->Release();
			return NULL;
		}

		*view = resource_view;
		return res;

	// TODO: case ResourceCopyTargetType::SAMPLER: // Not an ID3D11Resource, need to think about this one
	// TODO: 	break;

	case ResourceCopyTargetType::VERTEX_BUFFER:
		// TODO: If copying this to a constant buffer, provide some
		// means to get the strides + offsets from within the shader.
		// Perhaps as an IniParam, or in another constant buffer?
		mOrigContext1->IAGetVertexBuffers(slot, 1, &buf, stride, offset);

		// To simplify things we just copy the part of the buffer
		// referred to by this call, so adjust the offset with the
		// call-specific first vertex. Do NOT set the buffer size here
		// as if it's too small it will disable the region copy later.
		// TODO: Add a keyword to ignore offsets in case we want the
		// whole buffer regardless
		if (state->call_info && stride && offset)
			*offset += state->call_info->FirstVertex * *stride;
		return buf;

	case ResourceCopyTargetType::INDEX_BUFFER:
		// TODO: Similar comment as vertex buffers above, provide a
		// means for a shader to get format + offset.
		mOrigContext1->IAGetIndexBuffer(&buf, format, offset);
		if (stride && format)
			*stride = dxgi_format_size(*format);

		// To simplify things we just copy the part of the buffer
		// referred to by this call, so adjust the offset with the
		// call-specific first index. Do NOT set the buffer size here
		// as if it's too small it will disable the region copy later.
		// TODO: Add a keyword to ignore offsets in case we want the
		// whole buffer regardless
		if (state->call_info && stride && offset)
			*offset += state->call_info->FirstIndex * *stride;
		return buf;

	case ResourceCopyTargetType::STREAM_OUTPUT:
		// XXX: Does not give us the offset
		mOrigContext1->SOGetTargets(slot + 1, so_bufs);

		// Release any buffers we aren't after:
		for (i = 0; i < slot; i++) {
			if (so_bufs[i]) {
				so_bufs[i]->Release();
				so_bufs[i] = NULL;
			}
		}

		return so_bufs[slot];

	case ResourceCopyTargetType::RENDER_TARGET:
		mOrigContext1->OMGetRenderTargets(slot + 1, render_view, NULL);

		// Release any views we aren't after:
		for (i = 0; i < slot; i++) {
			if (render_view[i]) {
				render_view[i]->Release();
				render_view[i] = NULL;
			}
		}

		if (!render_view[slot])
			return NULL;

		render_view[slot]->GetResource(&res);
		if (!res) {
			render_view[slot]->Release();
			return NULL;
		}

		*view = render_view[slot];
		return res;

	case ResourceCopyTargetType::DEPTH_STENCIL_TARGET:
		mOrigContext1->OMGetRenderTargets(0, NULL, &depth_view);
		if (!depth_view)
			return NULL;

		depth_view->GetResource(&res);
		if (!res) {
			depth_view->Release();
			return NULL;
		}

		// Depth buffers can't be buffers

		*view = depth_view;
		return res;

	case ResourceCopyTargetType::UNORDERED_ACCESS_VIEW:
		switch(shader_type) {
		case L'p':
			// XXX: Not clear if the start slot is ok like this from the docs?
			// Particularly, what happens if we retrieve a subsequent UAV?
			mOrigContext1->OMGetRenderTargetsAndUnorderedAccessViews(0, NULL, NULL, slot, 1, &unordered_view);
			break;
		case L'c':
			mOrigContext1->CSGetUnorderedAccessViews(slot, 1, &unordered_view);
			break;
		default:
			// Should not happen
			return NULL;
		}

		if (!unordered_view)
			return NULL;

		unordered_view->GetResource(&res);
		if (!res) {
			unordered_view->Release();
			return NULL;
		}

		*view = unordered_view;
		return res;

	case ResourceCopyTargetType::CUSTOM_RESOURCE:
		custom_resource->Substantiate(mOrigDevice1, mHackerDevice->mStereoHandle);

		if (stride)
			*stride = custom_resource->stride;
		if (offset)
			*offset = custom_resource->offset;
		if (format)
			*format = custom_resource->format;
		if (buf_size)
			*buf_size = custom_resource->buf_size;

		if (custom_resource->is_null) {
			// Optimisation to allow the resource to be set to null
			// without throwing away the cache so we don't
			// endlessly create & destroy temporary resources.
			*view = NULL;
			return NULL;
		}

		if (custom_resource->view)
			custom_resource->view->AddRef();
		*view = custom_resource->view;
		if (custom_resource->resource)
			custom_resource->resource->AddRef();
		return custom_resource->resource;

	case ResourceCopyTargetType::STEREO_PARAMS:
		if (mHackerDevice->mStereoResourceView)
			mHackerDevice->mStereoResourceView->AddRef();
		*view = mHackerDevice->mStereoResourceView;
		if (mHackerDevice->mStereoTexture)
			mHackerDevice->mStereoTexture->AddRef();
		return mHackerDevice->mStereoTexture;

	case ResourceCopyTargetType::INI_PARAMS:
		if (mHackerDevice->mIniResourceView)
			mHackerDevice->mIniResourceView->AddRef();
		*view = mHackerDevice->mIniResourceView;
		if (mHackerDevice->mIniTexture)
			mHackerDevice->mIniTexture->AddRef();
		return mHackerDevice->mIniTexture;

	case ResourceCopyTargetType::CURSOR_MASK:
		UpdateCursorResources(state);
		if (state->cursor_mask_view)
			state->cursor_mask_view->AddRef();
		*view = state->cursor_mask_view;
		if (state->cursor_mask_tex)
			state->cursor_mask_tex->AddRef();
		return state->cursor_mask_tex;

	case ResourceCopyTargetType::CURSOR_COLOR:
		UpdateCursorResources(state);
		if (state->cursor_color_view)
			state->cursor_color_view->AddRef();
		*view = state->cursor_color_view;
		if (state->cursor_color_tex)
			state->cursor_color_tex->AddRef();
		return state->cursor_color_tex;

	case ResourceCopyTargetType::THIS_RESOURCE:
		if (state->view)
			state->view->AddRef();
		*view = state->view;
		if (state->resource)
			state->resource->AddRef();
		return state->resource;

	case ResourceCopyTargetType::SWAP_CHAIN:
		G->gSwapChain->GetBuffer(0, __uuidof(ID3D11Resource), (void**)&res);
		return res;

	//case ResourceCopyTargetType::FAKE_SWAP_CHAIN:
	//	mHackerDevice->GetHackerSwapChain()->GetBuffer(0, __uuidof(ID3D11Resource), (void**)&res);
	//	return res;
	}

	return NULL;
}

void ResourceCopyTarget::SetResource(
		CommandListState *state,
		ID3D11Resource *res,
		ID3D11View *view,
		UINT stride,
		UINT offset,
		DXGI_FORMAT format,
		UINT buf_size)
{
	ID3D11DeviceContext *mOrigContext1 = state->mOrigContext1;
	ID3D11Buffer *buf = NULL;
	ID3D11Buffer *so_bufs[D3D11_SO_STREAM_COUNT];
	ID3D11ShaderResourceView *resource_view = NULL;
	ID3D11RenderTargetView *render_view[D3D11_SIMULTANEOUS_RENDER_TARGET_COUNT];
	ID3D11DepthStencilView *depth_view = NULL;
	ID3D11UnorderedAccessView *unordered_view = NULL;
	UINT uav_counter = -1; // TODO: Allow this to be set
	int i;

	switch(type) {
	case ResourceCopyTargetType::CONSTANT_BUFFER:
		// FIXME: On win8 (or with evil update?), we should use
		// Get/SetConstantBuffers1 and copy the offset into the buffer as well
		buf = (ID3D11Buffer*)res;
		switch(shader_type) {
		case L'v':
			mOrigContext1->VSSetConstantBuffers(slot, 1, &buf);
			return;
		case L'h':
			mOrigContext1->HSSetConstantBuffers(slot, 1, &buf);
			return;
		case L'd':
			mOrigContext1->DSSetConstantBuffers(slot, 1, &buf);
			return;
		case L'g':
			mOrigContext1->GSSetConstantBuffers(slot, 1, &buf);
			return;
		case L'p':
			mOrigContext1->PSSetConstantBuffers(slot, 1, &buf);
			return;
		case L'c':
			mOrigContext1->CSSetConstantBuffers(slot, 1, &buf);
			return;
		default:
			// Should not happen
			return;
		}
		break;

	case ResourceCopyTargetType::SHADER_RESOURCE:
		resource_view = (ID3D11ShaderResourceView*)view;
		switch(shader_type) {
		case L'v':
			mOrigContext1->VSSetShaderResources(slot, 1, &resource_view);
			break;
		case L'h':
			mOrigContext1->HSSetShaderResources(slot, 1, &resource_view);
			break;
		case L'd':
			mOrigContext1->DSSetShaderResources(slot, 1, &resource_view);
			break;
		case L'g':
			mOrigContext1->GSSetShaderResources(slot, 1, &resource_view);
			break;
		case L'p':
			mOrigContext1->PSSetShaderResources(slot, 1, &resource_view);
			break;
		case L'c':
			mOrigContext1->CSSetShaderResources(slot, 1, &resource_view);
			break;
		default:
			// Should not happen
			return;
		}
		break;

	// TODO: case ResourceCopyTargetType::SAMPLER: // Not an ID3D11Resource, need to think about this one
	// TODO: 	break;

	case ResourceCopyTargetType::VERTEX_BUFFER:
		buf = (ID3D11Buffer*)res;
		mOrigContext1->IASetVertexBuffers(slot, 1, &buf, &stride, &offset);
		return;

	case ResourceCopyTargetType::INDEX_BUFFER:
		buf = (ID3D11Buffer*)res;
		mOrigContext1->IASetIndexBuffer(buf, format, offset);
		break;

	case ResourceCopyTargetType::STREAM_OUTPUT:
		// XXX: HERE BE UNTESTED CODE PATHS!
		buf = (ID3D11Buffer*)res;
		mOrigContext1->SOGetTargets(D3D11_SO_STREAM_COUNT, so_bufs);
		if (so_bufs[slot])
			so_bufs[slot]->Release();
		so_bufs[slot] = buf;
		// XXX: We set offsets to NULL here. We should really preserve
		// them, but I'm not sure how to get their original values,
		// so... too bad. Probably will never even use this anyway.
		mOrigContext1->SOSetTargets(D3D11_SO_STREAM_COUNT, so_bufs, NULL);

		for (i = 0; i < D3D11_SO_STREAM_COUNT; i++) {
			if (so_bufs[i])
				so_bufs[i]->Release();
		}

		break;

	case ResourceCopyTargetType::RENDER_TARGET:
		mOrigContext1->OMGetRenderTargets(D3D11_SIMULTANEOUS_RENDER_TARGET_COUNT, render_view, &depth_view);

		if (render_view[slot])
			render_view[slot]->Release();
		render_view[slot] = (ID3D11RenderTargetView*)view;

		mOrigContext1->OMSetRenderTargets(D3D11_SIMULTANEOUS_RENDER_TARGET_COUNT, render_view, depth_view);

		for (i = 0; i < D3D11_SIMULTANEOUS_RENDER_TARGET_COUNT; i++) {
			if (i != slot && render_view[i])
				render_view[i]->Release();
		}
		if (depth_view)
			depth_view->Release();

		break;

	case ResourceCopyTargetType::DEPTH_STENCIL_TARGET:
		mOrigContext1->OMGetRenderTargets(D3D11_SIMULTANEOUS_RENDER_TARGET_COUNT, render_view, &depth_view);

		if (depth_view)
			depth_view->Release();
		depth_view = (ID3D11DepthStencilView*)view;

		mOrigContext1->OMSetRenderTargets(D3D11_SIMULTANEOUS_RENDER_TARGET_COUNT, render_view, depth_view);

		for (i = 0; i < D3D11_SIMULTANEOUS_RENDER_TARGET_COUNT; i++) {
			if (render_view[i])
				render_view[i]->Release();
		}
		break;

	case ResourceCopyTargetType::UNORDERED_ACCESS_VIEW:
		// XXX: HERE BE UNTESTED CODE PATHS!
		unordered_view = (ID3D11UnorderedAccessView*)view;
		switch(shader_type) {
		case L'p':
			// XXX: Not clear if this will unbind other UAVs or not?
			// TODO: Allow pUAVInitialCounts to optionally be set
			mOrigContext1->OMSetRenderTargetsAndUnorderedAccessViews(D3D11_KEEP_RENDER_TARGETS_AND_DEPTH_STENCIL,
				NULL, NULL, slot, 1, &unordered_view, &uav_counter);
			return;
		case L'c':
			// TODO: Allow pUAVInitialCounts to optionally be set
			mOrigContext1->CSSetUnorderedAccessViews(slot, 1, &unordered_view, &uav_counter);
			return;
		default:
			// Should not happen
			return;
		}
		break;

	case ResourceCopyTargetType::CUSTOM_RESOURCE:
		custom_resource->stride = stride;
		custom_resource->offset = offset;
		custom_resource->format = format;
		custom_resource->buf_size = buf_size;


		if (res == NULL && view == NULL) {
			// Optimisation to allow the resource to be set to null
			// without throwing away the cache so we don't
			// endlessly create & destroy temporary resources.
			custom_resource->is_null = true;
			return;
		}
		custom_resource->is_null = false;

		// If we are passed our own resource (might happen if the
		// resource is used directly in the run() function, or if
		// someone assigned a resource to itself), don't needlessly
		// AddRef() and Release(), and definitely don't Release()
		// before AddRef()
		if (custom_resource->view != view) {
			if (custom_resource->view)
				custom_resource->view->Release();
			custom_resource->view = view;
			if (custom_resource->view)
				custom_resource->view->AddRef();
		}

		if (custom_resource->resource != res) {
			if (custom_resource->resource)
				custom_resource->resource->Release();
			custom_resource->resource = res;
			if (custom_resource->resource)
				custom_resource->resource->AddRef();
		}
		break;

	case ResourceCopyTargetType::STEREO_PARAMS:
	case ResourceCopyTargetType::INI_PARAMS:
	case ResourceCopyTargetType::SWAP_CHAIN:
	case ResourceCopyTargetType::FAKE_SWAP_CHAIN:
	case ResourceCopyTargetType::CPU:
		// Only way we could "set" a resource to the (fake) back buffer is by
		// copying to it. Might implement overwrites later, but no
		// pressing need. To write something to the back buffer, assign
		// it as a render target instead.
		//
		// We can't set values on the CPU directly from here, since the
		// values won't have finished transferring yet. These will be
		// set from elsewhere.
		break;
	}
}

D3D11_BIND_FLAG ResourceCopyTarget::BindFlags()
{
	switch(type) {
		case ResourceCopyTargetType::CONSTANT_BUFFER:
			return D3D11_BIND_CONSTANT_BUFFER;
		case ResourceCopyTargetType::SHADER_RESOURCE:
			return D3D11_BIND_SHADER_RESOURCE;
		case ResourceCopyTargetType::VERTEX_BUFFER:
			return D3D11_BIND_VERTEX_BUFFER;
		case ResourceCopyTargetType::INDEX_BUFFER:
			return D3D11_BIND_INDEX_BUFFER;
		case ResourceCopyTargetType::STREAM_OUTPUT:
			return D3D11_BIND_STREAM_OUTPUT;
		case ResourceCopyTargetType::RENDER_TARGET:
			return D3D11_BIND_RENDER_TARGET;
		case ResourceCopyTargetType::DEPTH_STENCIL_TARGET:
			return D3D11_BIND_DEPTH_STENCIL;
		case ResourceCopyTargetType::UNORDERED_ACCESS_VIEW:
			return D3D11_BIND_UNORDERED_ACCESS;
		case ResourceCopyTargetType::CUSTOM_RESOURCE:
			return custom_resource->bind_flags;
		case ResourceCopyTargetType::STEREO_PARAMS:
		case ResourceCopyTargetType::INI_PARAMS:
		case ResourceCopyTargetType::SWAP_CHAIN:
		case ResourceCopyTargetType::CPU:
			// N/A since swap chain can't be set as a destination
			return (D3D11_BIND_FLAG)0;
	}

	// Shouldn't happen. No return value makes sense, so raise an exception
	throw(std::range_error("Bad 3DMigoto ResourceCopyTarget"));
}

TextureOverride* ResourceCopyTarget::FindTextureOverride(CommandListState *state, bool *resource_found)
{
	TextureOverrideMap::iterator i;
	TextureOverride *ret = NULL;
	ID3D11Resource *resource = NULL;
	ID3D11View *view = NULL;
	uint32_t hash = 0;

	resource = GetResource(state, &view, NULL, NULL, NULL, NULL);

	if (resource_found)
		*resource_found = !!resource;

	if (!resource)
		return NULL;

	if (G->mTextureOverrideMap.empty())
		goto out_release_resource;

	EnterCriticalSection(&G->mCriticalSection);
		hash = GetResourceHash(resource);
	LeaveCriticalSection(&G->mCriticalSection);
	if (!hash)
		goto out_release_resource;

	COMMAND_LIST_LOG(state, "  found texture hash = %08llx\n", hash);

	i = G->mTextureOverrideMap.find(hash);
	if (i == G->mTextureOverrideMap.end())
		goto out_release_resource;

	ret = &i->second;

out_release_resource:
	if (resource)
		resource->Release();
	if (view)
		view->Release();
	return ret;
}

static bool IsCoersionToStructuredBufferRequired(ID3D11View *view, UINT stride,
		UINT offset, DXGI_FORMAT format, D3D11_BIND_FLAG bind_flags)
{
	// If we are copying a vertex buffer into a shader resource we need to
	// convert it into a structured buffer, which requires a flag set when
	// creating the new resource as well as changes in the view.
	//
	// This function tries to detect this situation without explicitly
	// checking that the source was a vertex buffer - that way, similar
	// situations should work as well, such as when using an intermediate
	// resource.

	// If we are copying from a resource that had a view we will use it's
	// description to work out what we need to do (or we will, once I write
	// that code)
	if (view)
		return false;

	// If we know the format there's no need to be structured
	if (format != DXGI_FORMAT_UNKNOWN)
		return false;

	// We need to know the stride to be structured:
	if (stride == 0)
		return false;

	// Structured buffers only make sense for certain views:
	return !!(bind_flags & (D3D11_BIND_SHADER_RESOURCE |
			D3D11_BIND_RENDER_TARGET |
			D3D11_BIND_DEPTH_STENCIL |
			D3D11_BIND_UNORDERED_ACCESS));
}

static ID3D11Buffer *RecreateCompatibleBuffer(
		wstring *ini_line,
		ResourceCopyTarget *dst, // May be NULL
		ID3D11Buffer *src_resource,
		ID3D11Buffer *dst_resource,
		ResourcePool *resource_pool,
		ID3D11View *src_view,
		D3D11_BIND_FLAG bind_flags,
		CommandListState *state,
		UINT stride,
		UINT offset,
		DXGI_FORMAT format,
		UINT *buf_dst_size)
{
	D3D11_BUFFER_DESC new_desc;
	ID3D11Buffer *buffer = NULL;
	UINT dst_size;

	src_resource->GetDesc(&new_desc);
	new_desc.BindFlags = bind_flags;

	if (dst && dst->type == ResourceCopyTargetType::CPU) {
		new_desc.Usage = D3D11_USAGE_STAGING;
		new_desc.CPUAccessFlags = D3D11_CPU_ACCESS_READ;
	} else {
		new_desc.Usage = D3D11_USAGE_DEFAULT;
		new_desc.CPUAccessFlags = 0;
	}

	// TODO: Add a keyword to allow raw views:
	// D3D11_RESOURCE_MISC_BUFFER_ALLOW_RAW_VIEWS

	if (bind_flags & D3D11_BIND_CONSTANT_BUFFER) {
		// Constant buffers have additional limitations. The size must
		// be a multiple of 16, so round up if necessary, and it cannot
		// be larger than 4096 x 4 component x 4 byte constants.
		dst_size = (new_desc.ByteWidth + 15) & ~0xf;
		dst_size = min(dst_size, D3D11_REQ_CONSTANT_BUFFER_ELEMENT_COUNT * 16);

		// Constant buffers cannot be structured, so clear that flag:
		new_desc.MiscFlags &= ~D3D11_RESOURCE_MISC_BUFFER_STRUCTURED;
		// XXX: Should we clear StructureByteStride? Seems to work ok
		// without clearing that.

		// If the size of the new resource doesn't match the old or
		// there is an offset we will have to perform a region copy
		// instead of a regular copy:
		if (offset || dst_size != new_desc.ByteWidth) {
			// It might be temping to take the offset into account
			// here and make the buffer only as large as it need to
			// be, but it's possible that the source offset might
			// change much more often than the source buffer (just
			// a guess), which could potentially lead us to
			// constantly recreating the destination buffer.

			// Note down the size of the source and destination:
			*buf_dst_size = dst_size;
			new_desc.ByteWidth = dst_size;
		}
	} else if (IsCoersionToStructuredBufferRequired(src_view, stride, offset, format, bind_flags)) {
		new_desc.MiscFlags |= D3D11_RESOURCE_MISC_BUFFER_STRUCTURED;
		new_desc.StructureByteStride = stride;

		// A structured buffer needs to be a multiple of it's stride,
		// which may not be the case if we're converting a buffer to
		// one. Round it down:
		dst_size = new_desc.ByteWidth / stride * stride;
		// For now always using the region copy if there's an offset.
		// We might not need to do that if the offset is aligned to the
		// stride (although we would need to recreate the view every
		// time it changed), but for now it seems safest to use the
		// region copy method whenever there is an offset:
		if (offset || dst_size != new_desc.ByteWidth) {
			*buf_dst_size = dst_size;
			new_desc.ByteWidth = dst_size;
		}
	} else if (!src_view && offset) {
		// No source view but we do have an offset - use the region
		// copy to knock out the offset. We can probably assume the
		// original resource met all the size and alignment
		// constraints, so we shouldn't need to resize it.
		*buf_dst_size = new_desc.ByteWidth;
	}

	if (dst && dst->type == ResourceCopyTargetType::CUSTOM_RESOURCE)
		dst->custom_resource->OverrideBufferDesc(&new_desc);

	return GetResourceFromPool<ID3D11Buffer, D3D11_BUFFER_DESC, &ID3D11Device::CreateBuffer>
		(ini_line, src_resource, dst_resource, resource_pool, state, &new_desc);
}

static DXGI_FORMAT MakeTypeless(DXGI_FORMAT fmt)
{
	switch(fmt)
	{
		case DXGI_FORMAT_R32G32B32A32_FLOAT:
		case DXGI_FORMAT_R32G32B32A32_UINT:
		case DXGI_FORMAT_R32G32B32A32_SINT:
			return DXGI_FORMAT_R32G32B32A32_TYPELESS;

		case DXGI_FORMAT_R32G32B32_FLOAT:
		case DXGI_FORMAT_R32G32B32_UINT:
		case DXGI_FORMAT_R32G32B32_SINT:
			return DXGI_FORMAT_R32G32B32_TYPELESS;

		case DXGI_FORMAT_R16G16B16A16_FLOAT:
		case DXGI_FORMAT_R16G16B16A16_UNORM:
		case DXGI_FORMAT_R16G16B16A16_UINT:
		case DXGI_FORMAT_R16G16B16A16_SNORM:
		case DXGI_FORMAT_R16G16B16A16_SINT:
			return DXGI_FORMAT_R16G16B16A16_TYPELESS;

		case DXGI_FORMAT_R32G32_FLOAT:
		case DXGI_FORMAT_R32G32_UINT:
		case DXGI_FORMAT_R32G32_SINT:
			return DXGI_FORMAT_R32G32_TYPELESS;

		case DXGI_FORMAT_D32_FLOAT_S8X24_UINT:
		case DXGI_FORMAT_R32_FLOAT_X8X24_TYPELESS:
		case DXGI_FORMAT_X32_TYPELESS_G8X24_UINT:
			return DXGI_FORMAT_R32G8X24_TYPELESS;

		case DXGI_FORMAT_R10G10B10A2_UNORM:
		case DXGI_FORMAT_R10G10B10A2_UINT:
			return DXGI_FORMAT_R10G10B10A2_TYPELESS;

		case DXGI_FORMAT_R8G8B8A8_UNORM:
		case DXGI_FORMAT_R8G8B8A8_UNORM_SRGB:
		case DXGI_FORMAT_R8G8B8A8_UINT:
		case DXGI_FORMAT_R8G8B8A8_SNORM:
		case DXGI_FORMAT_R8G8B8A8_SINT:
			return DXGI_FORMAT_R8G8B8A8_TYPELESS;

		case DXGI_FORMAT_R16G16_FLOAT:
		case DXGI_FORMAT_R16G16_UNORM:
		case DXGI_FORMAT_R16G16_UINT:
		case DXGI_FORMAT_R16G16_SNORM:
		case DXGI_FORMAT_R16G16_SINT:
			return DXGI_FORMAT_R16G16_TYPELESS;

		case DXGI_FORMAT_D32_FLOAT:
		case DXGI_FORMAT_R32_FLOAT:
		case DXGI_FORMAT_R32_UINT:
		case DXGI_FORMAT_R32_SINT:
			return DXGI_FORMAT_R32_TYPELESS;

		case DXGI_FORMAT_D24_UNORM_S8_UINT:
		case DXGI_FORMAT_R24_UNORM_X8_TYPELESS:
		case DXGI_FORMAT_X24_TYPELESS_G8_UINT:
			return DXGI_FORMAT_R24G8_TYPELESS;

		case DXGI_FORMAT_R8G8_UNORM:
		case DXGI_FORMAT_R8G8_UINT:
		case DXGI_FORMAT_R8G8_SNORM:
		case DXGI_FORMAT_R8G8_SINT:
			return DXGI_FORMAT_R8G8_TYPELESS;

		case DXGI_FORMAT_R16_FLOAT:
		case DXGI_FORMAT_D16_UNORM:
		case DXGI_FORMAT_R16_UNORM:
		case DXGI_FORMAT_R16_UINT:
		case DXGI_FORMAT_R16_SNORM:
		case DXGI_FORMAT_R16_SINT:
			return DXGI_FORMAT_R16_TYPELESS;

		case DXGI_FORMAT_R8_UNORM:
		case DXGI_FORMAT_R8_UINT:
		case DXGI_FORMAT_R8_SNORM:
		case DXGI_FORMAT_R8_SINT:
			return DXGI_FORMAT_R8_TYPELESS;

		case DXGI_FORMAT_BC1_UNORM:
		case DXGI_FORMAT_BC1_UNORM_SRGB:
			return DXGI_FORMAT_BC1_TYPELESS;

		case DXGI_FORMAT_BC2_UNORM:
		case DXGI_FORMAT_BC2_UNORM_SRGB:
			return DXGI_FORMAT_BC2_TYPELESS;

		case DXGI_FORMAT_BC3_UNORM:
		case DXGI_FORMAT_BC3_UNORM_SRGB:
			return DXGI_FORMAT_BC3_TYPELESS;

		case DXGI_FORMAT_BC4_UNORM:
		case DXGI_FORMAT_BC4_SNORM:
			return DXGI_FORMAT_BC4_TYPELESS;

		case DXGI_FORMAT_BC5_UNORM:
		case DXGI_FORMAT_BC5_SNORM:
			return DXGI_FORMAT_BC5_TYPELESS;

		case DXGI_FORMAT_B8G8R8A8_UNORM_SRGB:
			return DXGI_FORMAT_B8G8R8A8_TYPELESS;

		case DXGI_FORMAT_B8G8R8X8_UNORM_SRGB:
			return DXGI_FORMAT_B8G8R8X8_TYPELESS;

		case DXGI_FORMAT_BC6H_UF16:
		case DXGI_FORMAT_BC6H_SF16:
			return DXGI_FORMAT_BC6H_TYPELESS;

		case DXGI_FORMAT_BC7_UNORM:
		case DXGI_FORMAT_BC7_UNORM_SRGB:
			return DXGI_FORMAT_BC7_TYPELESS;

		case DXGI_FORMAT_R11G11B10_FLOAT:
		default:
			return fmt;
	}
}

static DXGI_FORMAT MakeDSVFormat(DXGI_FORMAT fmt)
{
	switch(fmt)
	{
		case DXGI_FORMAT_R32G8X24_TYPELESS:
		case DXGI_FORMAT_D32_FLOAT_S8X24_UINT:
		case DXGI_FORMAT_R32_FLOAT_X8X24_TYPELESS:
		case DXGI_FORMAT_X32_TYPELESS_G8X24_UINT:
			return DXGI_FORMAT_D32_FLOAT_S8X24_UINT;

		case DXGI_FORMAT_R32_TYPELESS:
		case DXGI_FORMAT_D32_FLOAT:
		case DXGI_FORMAT_R32_FLOAT:
			return DXGI_FORMAT_D32_FLOAT;

		case DXGI_FORMAT_R24G8_TYPELESS:
		case DXGI_FORMAT_D24_UNORM_S8_UINT:
		case DXGI_FORMAT_R24_UNORM_X8_TYPELESS:
		case DXGI_FORMAT_X24_TYPELESS_G8_UINT:
			return DXGI_FORMAT_D24_UNORM_S8_UINT;

		case DXGI_FORMAT_R16_TYPELESS:
		case DXGI_FORMAT_D16_UNORM:
		case DXGI_FORMAT_R16_UNORM:
			return DXGI_FORMAT_D16_UNORM;

		default:
			return EnsureNotTypeless(fmt);
	}
}

static DXGI_FORMAT MakeNonDSVFormat(DXGI_FORMAT fmt)
{
	// TODO: Add a keyword to return the stencil side of a combined
	// depth/stencil resource instead of the depth side
	switch(fmt)
	{
		case DXGI_FORMAT_R32G8X24_TYPELESS:
		case DXGI_FORMAT_D32_FLOAT_S8X24_UINT:
		case DXGI_FORMAT_R32_FLOAT_X8X24_TYPELESS:
		case DXGI_FORMAT_X32_TYPELESS_G8X24_UINT:
			return DXGI_FORMAT_R32_FLOAT_X8X24_TYPELESS;

		case DXGI_FORMAT_R32_TYPELESS:
		case DXGI_FORMAT_D32_FLOAT:
		case DXGI_FORMAT_R32_FLOAT:
			return DXGI_FORMAT_R32_FLOAT;

		case DXGI_FORMAT_R24G8_TYPELESS:
		case DXGI_FORMAT_D24_UNORM_S8_UINT:
		case DXGI_FORMAT_R24_UNORM_X8_TYPELESS:
		case DXGI_FORMAT_X24_TYPELESS_G8_UINT:
			return DXGI_FORMAT_R24_UNORM_X8_TYPELESS;

		case DXGI_FORMAT_R16_TYPELESS:
		case DXGI_FORMAT_D16_UNORM:
		case DXGI_FORMAT_R16_UNORM:
			return DXGI_FORMAT_R16_UNORM;

		default:
			return EnsureNotTypeless(fmt);
	}
}

// MSAA resolving only makes sense for Texture2D types, and the SampleDesc
// entry only exists in those. Use template specialisation so we don't have to
// duplicate the entire RecreateCompatibleTexture() routine for such a small
// difference.
template <typename DescType>
static void Texture2DDescResolveMSAA(DescType *desc) {}
template <>
static void Texture2DDescResolveMSAA(D3D11_TEXTURE2D_DESC *desc)
{
	desc->SampleDesc.Count = 1;
	desc->SampleDesc.Quality = 0;
}

template <typename ResourceType,
	 typename DescType,
	HRESULT (__stdcall ID3D11Device::*CreateTexture)(THIS_
	      const DescType *pDesc,
	      const D3D11_SUBRESOURCE_DATA *pInitialData,
	      ResourceType **ppTexture)
	>
static ResourceType* RecreateCompatibleTexture(
		wstring *ini_line,
		ResourceCopyTarget *dst, // May be NULL
		ResourceType *src_resource,
		ResourceType *dst_resource,
		ResourcePool *resource_pool,
		D3D11_BIND_FLAG bind_flags,
		CommandListState *state,
		StereoHandle mStereoHandle,
		ResourceCopyOptions options)
{
	DescType new_desc;

	src_resource->GetDesc(&new_desc);
	new_desc.BindFlags = bind_flags;

	if (dst && dst->type == ResourceCopyTargetType::CPU) {
		new_desc.Usage = D3D11_USAGE_STAGING;
		new_desc.CPUAccessFlags = D3D11_CPU_ACCESS_READ;
	} else {
		new_desc.Usage = D3D11_USAGE_DEFAULT;
		new_desc.CPUAccessFlags = 0;
	}

	// New strategy - we make the new resources typeless whenever possible
	// and will fill the type back in in the view instead. This gives us
	// more flexibility with depth/stencil formats which need different
	// types depending on where they are bound in the pipeline. This also
	// helps with certain MSAA resources that may not be possible to create
	// if we change the type to a R*X* format.
	new_desc.Format = MakeTypeless(new_desc.Format);

	if (options & ResourceCopyOptions::STEREO2MONO)
		new_desc.Width *= 2;

	// TODO: reverse_blit might need to imply resolve_msaa:
	if (options & ResourceCopyOptions::RESOLVE_MSAA)
		Texture2DDescResolveMSAA(&new_desc);

	// XXX: Any changes needed in new_desc.MiscFlags?
	//
	// D3D11_RESOURCE_MISC_GENERATE_MIPS requires specific bind flags (both
	// shader resource AND render target must be set) and might prevent us
	// from creating the resource otherwise. Since we don't need to
	// generate mip-maps just clear it out:
	new_desc.MiscFlags &= ~D3D11_RESOURCE_MISC_GENERATE_MIPS;

	if (dst && dst->type == ResourceCopyTargetType::CUSTOM_RESOURCE)
		dst->custom_resource->OverrideTexDesc(&new_desc);

	return GetResourceFromPool<ResourceType, DescType, CreateTexture>
		(ini_line, src_resource, dst_resource, resource_pool, state, &new_desc);
}

static void RecreateCompatibleResource(
		wstring *ini_line,
		ResourceCopyTarget *dst, // May be NULL
		ID3D11Resource *src_resource,
		ID3D11Resource **dst_resource,
		ResourcePool *resource_pool,
		ID3D11View *src_view,
		ID3D11View **dst_view,
		CommandListState *state,
		StereoHandle mStereoHandle,
		ResourceCopyOptions options,
		UINT stride,
		UINT offset,
		DXGI_FORMAT format,
		UINT *buf_dst_size)
{
	NVAPI_STEREO_SURFACECREATEMODE orig_mode = NVAPI_STEREO_SURFACECREATEMODE_AUTO;
	D3D11_RESOURCE_DIMENSION src_dimension;
	D3D11_RESOURCE_DIMENSION dst_dimension;
	D3D11_BIND_FLAG bind_flags = (D3D11_BIND_FLAG)0;
	ID3D11Resource *res = NULL;
	bool restore_create_mode = false;

	if (dst)
		bind_flags = dst->BindFlags();

	src_resource->GetType(&src_dimension);
	if (*dst_resource) {
		(*dst_resource)->GetType(&dst_dimension);
		if (src_dimension != dst_dimension) {
			LogInfo("Resource type changed %S\n", ini_line->c_str());

			(*dst_resource)->Release();
			if (dst_view && *dst_view)
				(*dst_view)->Release();

			*dst_resource = NULL;
			if (dst_view)
				*dst_view = NULL;
		}
	}

	if (options & ResourceCopyOptions::CREATEMODE_MASK) {
		NvAPI_Stereo_GetSurfaceCreationMode(mStereoHandle, &orig_mode);
		restore_create_mode = true;

		// STEREO2MONO will force the final destination to mono since
		// it is in the CREATEMODE_MASK, but is not STEREO. It also
		// creates an additional intermediate resource that will be
		// forced to STEREO.

		if (options & ResourceCopyOptions::STEREO) {
			NvAPI_Stereo_SetSurfaceCreationMode(mStereoHandle,
					NVAPI_STEREO_SURFACECREATEMODE_FORCESTEREO);
		} else {
			NvAPI_Stereo_SetSurfaceCreationMode(mStereoHandle,
					NVAPI_STEREO_SURFACECREATEMODE_FORCEMONO);
		}
	} else if (dst && dst->type == ResourceCopyTargetType::CUSTOM_RESOURCE) {
		restore_create_mode = dst->custom_resource->OverrideSurfaceCreationMode(mStereoHandle, &orig_mode);
	}

	switch (src_dimension) {
		case D3D11_RESOURCE_DIMENSION_BUFFER:
			res = RecreateCompatibleBuffer(ini_line, dst, (ID3D11Buffer*)src_resource, (ID3D11Buffer*)*dst_resource,
				resource_pool, src_view, bind_flags, state, stride, offset, format, buf_dst_size);
			break;
		case D3D11_RESOURCE_DIMENSION_TEXTURE1D:
			res = RecreateCompatibleTexture<ID3D11Texture1D, D3D11_TEXTURE1D_DESC, &ID3D11Device::CreateTexture1D>
				(ini_line, dst, (ID3D11Texture1D*)src_resource, (ID3D11Texture1D*)*dst_resource, resource_pool,
				 bind_flags, state, mStereoHandle, options);
			break;
		case D3D11_RESOURCE_DIMENSION_TEXTURE2D:
			res = RecreateCompatibleTexture<ID3D11Texture2D, D3D11_TEXTURE2D_DESC, &ID3D11Device::CreateTexture2D>
				(ini_line, dst, (ID3D11Texture2D*)src_resource, (ID3D11Texture2D*)*dst_resource, resource_pool,
				 bind_flags, state, mStereoHandle, options);
			break;
		case D3D11_RESOURCE_DIMENSION_TEXTURE3D:
			res = RecreateCompatibleTexture<ID3D11Texture3D, D3D11_TEXTURE3D_DESC, &ID3D11Device::CreateTexture3D>
				(ini_line, dst, (ID3D11Texture3D*)src_resource, (ID3D11Texture3D*)*dst_resource, resource_pool,
				 bind_flags, state, mStereoHandle, options);
			break;
	}

	if (restore_create_mode)
		NvAPI_Stereo_SetSurfaceCreationMode(mStereoHandle, orig_mode);

	if (res) {
		if (*dst_resource)
			(*dst_resource)->Release();
		if (dst_view && *dst_view)
			(*dst_view)->Release();

		*dst_resource = res;
		if (dst_view)
			*dst_view = NULL;
	}
}

template <typename DescType>
static void FillOutBufferDescCommon(DescType *desc, UINT stride,
		UINT offset, UINT buf_src_size)
{
	// The documentation on the buffer part of the description is
	// misleading.
	//
	// There are two unions with two possible parameters each which
	// are documented in MSDN, but DX11 never uses ElementWidth
	// (which is determined by either the format, or buffer's
	// StructureByteStride), only NumElements.
	//
	// My reading of FirstElement/ElementOffset sound like they are
	// the same thing, but one is in bytes and the other is in
	// elements - only the names seem backwards compared to the
	// description in the documentation. Research suggests DX11
	// only uses multiples of the element size (since it's a union,
	// it shouldn't matter which name we use).
	//
	// XXX: At the moment we are relying on the region copy to have
	// knocked out the offset for us. We could alternatively do it
	// here (and the below should work), but we would need to
	// create a new view every time the offset changes.
	if (stride) {
		desc->Buffer.FirstElement = offset / stride;
		desc->Buffer.NumElements = (buf_src_size - offset) / stride;
	} else {
		desc->Buffer.FirstElement = 0;
		desc->Buffer.NumElements = 1;
	}
}

static D3D11_SHADER_RESOURCE_VIEW_DESC* FillOutBufferDesc(
		D3D11_SHADER_RESOURCE_VIEW_DESC *desc, UINT stride,
		UINT offset, UINT buf_src_size)
{
	// TODO: Also handle BUFFEREX for raw buffers
	desc->ViewDimension = D3D11_SRV_DIMENSION_BUFFER;

	FillOutBufferDescCommon<D3D11_SHADER_RESOURCE_VIEW_DESC>(desc, stride, offset, buf_src_size);
	return desc;
}
static D3D11_RENDER_TARGET_VIEW_DESC* FillOutBufferDesc(
		D3D11_RENDER_TARGET_VIEW_DESC *desc, UINT stride,
		UINT offset, UINT buf_src_size)
{
	desc->ViewDimension = D3D11_RTV_DIMENSION_BUFFER;

	FillOutBufferDescCommon<D3D11_RENDER_TARGET_VIEW_DESC>(desc, stride, offset, buf_src_size);
	return desc;
}
static D3D11_UNORDERED_ACCESS_VIEW_DESC* FillOutBufferDesc(
		D3D11_UNORDERED_ACCESS_VIEW_DESC *desc, UINT stride,
		UINT offset, UINT buf_src_size)
{
	desc->ViewDimension = D3D11_UAV_DIMENSION_BUFFER;
	// TODO Support buffer UAV flags for append, counter and raw buffers.
	desc->Buffer.Flags = 0;

	FillOutBufferDescCommon<D3D11_UNORDERED_ACCESS_VIEW_DESC>(desc, stride, offset, buf_src_size);
	return desc;
}
static D3D11_DEPTH_STENCIL_VIEW_DESC* FillOutBufferDesc(
		D3D11_DEPTH_STENCIL_VIEW_DESC *desc, UINT stride,
		UINT offset, UINT buf_src_size)
{
	// Depth views don't support buffers:
	return NULL;
}


// This is a hell of a lot of duplicated code, mostly thanks to DX using
// different names for the same thing in a slightly different type, and pretty
// much all this is only needed for depth/stencil format conversions. It would
// be nice to refactor this somehow. TODO: For now we are creating a view of
// the entire resource, but it would make sense to use information from the
// source view if available instead.
static D3D11_SHADER_RESOURCE_VIEW_DESC* FillOutTex1DDesc(
		D3D11_SHADER_RESOURCE_VIEW_DESC *view_desc,
		D3D11_TEXTURE1D_DESC *resource_desc, DXGI_FORMAT format)
{
	view_desc->Format = MakeNonDSVFormat(format);

	if (resource_desc->ArraySize == 1) {
		view_desc->ViewDimension = D3D11_SRV_DIMENSION_TEXTURE1D;
		view_desc->Texture1D.MostDetailedMip = 0;
		view_desc->Texture1D.MipLevels = -1;
	} else {
		view_desc->ViewDimension = D3D11_SRV_DIMENSION_TEXTURE1DARRAY;
		view_desc->Texture1DArray.MostDetailedMip = 0;
		view_desc->Texture1DArray.MipLevels = -1;
		view_desc->Texture1DArray.FirstArraySlice = 0;
		view_desc->Texture1DArray.ArraySize = resource_desc->ArraySize;
	}

	return view_desc;
}
static D3D11_RENDER_TARGET_VIEW_DESC* FillOutTex1DDesc(
		D3D11_RENDER_TARGET_VIEW_DESC *view_desc,
		D3D11_TEXTURE1D_DESC *resource_desc, DXGI_FORMAT format)
{
	view_desc->Format = MakeNonDSVFormat(format);

	if (resource_desc->ArraySize == 1) {
		view_desc->ViewDimension = D3D11_RTV_DIMENSION_TEXTURE1D;
		view_desc->Texture1D.MipSlice = 0;
	} else {
		view_desc->ViewDimension = D3D11_RTV_DIMENSION_TEXTURE1DARRAY;
		view_desc->Texture1DArray.MipSlice = 0;
		view_desc->Texture1DArray.FirstArraySlice = 0;
		view_desc->Texture1DArray.ArraySize = resource_desc->ArraySize;
	}

	return view_desc;
}
static D3D11_DEPTH_STENCIL_VIEW_DESC* FillOutTex1DDesc(
		D3D11_DEPTH_STENCIL_VIEW_DESC *view_desc,
		D3D11_TEXTURE1D_DESC *resource_desc, DXGI_FORMAT format)
{
	view_desc->Format = MakeDSVFormat(format);

	if (resource_desc->ArraySize == 1) {
		view_desc->ViewDimension = D3D11_DSV_DIMENSION_TEXTURE1D;
		view_desc->Texture1D.MipSlice = 0;
	} else {
		view_desc->ViewDimension = D3D11_DSV_DIMENSION_TEXTURE1DARRAY;
		view_desc->Texture1DArray.MipSlice = 0;
		view_desc->Texture1DArray.FirstArraySlice = 0;
		view_desc->Texture1DArray.ArraySize = resource_desc->ArraySize;
	}

	return view_desc;
}
static D3D11_UNORDERED_ACCESS_VIEW_DESC* FillOutTex1DDesc(
		D3D11_UNORDERED_ACCESS_VIEW_DESC *view_desc,
		D3D11_TEXTURE1D_DESC *resource_desc, DXGI_FORMAT format)
{
	view_desc->Format = MakeNonDSVFormat(format);

	if (resource_desc->ArraySize == 1) {
		view_desc->ViewDimension = D3D11_UAV_DIMENSION_TEXTURE1D;
		view_desc->Texture1D.MipSlice = 0;
	} else {
		view_desc->ViewDimension = D3D11_UAV_DIMENSION_TEXTURE1DARRAY;
		view_desc->Texture1DArray.MipSlice = 0;
		view_desc->Texture1DArray.FirstArraySlice = 0;
		view_desc->Texture1DArray.ArraySize = resource_desc->ArraySize;
	}

	return view_desc;
}
static D3D11_SHADER_RESOURCE_VIEW_DESC* FillOutTex2DDesc(
		D3D11_SHADER_RESOURCE_VIEW_DESC *view_desc,
		D3D11_TEXTURE2D_DESC *resource_desc, DXGI_FORMAT format)
{
	view_desc->Format = MakeNonDSVFormat(format);

	if (resource_desc->MiscFlags & D3D11_RESOURCE_MISC_TEXTURECUBE) {
		if (resource_desc->ArraySize == 1) {
			view_desc->ViewDimension = D3D11_SRV_DIMENSION_TEXTURECUBE;
			view_desc->TextureCube.MostDetailedMip = 0;
			view_desc->TextureCube.MipLevels = -1;
		} else {
			view_desc->ViewDimension = D3D11_SRV_DIMENSION_TEXTURECUBEARRAY;
			view_desc->TextureCubeArray.MostDetailedMip = 0;
			view_desc->TextureCubeArray.MipLevels = -1;
			view_desc->TextureCubeArray.First2DArrayFace = 0; // FIXME: Get from original view
			view_desc->TextureCubeArray.NumCubes = resource_desc->ArraySize / 6;
		}
	} else if (resource_desc->SampleDesc.Count == 1) {
		if (resource_desc->ArraySize == 1) {
			view_desc->ViewDimension = D3D11_SRV_DIMENSION_TEXTURE2D;
			view_desc->Texture2D.MostDetailedMip = 0;
			view_desc->Texture2D.MipLevels = -1;
		} else {
			view_desc->ViewDimension = D3D11_SRV_DIMENSION_TEXTURE2DARRAY;
			view_desc->Texture2DArray.MostDetailedMip = 0;
			view_desc->Texture2DArray.MipLevels = -1;
			view_desc->Texture2DArray.FirstArraySlice = 0;
			view_desc->Texture2DArray.ArraySize = resource_desc->ArraySize;
		}
	} else {
		if (resource_desc->ArraySize == 1) {
			view_desc->ViewDimension = D3D11_SRV_DIMENSION_TEXTURE2DMS;
		} else {
			view_desc->ViewDimension = D3D11_SRV_DIMENSION_TEXTURE2DMSARRAY;
			view_desc->Texture2DMSArray.FirstArraySlice = 0;
			view_desc->Texture2DMSArray.ArraySize = resource_desc->ArraySize;
		}
	}

	return view_desc;
}
static D3D11_RENDER_TARGET_VIEW_DESC* FillOutTex2DDesc(
		D3D11_RENDER_TARGET_VIEW_DESC *view_desc,
		D3D11_TEXTURE2D_DESC *resource_desc, DXGI_FORMAT format)
{
	view_desc->Format = MakeNonDSVFormat(format);

	if (resource_desc->SampleDesc.Count == 1) {
		if (resource_desc->ArraySize == 1) {
			view_desc->ViewDimension = D3D11_RTV_DIMENSION_TEXTURE2D;
			view_desc->Texture2D.MipSlice = 0;
		} else {
			view_desc->ViewDimension = D3D11_RTV_DIMENSION_TEXTURE2DARRAY;
			view_desc->Texture2DArray.MipSlice = 0;
			view_desc->Texture2DArray.FirstArraySlice = 0;
			view_desc->Texture2DArray.ArraySize = resource_desc->ArraySize;
		}
	} else {
		if (resource_desc->ArraySize == 1) {
			view_desc->ViewDimension = D3D11_RTV_DIMENSION_TEXTURE2DMS;
		} else {
			view_desc->ViewDimension = D3D11_RTV_DIMENSION_TEXTURE2DMSARRAY;
			view_desc->Texture2DMSArray.FirstArraySlice = 0;
			view_desc->Texture2DMSArray.ArraySize = resource_desc->ArraySize;
		}
	}

	return view_desc;
}
static D3D11_DEPTH_STENCIL_VIEW_DESC* FillOutTex2DDesc(
		D3D11_DEPTH_STENCIL_VIEW_DESC *view_desc,
		D3D11_TEXTURE2D_DESC *resource_desc, DXGI_FORMAT format)
{
	view_desc->Format = MakeDSVFormat(format);
	view_desc->Flags = 0; // TODO: Fill in from old view, and add keyword to override

	if (resource_desc->SampleDesc.Count == 1) {
		if (resource_desc->ArraySize == 1) {
			view_desc->ViewDimension = D3D11_DSV_DIMENSION_TEXTURE2D;
			view_desc->Texture2D.MipSlice = 0;
		} else {
			view_desc->ViewDimension = D3D11_DSV_DIMENSION_TEXTURE2DARRAY;
			view_desc->Texture2DArray.MipSlice = 0;
			view_desc->Texture2DArray.FirstArraySlice = 0;
			view_desc->Texture2DArray.ArraySize = resource_desc->ArraySize;
		}
	} else {
		if (resource_desc->ArraySize == 1) {
			view_desc->ViewDimension = D3D11_DSV_DIMENSION_TEXTURE2DMS;
		} else {
			view_desc->ViewDimension = D3D11_DSV_DIMENSION_TEXTURE2DMSARRAY;
			view_desc->Texture2DMSArray.FirstArraySlice = 0;
			view_desc->Texture2DMSArray.ArraySize = resource_desc->ArraySize;
		}
	}

	return view_desc;
}
static D3D11_UNORDERED_ACCESS_VIEW_DESC* FillOutTex2DDesc(
		D3D11_UNORDERED_ACCESS_VIEW_DESC *view_desc,
		D3D11_TEXTURE2D_DESC *resource_desc, DXGI_FORMAT format)
{
	view_desc->Format = MakeNonDSVFormat(format);

	if (resource_desc->ArraySize == 1) {
		view_desc->ViewDimension = D3D11_UAV_DIMENSION_TEXTURE2D;
		view_desc->Texture2D.MipSlice = 0;
	} else {
		view_desc->ViewDimension = D3D11_UAV_DIMENSION_TEXTURE2DARRAY;
		view_desc->Texture2DArray.MipSlice = 0;
		view_desc->Texture2DArray.FirstArraySlice = 0;
		view_desc->Texture2DArray.ArraySize = resource_desc->ArraySize;
	}

	return view_desc;
}
static D3D11_SHADER_RESOURCE_VIEW_DESC* FillOutTex3DDesc(
		D3D11_SHADER_RESOURCE_VIEW_DESC *view_desc,
		D3D11_TEXTURE3D_DESC *resource_desc, DXGI_FORMAT format)
{
	view_desc->Format = MakeNonDSVFormat(format);

	view_desc->ViewDimension = D3D11_SRV_DIMENSION_TEXTURE3D;
	view_desc->Texture3D.MostDetailedMip = 0;
	view_desc->Texture3D.MipLevels = -1;

	return view_desc;
}
static D3D11_RENDER_TARGET_VIEW_DESC* FillOutTex3DDesc(
		D3D11_RENDER_TARGET_VIEW_DESC *view_desc,
		D3D11_TEXTURE3D_DESC *resource_desc, DXGI_FORMAT format)
{
	view_desc->Format = MakeNonDSVFormat(format);

	view_desc->ViewDimension = D3D11_RTV_DIMENSION_TEXTURE3D;
	view_desc->Texture3D.MipSlice = 0;
	view_desc->Texture3D.FirstWSlice = 0;
	view_desc->Texture3D.WSize = -1;

	return view_desc;
}
static D3D11_DEPTH_STENCIL_VIEW_DESC* FillOutTex3DDesc(
		D3D11_DEPTH_STENCIL_VIEW_DESC *view_desc,
		D3D11_TEXTURE3D_DESC *resource_desc, DXGI_FORMAT format)
{
	// DSV cannot be a Texture3D

	return NULL;
}
static D3D11_UNORDERED_ACCESS_VIEW_DESC* FillOutTex3DDesc(
		D3D11_UNORDERED_ACCESS_VIEW_DESC *view_desc,
		D3D11_TEXTURE3D_DESC *resource_desc, DXGI_FORMAT format)
{
	view_desc->Format = MakeNonDSVFormat(format);

	view_desc->ViewDimension = D3D11_UAV_DIMENSION_TEXTURE3D;
	view_desc->Texture3D.MipSlice = 0;
	view_desc->Texture3D.FirstWSlice = 0;
	view_desc->Texture3D.WSize = -1;

	return view_desc;
}


template <typename ViewType,
	 typename DescType,
	 HRESULT (__stdcall ID3D11Device::*CreateView)(THIS_
			 ID3D11Resource *pResource,
			 const DescType *pDesc,
			 ViewType **ppView)
	>
static ID3D11View* _CreateCompatibleView(
		ID3D11Resource *resource,
		CommandListState *state,
		UINT stride,
		UINT offset,
		DXGI_FORMAT format,
		UINT buf_src_size)
{
	D3D11_RESOURCE_DIMENSION dimension;
	ID3D11Texture1D *tex1d;
	ID3D11Texture2D *tex2d;
	ID3D11Texture3D *tex3d;
	D3D11_TEXTURE1D_DESC tex1d_desc;
	D3D11_TEXTURE2D_DESC tex2d_desc;
	D3D11_TEXTURE3D_DESC tex3d_desc;
	ViewType *view = NULL;
	DescType view_desc, *pDesc = NULL;
	HRESULT hr;

	resource->GetType(&dimension);
	switch(dimension) {
		case D3D11_RESOURCE_DIMENSION_BUFFER:
			// In the case of a buffer type resource we must specify the
			// description as DirectX doesn't have enough information from the
			// buffer alone to create a view.

			view_desc.Format = format;

			pDesc = FillOutBufferDesc(&view_desc, stride, offset, buf_src_size);

			// This should already handle things like:
			// - Copying a vertex buffer to a SRV or constant buffer
			// - Copying an index buffer to a SRV
			// - Copying structured buffers
			// - Copying regular buffers

			// TODO: Support UAV flags like append/consume and SRV BufferEx views
			break;

		// We now also fill out the view description for textures as
		// well. We used to create fully typed resources and leave this
		// up to DX, but there were some situations where that would
		// not work (depth buffers need different types depending on
		// where they are bound, some MSAA resources could not be
		// created), so we now create typeless resources and therefore
		// have to fill out the view description to set the type. We
		// could potentially do this for only the cases where we need
		// (i.e. depth buffer formats), but I want to do this for
		// everything because it's so damn overly complex that typos
		// are ensured so this way it will at least get more exposure
		// and I can find the bugs sooner:
		case D3D11_RESOURCE_DIMENSION_TEXTURE1D:
			tex1d = (ID3D11Texture1D*)resource;
			tex1d->GetDesc(&tex1d_desc);
			pDesc = FillOutTex1DDesc(&view_desc, &tex1d_desc, format);
			break;
		case D3D11_RESOURCE_DIMENSION_TEXTURE2D:
			tex2d = (ID3D11Texture2D*)resource;
			tex2d->GetDesc(&tex2d_desc);
			pDesc = FillOutTex2DDesc(&view_desc, &tex2d_desc, format);
			break;
		case D3D11_RESOURCE_DIMENSION_TEXTURE3D:
			tex3d = (ID3D11Texture3D*)resource;
			tex3d->GetDesc(&tex3d_desc);
			pDesc = FillOutTex3DDesc(&view_desc, &tex3d_desc, format);
			break;
	}

	hr = (state->mOrigDevice1->*CreateView)(resource, pDesc, &view);
	if (FAILED(hr)) {
		LogInfo("Resource copy CreateCompatibleView failed: %x\n", hr);
		if (pDesc)
			LogViewDesc(pDesc);
		LogResourceDesc(resource);
		return NULL;
	}

	if (pDesc)
		LogDebugViewDesc(pDesc);

	return view;
}

static ID3D11View* CreateCompatibleView(
		ResourceCopyTarget *dst,
		ID3D11Resource *resource,
		CommandListState *state,
		UINT stride,
		UINT offset,
		DXGI_FORMAT format,
		UINT buf_src_size)
{
	switch (dst->type) {
		case ResourceCopyTargetType::SHADER_RESOURCE:
			return _CreateCompatibleView<ID3D11ShaderResourceView,
			       D3D11_SHADER_RESOURCE_VIEW_DESC,
			       &ID3D11Device::CreateShaderResourceView>
				       (resource, state, stride, offset, format, buf_src_size);
		case ResourceCopyTargetType::RENDER_TARGET:
			return _CreateCompatibleView<ID3D11RenderTargetView,
			       D3D11_RENDER_TARGET_VIEW_DESC,
			       &ID3D11Device::CreateRenderTargetView>
				       (resource, state, stride, offset, format, buf_src_size);
		case ResourceCopyTargetType::DEPTH_STENCIL_TARGET:
			return _CreateCompatibleView<ID3D11DepthStencilView,
			       D3D11_DEPTH_STENCIL_VIEW_DESC,
			       &ID3D11Device::CreateDepthStencilView>
				       (resource, state, stride, offset, format, buf_src_size);
		case ResourceCopyTargetType::UNORDERED_ACCESS_VIEW:
			return _CreateCompatibleView<ID3D11UnorderedAccessView,
			       D3D11_UNORDERED_ACCESS_VIEW_DESC,
			       &ID3D11Device::CreateUnorderedAccessView>
				       (resource, state, stride, offset, format, buf_src_size);
	}
	return NULL;
}

static void SetViewportFromResource(CommandListState *state, ID3D11Resource *resource)
{
	D3D11_RESOURCE_DIMENSION dimension;
	ID3D11Texture1D *tex1d;
	ID3D11Texture2D *tex2d;
	ID3D11Texture3D *tex3d;
	D3D11_TEXTURE1D_DESC tex1d_desc;
	D3D11_TEXTURE2D_DESC tex2d_desc;
	D3D11_TEXTURE3D_DESC tex3d_desc;
	D3D11_VIEWPORT viewport = {0, 0, 0, 0, D3D11_MIN_DEPTH, D3D11_MAX_DEPTH};

	// TODO: Could handle mip-maps from a view like the CD3D11_VIEWPORT
	// constructor, but we aren't using them elsewhere so don't care yet.
	resource->GetType(&dimension);
	switch(dimension) {
		case D3D11_RESOURCE_DIMENSION_BUFFER:
			// TODO: Width = NumElements
			return;
		case D3D11_RESOURCE_DIMENSION_TEXTURE1D:
			tex1d = (ID3D11Texture1D*)resource;
			tex1d->GetDesc(&tex1d_desc);
			viewport.Width = (float)tex1d_desc.Width;
			break;
		case D3D11_RESOURCE_DIMENSION_TEXTURE2D:
			tex2d = (ID3D11Texture2D*)resource;
			tex2d->GetDesc(&tex2d_desc);
			viewport.Width = (float)tex2d_desc.Width;
			viewport.Height = (float)tex2d_desc.Height;
			break;
		case D3D11_RESOURCE_DIMENSION_TEXTURE3D:
			tex3d = (ID3D11Texture3D*)resource;
			tex3d->GetDesc(&tex3d_desc);
			viewport.Width = (float)tex3d_desc.Width;
			viewport.Height = (float)tex3d_desc.Height;
	}

	state->mOrigContext1->RSSetViewports(1, &viewport);
}

ResourceCopyOperation::ResourceCopyOperation() :
	options(ResourceCopyOptions::INVALID),
	cached_resource(NULL),
	cached_view(NULL),
	stereo2mono_intermediate(NULL)
{}

ResourceCopyOperation::~ResourceCopyOperation()
{
	if (cached_resource)
		cached_resource->Release();

	if (cached_view)
		cached_view->Release();
}

ResourceStagingOperation::ResourceStagingOperation()
{
	dst.type = ResourceCopyTargetType::CPU;
	options = ResourceCopyOptions::COPY;
	staging = false;
	ini_line = L"  Beginning transfer to CPU...";
}

HRESULT ResourceStagingOperation::map(CommandListState *state, D3D11_MAPPED_SUBRESOURCE *mapping)
{
	if (!cached_resource)
		return E_FAIL;

	return state->mOrigContext1->Map(cached_resource, 0, D3D11_MAP_READ, D3D11_MAP_FLAG_DO_NOT_WAIT, mapping);
}

void ResourceStagingOperation::unmap(CommandListState *state)
{
	if (cached_resource)
		state->mOrigContext1->Unmap(cached_resource, 0);
}

static void ResolveMSAA(ID3D11Resource *dst_resource, ID3D11Resource *src_resource, CommandListState *state)
{
	UINT item, level, index, support;
	D3D11_RESOURCE_DIMENSION dst_dimension;
	ID3D11Texture2D *src, *dst;
	D3D11_TEXTURE2D_DESC desc;
	DXGI_FORMAT fmt;
	HRESULT hr;

	dst_resource->GetType(&dst_dimension);
	if (dst_dimension != D3D11_RESOURCE_DIMENSION_TEXTURE2D)
		return;

	src = (ID3D11Texture2D*)src_resource;
	dst = (ID3D11Texture2D*)dst_resource;

	dst->GetDesc(&desc);
	fmt = EnsureNotTypeless(desc.Format);

	hr = state->mOrigDevice1->CheckFormatSupport( fmt, &support );
	if (FAILED(hr) || !(support & D3D11_FORMAT_SUPPORT_MULTISAMPLE_RESOLVE)) {
		// TODO: Implement a fallback using a SM5 shader to resolve it
		LogInfo("Resource copy cannot resolve MSAA format %d\n", fmt);
		return;
	}

	for (item = 0; item < desc.ArraySize; item++) {
		for (level = 0; level < desc.MipLevels; level++) {
			index = D3D11CalcSubresource(level, item, max(desc.MipLevels, 1));
			state->mOrigContext1->ResolveSubresource(dst, index, src, index, fmt);
		}
	}
}

static void ReverseStereoBlit(ID3D11Resource *dst_resource, ID3D11Resource *src_resource, CommandListState *state)
{
	NvAPI_Status nvret;
	D3D11_RESOURCE_DIMENSION src_dimension;
	ID3D11Texture2D *src;
	D3D11_TEXTURE2D_DESC srcDesc;
	UINT item, level, index, width, height;
	D3D11_BOX srcBox;
	int fallbackside, fallback = 0;

	src_resource->GetType(&src_dimension);
	if (src_dimension != D3D11_RESOURCE_DIMENSION_TEXTURE2D) {
		// TODO: I think it should be possible to do this with all
		// resource types (possibly including buffers from the
		// discovery of the stereo parameters in the cb12 slot), but I
		// need to test it and make sure it works first
		LogInfo("Resource copy: Reverse stereo blit not supported on resource type %d\n", src_dimension);
		return;
	}

	src = (ID3D11Texture2D*)src_resource;
	src->GetDesc(&srcDesc);

	// TODO: Resolve MSAA
	// TODO: Use intermediate resource if copying from a texture with depth buffer bind flags

	// If stereo is disabled the reverse stereo blit won't work and we
	// would end up with the destination only updated on the left, which
	// may lead to shaders reading stale or 0 data if they read from the
	// right hand side. Use the fallback path to copy the source to both
	// sides of the destination so that the right side will be up to date:
	fallback = state->mHackerDevice->mParamTextureManager.mActive ? 0 : 1;

	if (!fallback) {
		nvret = NvAPI_Stereo_ReverseStereoBlitControl(state->mHackerDevice->mStereoHandle, true);
		if (nvret != NVAPI_OK) {
			LogInfo("Resource copying failed to enable reverse stereo blit\n");
			// Fallback path: Copy 2D resource to both sides of the 2x
			// width destination
			fallback = 1;
		}
	}

	for (fallbackside = 0; fallbackside < 1 + fallback; fallbackside++) {

		// Set the source box as per the nvapi documentation:
		srcBox.left = 0;
		srcBox.top = 0;
		srcBox.front = 0;
		srcBox.right = width = srcDesc.Width;
		srcBox.bottom = height = srcDesc.Height;
		srcBox.back = 1;

		// Perform the reverse stereo blit on all sub-resources and mip-maps:
		for (item = 0; item < srcDesc.ArraySize; item++) {
			for (level = 0; level < srcDesc.MipLevels; level++) {
				index = D3D11CalcSubresource(level, item, max(srcDesc.MipLevels, 1));
				srcBox.right = width >> level;
				srcBox.bottom = height >> level;
				state->mOrigContext1->CopySubresourceRegion(dst_resource, index,
						fallbackside * srcBox.right, 0, 0,
						src, index, &srcBox);
			}
		}
	}

	if (!fallback)
		NvAPI_Stereo_ReverseStereoBlitControl(state->mHackerDevice->mStereoHandle, false);
}

static void SpecialCopyBufferRegion(ID3D11Resource *dst_resource,ID3D11Resource *src_resource,
		CommandListState *state, UINT stride, UINT *offset,
		UINT buf_src_size, UINT buf_dst_size)
{
	// We are copying a buffer for use in a constant buffer and the size of
	// the original buffer did not meet the constraints of a constant
	// buffer.
	D3D11_BOX src_box;

	// We want to copy from the offset to the end of the source buffer, but
	// cap it to the destination size to avoid "undefined behaviour". Keep
	// in mind that this is "right", not "size":
	src_box.left = *offset;
	src_box.right = min(buf_src_size, *offset + buf_dst_size);

	if (stride) {
		// If we are copying to a structured resource, the source box
		// must be a multiple of the stride, so round it down:
		src_box.right = (src_box.right - src_box.left) / stride * stride + src_box.left;
	}

	src_box.top = 0;
	src_box.bottom = 1;
	src_box.front = 0;
	src_box.back = 1;

	state->mOrigContext1->CopySubresourceRegion(dst_resource, 0, 0, 0, 0, src_resource, 0, &src_box);

	// We have effectively removed the offset during the region copy, so
	// set it to 0 to make sure nothing will try to use it again elsewhere:
	*offset = 0;
}

static void FillInMissingInfo(ResourceCopyTargetType type, ID3D11Resource *resource, ID3D11View *view,
		UINT *stride, UINT *offset, UINT *buf_size, DXGI_FORMAT *format)
{
	D3D11_RESOURCE_DIMENSION dimension;
	D3D11_BUFFER_DESC buf_desc;
	ID3D11Buffer *buffer;

	ID3D11ShaderResourceView *resource_view = NULL;
	ID3D11RenderTargetView *render_view = NULL;
	ID3D11DepthStencilView *depth_view = NULL;
	ID3D11UnorderedAccessView *unordered_view = NULL;

	D3D11_SHADER_RESOURCE_VIEW_DESC resource_view_desc;
	D3D11_RENDER_TARGET_VIEW_DESC render_view_desc;
	D3D11_DEPTH_STENCIL_VIEW_DESC depth_view_desc;
	D3D11_UNORDERED_ACCESS_VIEW_DESC unordered_view_desc;

	ID3D11Texture1D *tex1d;
	ID3D11Texture2D *tex2d;
	ID3D11Texture3D *tex3d;
	D3D11_TEXTURE1D_DESC tex1d_desc;
	D3D11_TEXTURE2D_DESC tex2d_desc;
	D3D11_TEXTURE3D_DESC tex3d_desc;

	// Some of these may already be filled in when getting the resource
	// (either because it is stored in the pipeline state and retrieved
	// with the resource, or was stored in a custom resource). If they are
	// not we will try to fill them in here from either the resource or
	// view description as they may be necessary later to create a
	// compatible view or perform a region copy:

	resource->GetType(&dimension);
	if (dimension == D3D11_RESOURCE_DIMENSION_BUFFER) {
		buffer = (ID3D11Buffer*)resource;
		buffer->GetDesc(&buf_desc);
		if (*buf_size)
			*buf_size = min(*buf_size, buf_desc.ByteWidth);
		else
			*buf_size = buf_desc.ByteWidth;

		if (!*stride)
			*stride = buf_desc.StructureByteStride;
	}

	if (view) {
		switch (type) {
			case ResourceCopyTargetType::SHADER_RESOURCE:
				resource_view = (ID3D11ShaderResourceView*)view;
				resource_view->GetDesc(&resource_view_desc);
				if (*format == DXGI_FORMAT_UNKNOWN)
					*format = resource_view_desc.Format;
				if (!*stride)
					*stride = dxgi_format_size(*format);
				if (!*offset)
					*offset = resource_view_desc.Buffer.FirstElement * *stride;
				if (!*buf_size)
					*buf_size = resource_view_desc.Buffer.NumElements * *stride + *offset;
				break;
			case ResourceCopyTargetType::RENDER_TARGET:
				render_view = (ID3D11RenderTargetView*)view;
				render_view->GetDesc(&render_view_desc);
				if (*format == DXGI_FORMAT_UNKNOWN)
					*format = render_view_desc.Format;
				if (!*stride)
					*stride = dxgi_format_size(*format);
				if (!*offset)
					*offset = render_view_desc.Buffer.FirstElement * *stride;
				if (!*buf_size)
					*buf_size = render_view_desc.Buffer.NumElements * *stride + *offset;
				break;
			case ResourceCopyTargetType::DEPTH_STENCIL_TARGET:
				depth_view = (ID3D11DepthStencilView*)view;
				depth_view->GetDesc(&depth_view_desc);
				if (*format == DXGI_FORMAT_UNKNOWN)
					*format = depth_view_desc.Format;
				if (!*stride)
					*stride = dxgi_format_size(*format);
				// Depth stencil buffers cannot be buffers
				break;
			case ResourceCopyTargetType::UNORDERED_ACCESS_VIEW:
				unordered_view = (ID3D11UnorderedAccessView*)view;
				unordered_view->GetDesc(&unordered_view_desc);
				if (*format == DXGI_FORMAT_UNKNOWN)
					*format = unordered_view_desc.Format;
				if (!*stride)
					*stride = dxgi_format_size(*format);
				if (!*offset)
					*offset = unordered_view_desc.Buffer.FirstElement * *stride;
				if (!*buf_size)
					*buf_size = unordered_view_desc.Buffer.NumElements * *stride + *offset;
				break;
		}
	} else if (*format == DXGI_FORMAT_UNKNOWN) {
		// If we *still* don't know the format and it's a texture, get it from
		// the resource description. This will be the case for the back buffer
		// since that does not have a view.
		switch (dimension) {
			case D3D11_RESOURCE_DIMENSION_TEXTURE1D:
				tex1d = (ID3D11Texture1D*)resource;
				tex1d->GetDesc(&tex1d_desc);
				*format = tex1d_desc.Format;
				break;
			case D3D11_RESOURCE_DIMENSION_TEXTURE2D:
				tex2d = (ID3D11Texture2D*)resource;
				tex2d->GetDesc(&tex2d_desc);
				*format = tex2d_desc.Format;
				break;
			case D3D11_RESOURCE_DIMENSION_TEXTURE3D:
				tex3d = (ID3D11Texture3D*)resource;
				tex3d->GetDesc(&tex3d_desc);
				*format = tex3d_desc.Format;
		}
	}

	if (!*stride) {
		// This will catch index buffers, which are not structured and
		// don't have a view, but they do have a format we can use:
		*stride = dxgi_format_size(*format);

		// This will catch constant buffers, which are not structured
		// and don't have either a view or format, so set the stride to
		// the size of the whole buffer:
		if (!*stride)
			*stride = *buf_size;
	}
}

static UINT get_resource_bind_flags(ID3D11Resource *resource)
{
	D3D11_RESOURCE_DIMENSION dimension;
	ID3D11Buffer *buf = NULL;
	ID3D11Texture1D *tex1d = NULL;
	ID3D11Texture2D *tex2d = NULL;
	ID3D11Texture3D *tex3d = NULL;
	D3D11_BUFFER_DESC buf_desc;
	D3D11_TEXTURE1D_DESC tex1d_desc;
	D3D11_TEXTURE2D_DESC tex2d_desc;
	D3D11_TEXTURE3D_DESC tex3d_desc;

	resource->GetType(&dimension);
	switch (dimension) {
		case D3D11_RESOURCE_DIMENSION_BUFFER:
			buf = (ID3D11Buffer*)resource;
			buf->GetDesc(&buf_desc);
			return buf_desc.BindFlags;
		case D3D11_RESOURCE_DIMENSION_TEXTURE1D:
			tex1d = (ID3D11Texture1D*)resource;
			tex1d->GetDesc(&tex1d_desc);
			return tex1d_desc.BindFlags;
		case D3D11_RESOURCE_DIMENSION_TEXTURE2D:
			tex2d = (ID3D11Texture2D*)resource;
			tex2d->GetDesc(&tex2d_desc);
			return tex2d_desc.BindFlags;
		case D3D11_RESOURCE_DIMENSION_TEXTURE3D:
			tex3d = (ID3D11Texture3D*)resource;
			tex3d->GetDesc(&tex3d_desc);
			return tex3d_desc.BindFlags;
	}
	return 0;
}

ID3D11View* ClearViewCommand::create_best_view(
		ID3D11Resource *resource,
		CommandListState *state,
		UINT stride,
		UINT offset,
		DXGI_FORMAT format,
		UINT buf_src_size)
{
	UINT bind_flags;

	// We didn't get a view, so we will have to create one, but
	// which type? We will guess based on what the user specified
	// and what bind flags the resource has.

	FillInMissingInfo(target.type, resource, NULL, &stride, &offset,
			&buf_src_size, &format);

	// If the user specified "depth" and/or "stencil" they gave us
	// the answer:
	if (clear_depth || clear_stencil) {
		return _CreateCompatibleView<ID3D11DepthStencilView,
		       D3D11_DEPTH_STENCIL_VIEW_DESC,
		       &ID3D11Device::CreateDepthStencilView>
			       (resource, state, stride, offset, format, buf_src_size);
	}

	// If the user specified "int" or used a hex string then it
	// must be a UAV and we must be doing an int clear on it:
	if (clear_uav_uint) {
		return _CreateCompatibleView<ID3D11UnorderedAccessView,
		       D3D11_UNORDERED_ACCESS_VIEW_DESC,
		       &ID3D11Device::CreateUnorderedAccessView>
			       (resource, state, stride, offset, format, buf_src_size);
	}

	// Otherwise just make whatever view is compatible with the bind flags.
	// Since views may have multiple bind flags let's prioritise the more
	// esoteric DSV and UAV before RTV on the theory that if they are
	// available then we are more likely to want to use their clear
	// methods.
	bind_flags = get_resource_bind_flags(resource);
	if (bind_flags & D3D11_BIND_DEPTH_STENCIL) {
		return _CreateCompatibleView<ID3D11DepthStencilView,
		       D3D11_DEPTH_STENCIL_VIEW_DESC,
		       &ID3D11Device::CreateDepthStencilView>
			       (resource, state, stride, offset, format, buf_src_size);
	}
	if (bind_flags & D3D11_BIND_UNORDERED_ACCESS) {
		return _CreateCompatibleView<ID3D11UnorderedAccessView,
		       D3D11_UNORDERED_ACCESS_VIEW_DESC,
		       &ID3D11Device::CreateUnorderedAccessView>
			       (resource, state, stride, offset, format, buf_src_size);
	}
	if (bind_flags & D3D11_BIND_RENDER_TARGET) {
		return _CreateCompatibleView<ID3D11RenderTargetView,
		       D3D11_RENDER_TARGET_VIEW_DESC,
		       &ID3D11Device::CreateRenderTargetView>
			       (resource, state, stride, offset, format, buf_src_size);
	}
	// TODO: In DX 11.1 there is a generic clear routine, so SRVs might work?
	return NULL;
}

void ClearViewCommand::clear_unknown_view(ID3D11View *view, CommandListState *state)
{
	ID3D11RenderTargetView *rtv = NULL;
	ID3D11DepthStencilView *dsv = NULL;
	ID3D11UnorderedAccessView *uav = NULL;

	// We have a view, but we don't know what kind of view it is. We could
	// infer that from the target type, but in the future CustomResource
	// targets will return a cached view as well (they already have a view
	// today, but if you follow the logic closely you will realise we don't
	// have any code paths that will decide to use it), so to try to future
	// proof this let's use QueryInterface() to see which interfaces the
	// view supports to tell us what kind it is:
	view->QueryInterface(__uuidof(ID3D11RenderTargetView), (void**)&rtv);
	view->QueryInterface(__uuidof(ID3D11DepthStencilView), (void**)&dsv);
	view->QueryInterface(__uuidof(ID3D11UnorderedAccessView), (void**)&uav);

	if (rtv) {
<<<<<<< HEAD
		state->mHackerContext->FrameAnalysisLog("3DMigoto   clearing RTV\n");
		state->mOrigContext1->ClearRenderTargetView(rtv, fval);
=======
		COMMAND_LIST_LOG(state, "  clearing RTV\n");
		state->mOrigContext->ClearRenderTargetView(rtv, fval);
>>>>>>> 128f3635
	}
	if (dsv) {
		D3D11_CLEAR_FLAG flags = (D3D11_CLEAR_FLAG)0;
		COMMAND_LIST_LOG(state, "  clearing DSV\n");

		if (!clear_depth && !clear_stencil)
			flags = (D3D11_CLEAR_FLAG)(D3D11_CLEAR_DEPTH | D3D11_CLEAR_STENCIL);
		else if (clear_depth)
			flags = D3D11_CLEAR_DEPTH;
		else if (clear_stencil)
			flags = D3D11_CLEAR_STENCIL;

		state->mOrigContext1->ClearDepthStencilView(dsv, flags, dsv_depth, dsv_stencil);
	}
	if (uav) {
		// We can clear UAVs with either floats or uints, but which
		// should we use? The API call doesn't let us know if it
		// failed, and floats will only work with specific view
		// formats, so we try to predict if the float clear will pass
		// unless the user specificially told us to use the int clear.
		if (clear_uav_uint || !UAVSupportsFloatClear(uav)) {
<<<<<<< HEAD
			state->mHackerContext->FrameAnalysisLog("3DMigoto   clearing UAV (uint)\n");
			state->mOrigContext1->ClearUnorderedAccessViewUint(uav, uval);
		} else {
			state->mHackerContext->FrameAnalysisLog("3DMigoto   clearing UAV (float)\n");
			state->mOrigContext1->ClearUnorderedAccessViewFloat(uav, fval);
=======
			COMMAND_LIST_LOG(state, "  clearing UAV (uint)\n");
			state->mOrigContext->ClearUnorderedAccessViewUint(uav, uval);
		} else {
			COMMAND_LIST_LOG(state, "  clearing UAV (float)\n");
			state->mOrigContext->ClearUnorderedAccessViewFloat(uav, fval);
>>>>>>> 128f3635
		}
	}

	if (rtv)
		rtv->Release();
	if (dsv)
		dsv->Release();
	if (uav)
		uav->Release();
}

void ClearViewCommand::run(CommandListState *state)
{
	ID3D11Resource *resource = NULL;
	ID3D11View *view = NULL;
	UINT stride = 0;
	UINT offset = 0;
	DXGI_FORMAT format = DXGI_FORMAT_UNKNOWN;
	UINT buf_src_size = 0;

	COMMAND_LIST_LOG(state, "%S\n", ini_line.c_str());

	resource = target.GetResource(state, &view, &stride, &offset, &format, &buf_src_size);
	if (!resource) {
		COMMAND_LIST_LOG(state, "  No resource to clear\n");
		return;
	}

	if (!view)
		view = create_best_view(resource, state, stride, offset, format, buf_src_size);

	if (view)
		clear_unknown_view(view, state);
	else
		COMMAND_LIST_LOG(state, "  No view and unable to create view to clear resource\n");

	if (resource)
		resource->Release();
	if (view)
		view->Release();
}


static bool ViewMatchesResource(ID3D11View *view, ID3D11Resource *resource)
{
	ID3D11Resource *tmp_resource = NULL;

	view->GetResource(&tmp_resource);
	if (!tmp_resource)
		return false;
	tmp_resource->Release();

	return (tmp_resource == resource);
}

// Returns the equivelent target type of built in targets with pre-existing
// views, so that we don't go and create a view cache when we already have one
// we could use directly:
static ResourceCopyTargetType EquivTarget(ResourceCopyTargetType type)
{
	switch(type) {
		case ResourceCopyTargetType::STEREO_PARAMS:
		case ResourceCopyTargetType::INI_PARAMS:
		case ResourceCopyTargetType::CURSOR_MASK:
		case ResourceCopyTargetType::CURSOR_COLOR:
			return ResourceCopyTargetType::SHADER_RESOURCE;
	}
	return type;
}

void ResourceCopyOperation::run(CommandListState *state)
{
	HackerDevice *mHackerDevice = state->mHackerDevice;
	HackerContext *mHackerContext = state->mHackerContext;
	ID3D11DeviceContext *mOrigContext1 = state->mOrigContext1;
	ID3D11Resource *src_resource = NULL;
	ID3D11Resource *dst_resource = NULL;
	ID3D11Resource **pp_cached_resource = &cached_resource;
	ResourcePool *p_resource_pool = &resource_pool;
	ID3D11View *src_view = NULL;
	ID3D11View *dst_view = NULL;
	ID3D11View **pp_cached_view = &cached_view;
	UINT stride = 0;
	UINT offset = 0;
	DXGI_FORMAT format = DXGI_FORMAT_UNKNOWN;
	UINT buf_src_size = 0, buf_dst_size = 0;

	COMMAND_LIST_LOG(state, "%S\n", ini_line.c_str());

	if (src.type == ResourceCopyTargetType::EMPTY) {
		dst.SetResource(state, NULL, NULL, 0, 0, DXGI_FORMAT_UNKNOWN, 0);
		return;
	}

	src_resource = src.GetResource(state, &src_view, &stride, &offset, &format, &buf_src_size);
	if (!src_resource) {
		COMMAND_LIST_LOG(state, "  Copy source was NULL\n");
		if (!(options & ResourceCopyOptions::UNLESS_NULL)) {
			// Still set destination to NULL - if we are copying a
			// resource we generally expect it to be there, and
			// this will make errors more obvious if we copy
			// something that doesn't exist. This behaviour can be
			// overridden with the unless_null keyword.
			dst.SetResource(state, NULL, NULL, 0, 0, DXGI_FORMAT_UNKNOWN, 0);
		}
		return;
	}

	if (dst.type == ResourceCopyTargetType::CUSTOM_RESOURCE) {
		// If we're copying to a custom resource, use the resource &
		// view in the CustomResource directly as the cache instead of
		// the cache in the ResourceCopyOperation. This will reduce the
		// number of extra resources we have floating around if copying
		// something to a single custom resource from multiple shaders.
		pp_cached_resource = &dst.custom_resource->resource;
		p_resource_pool = &dst.custom_resource->resource_pool;
		pp_cached_view = &dst.custom_resource->view;

		if (dst.custom_resource->max_copies_per_frame) {
			if (dst.custom_resource->frame_no != G->frame_no) {
				dst.custom_resource->frame_no = G->frame_no;
				dst.custom_resource->copies_this_frame = 1;
			} else if (dst.custom_resource->copies_this_frame++ >= dst.custom_resource->max_copies_per_frame) {
				COMMAND_LIST_LOG(state, "  max_copies_per_frame exceeded\n");
				return;
			}
		}

		dst.custom_resource->OverrideOutOfBandInfo(&format, &stride);
	}

	FillInMissingInfo(src.type, src_resource, src_view, &stride, &offset, &buf_src_size, &format);

	if (options & ResourceCopyOptions::COPY_MASK) {
		RecreateCompatibleResource(&ini_line, &dst, src_resource,
			pp_cached_resource, p_resource_pool, src_view, pp_cached_view,
			state, mHackerDevice->mStereoHandle,
			options, stride, offset, format, &buf_dst_size);

		if (!*pp_cached_resource) {
			LogDebug("Resource copy error: Could not create/update destination resource\n");
			goto out_release;
		}
		dst_resource = *pp_cached_resource;
		dst_view = *pp_cached_view;

		if (options & ResourceCopyOptions::COPY_DESC) {
			// RecreateCompatibleResource has already done the work
			COMMAND_LIST_LOG(state, "  copying resource description\n");
		} else if (options & ResourceCopyOptions::STEREO2MONO) {
			COMMAND_LIST_LOG(state, "  performing reverse stereo blit\n");

			// TODO: Resolve MSAA to an intermediate resource first
			// if necessary (but keep in mind this may have
			// compatibility issues without a fallback path)

			// The reverse stereo blit seems to only work if the
			// destination resource is stereo. This is a bit
			// bizzare since the whole point of it is to create a
			// double width mono resource, but there you go.
			// We use a second intermediate resource that is forced
			// to stereo and the final destination is forced to
			// mono - once we have done the reverse blit we use an
			// ordinary copy to the final mono resource.

			RecreateCompatibleResource(&(ini_line + L" (intermediate)"),
				NULL, src_resource, &stereo2mono_intermediate,
				p_resource_pool, NULL, NULL,
				state, mHackerDevice->mStereoHandle,
				(ResourceCopyOptions)(options | ResourceCopyOptions::STEREO),
				stride, offset, format, NULL);

			ReverseStereoBlit(stereo2mono_intermediate, src_resource, state);

			mOrigContext1->CopyResource(dst_resource, stereo2mono_intermediate);

		} else if (options & ResourceCopyOptions::RESOLVE_MSAA) {
			COMMAND_LIST_LOG(state, "  resolving MSAA\n");
			ResolveMSAA(dst_resource, src_resource, state);
		} else if (buf_dst_size) {
			COMMAND_LIST_LOG(state, "  performing region copy\n");
			SpecialCopyBufferRegion(dst_resource, src_resource,
					state, stride, &offset,
					buf_src_size, buf_dst_size);
		} else {
<<<<<<< HEAD
			mHackerContext->FrameAnalysisLog("3DMigoto   performing full copy\n");
			mOrigContext1->CopyResource(dst_resource, src_resource);
=======
			COMMAND_LIST_LOG(state, "  performing full copy\n");
			mOrigContext->CopyResource(dst_resource, src_resource);
>>>>>>> 128f3635
		}
	} else {
		COMMAND_LIST_LOG(state, "  copying by reference\n");
		dst_resource = src_resource;
		if (src_view && (EquivTarget(src.type) == EquivTarget(dst.type))) {
			dst_view = src_view;
		} else if (*pp_cached_view) {
			if (ViewMatchesResource(*pp_cached_view, dst_resource)) {
				dst_view = *pp_cached_view;
			} else {
				LogDebug("Resource copying: Releasing stale view cache\n");
				(*pp_cached_view)->Release();
				*pp_cached_view = NULL;
			}
		}
		// TODO: If we are referencing to/from a custom resource we
		// currently don't reference the view, but we could so long as
		// the bind flags from the original source are compatible with
		// the bind flags in the final destination. If we implement
		// this, go read the note in CustomResource::Substantiate()
	}

	if (!dst_view) {
		dst_view = CreateCompatibleView(&dst, dst_resource, state,
				stride, offset, format, buf_src_size);
		// Not checking for NULL return as view's are not applicable to
		// all types. Legitimate failures are logged.
		*pp_cached_view = dst_view;
	}

	dst.SetResource(state, dst_resource, dst_view, stride, offset, format, buf_dst_size);

	if (options & ResourceCopyOptions::SET_VIEWPORT)
		SetViewportFromResource(state, dst_resource);

out_release:

	if ((options & ResourceCopyOptions::NO_VIEW_CACHE || src.forbid_view_cache)
			&& *pp_cached_view)
	{
		(*pp_cached_view)->Release();
		*pp_cached_view = NULL;
	}

	if (src_view)
		src_view->Release();

	if (src_resource)
		src_resource->Release();
}<|MERGE_RESOLUTION|>--- conflicted
+++ resolved
@@ -694,59 +694,32 @@
 
 	switch (type) {
 		case DrawCommandType::DRAW:
-<<<<<<< HEAD
-			mHackerContext->FrameAnalysisLog("3DMigoto [%S] Draw(%u, %u)\n", ini_section.c_str(), args[0], args[1]);
+			COMMAND_LIST_LOG(state, "[%S] Draw(%u, %u)\n", ini_section.c_str(), args[0], args[1]);
 			mOrigContext1->Draw(args[0], args[1]);
-			break;
-		case DrawCommandType::DRAW_AUTO:
-			mHackerContext->FrameAnalysisLog("3DMigoto [%S] DrawAuto()\n", ini_section.c_str());
-			mOrigContext1->DrawAuto();
-			break;
-		case DrawCommandType::DRAW_INDEXED:
-			mHackerContext->FrameAnalysisLog("3DMigoto [%S] DrawIndexed(%u, %u, %i)\n", ini_section.c_str(), args[0], args[1], (INT)args[2]);
-			mOrigContext1->DrawIndexed(args[0], args[1], (INT)args[2]);
-			break;
-		case DrawCommandType::DRAW_INDEXED_INSTANCED:
-			mHackerContext->FrameAnalysisLog("3DMigoto [%S] DrawIndexedInstanced(%u, %u, %u, %i, %u)\n", ini_section.c_str(), args[0], args[1], args[2], (INT)args[3], args[4]);
-			mOrigContext1->DrawIndexedInstanced(args[0], args[1], args[2], (INT)args[3], args[4]);
-=======
-			COMMAND_LIST_LOG(state, "[%S] Draw(%u, %u)\n", ini_section.c_str(), args[0], args[1]);
-			mOrigContext->Draw(args[0], args[1]);
 			break;
 		case DrawCommandType::DRAW_AUTO:
 			COMMAND_LIST_LOG(state, "[%S] DrawAuto()\n", ini_section.c_str());
-			mOrigContext->DrawAuto();
+			mOrigContext1->DrawAuto();
 			break;
 		case DrawCommandType::DRAW_INDEXED:
 			COMMAND_LIST_LOG(state, "[%S] DrawIndexed(%u, %u, %i)\n", ini_section.c_str(), args[0], args[1], (INT)args[2]);
-			mOrigContext->DrawIndexed(args[0], args[1], (INT)args[2]);
+			mOrigContext1->DrawIndexed(args[0], args[1], (INT)args[2]);
 			break;
 		case DrawCommandType::DRAW_INDEXED_INSTANCED:
 			COMMAND_LIST_LOG(state, "[%S] DrawIndexedInstanced(%u, %u, %u, %i, %u)\n", ini_section.c_str(), args[0], args[1], args[2], (INT)args[3], args[4]);
-			mOrigContext->DrawIndexedInstanced(args[0], args[1], args[2], (INT)args[3], args[4]);
->>>>>>> 128f3635
+			mOrigContext1->DrawIndexedInstanced(args[0], args[1], args[2], (INT)args[3], args[4]);
 			break;
 		// TODO: case DrawCommandType::DRAW_INDEXED_INSTANCED_INDIRECT:
 		// TODO: 	break;
 		case DrawCommandType::DRAW_INSTANCED:
-<<<<<<< HEAD
-			mHackerContext->FrameAnalysisLog("3DMigoto [%S] DrawInstanced(%u, %u, %u, %u)\n", ini_section.c_str(), args[0], args[1], args[2], args[3]);
+			COMMAND_LIST_LOG(state, "[%S] DrawInstanced(%u, %u, %u, %u)\n", ini_section.c_str(), args[0], args[1], args[2], args[3]);
 			mOrigContext1->DrawInstanced(args[0], args[1], args[2], args[3]);
-=======
-			COMMAND_LIST_LOG(state, "[%S] DrawInstanced(%u, %u, %u, %u)\n", ini_section.c_str(), args[0], args[1], args[2], args[3]);
-			mOrigContext->DrawInstanced(args[0], args[1], args[2], args[3]);
->>>>>>> 128f3635
 			break;
 		// TODO: case DrawCommandType::DRAW_INSTANCED_INDIRECT:
 		// TODO: 	break;
 		case DrawCommandType::DISPATCH:
-<<<<<<< HEAD
-			mHackerContext->FrameAnalysisLog("3DMigoto [%S] Dispatch(%u, %u, %u)\n", ini_section.c_str(), args[0], args[1], args[2]);
+			COMMAND_LIST_LOG(state, "[%S] Dispatch(%u, %u, %u)\n", ini_section.c_str(), args[0], args[1], args[2]);
 			mOrigContext1->Dispatch(args[0], args[1], args[2]);
-=======
-			COMMAND_LIST_LOG(state, "[%S] Dispatch(%u, %u, %u)\n", ini_section.c_str(), args[0], args[1], args[2]);
-			mOrigContext->Dispatch(args[0], args[1], args[2]);
->>>>>>> 128f3635
 			break;
 		// TODO: case DrawCommandType::DISPATCH_INDIRECT:
 		// TODO: 	break;
@@ -762,47 +735,25 @@
 			}
 			if (info->InstanceCount) {
 				if (info->IndexCount) {
-<<<<<<< HEAD
-					mHackerContext->FrameAnalysisLog("3DMigoto [%S] Draw = from_caller -> DrawIndexedInstanced(%u, %u, %u, %i, %u)\n", ini_section.c_str(), info->IndexCount, info->InstanceCount, info->FirstIndex, info->FirstVertex, info->FirstInstance);
+					COMMAND_LIST_LOG(state, "[%S] Draw = from_caller -> DrawIndexedInstanced(%u, %u, %u, %i, %u)\n", ini_section.c_str(), info->IndexCount, info->InstanceCount, info->FirstIndex, info->FirstVertex, info->FirstInstance);
 					mOrigContext1->DrawIndexedInstanced(info->IndexCount, info->InstanceCount, info->FirstIndex, info->FirstVertex, info->FirstInstance);
 				} else {
-					mHackerContext->FrameAnalysisLog("3DMigoto [%S] Draw = from_caller -> DrawInstanced(%u, %u, %u, %u)\n", ini_section.c_str(), info->VertexCount, info->InstanceCount, info->FirstVertex, info->FirstInstance);
+					COMMAND_LIST_LOG(state, "[%S] Draw = from_caller -> DrawInstanced(%u, %u, %u, %u)\n", ini_section.c_str(), info->VertexCount, info->InstanceCount, info->FirstVertex, info->FirstInstance);
 					mOrigContext1->DrawInstanced(info->VertexCount, info->InstanceCount, info->FirstVertex, info->FirstInstance);
 				}
 			} else if (info->IndexCount) {
-				mHackerContext->FrameAnalysisLog("3DMigoto [%S] Draw = from_caller -> DrawIndexed(%u, %u, %i)\n", ini_section.c_str(), info->IndexCount, info->FirstIndex, info->FirstVertex);
+				COMMAND_LIST_LOG(state, "[%S] Draw = from_caller -> DrawIndexed(%u, %u, %i)\n", ini_section.c_str(), info->IndexCount, info->FirstIndex, info->FirstVertex);
 				mOrigContext1->DrawIndexed(info->IndexCount, info->FirstIndex, info->FirstVertex);
 			} else if (info->VertexCount) {
-				mHackerContext->FrameAnalysisLog("3DMigoto [%S] Draw = from_caller -> Draw(%u, %u)\n", ini_section.c_str(), info->VertexCount, info->FirstVertex);
+				COMMAND_LIST_LOG(state, "[%S] Draw = from_caller -> Draw(%u, %u)\n", ini_section.c_str(), info->VertexCount, info->FirstVertex);
 				mOrigContext1->Draw(info->VertexCount, info->FirstVertex);
 			} else if (info->indirect_buffer) {
 				if (info->DrawInstancedIndirect) {
-					mHackerContext->FrameAnalysisLog("3DMigoto [%S] Draw = from_caller -> DrawInstancedIndirect(0x%p, %u)\n", ini_section.c_str(), info->indirect_buffer, info->args_offset);
+					COMMAND_LIST_LOG(state, "[%S] Draw = from_caller -> DrawInstancedIndirect(0x%p, %u)\n", ini_section.c_str(), info->indirect_buffer, info->args_offset);
 					mOrigContext1->DrawInstancedIndirect(info->indirect_buffer, info->args_offset);
 				} else {
-					mHackerContext->FrameAnalysisLog("3DMigoto [%S] Draw = from_caller -> DrawIndexedInstancedIndirect(0x%p, %u)\n", ini_section.c_str(), info->indirect_buffer, info->args_offset);
+					COMMAND_LIST_LOG(state, "[%S] Draw = from_caller -> DrawIndexedInstancedIndirect(0x%p, %u)\n", ini_section.c_str(), info->indirect_buffer, info->args_offset);
 					mOrigContext1->DrawIndexedInstancedIndirect(info->indirect_buffer, info->args_offset);
-=======
-					COMMAND_LIST_LOG(state, "[%S] Draw = from_caller -> DrawIndexedInstanced(%u, %u, %u, %i, %u)\n", ini_section.c_str(), info->IndexCount, info->InstanceCount, info->FirstIndex, info->FirstVertex, info->FirstInstance);
-					mOrigContext->DrawIndexedInstanced(info->IndexCount, info->InstanceCount, info->FirstIndex, info->FirstVertex, info->FirstInstance);
-				} else {
-					COMMAND_LIST_LOG(state, "[%S] Draw = from_caller -> DrawInstanced(%u, %u, %u, %u)\n", ini_section.c_str(), info->VertexCount, info->InstanceCount, info->FirstVertex, info->FirstInstance);
-					mOrigContext->DrawInstanced(info->VertexCount, info->InstanceCount, info->FirstVertex, info->FirstInstance);
-				}
-			} else if (info->IndexCount) {
-				COMMAND_LIST_LOG(state, "[%S] Draw = from_caller -> DrawIndexed(%u, %u, %i)\n", ini_section.c_str(), info->IndexCount, info->FirstIndex, info->FirstVertex);
-				mOrigContext->DrawIndexed(info->IndexCount, info->FirstIndex, info->FirstVertex);
-			} else if (info->VertexCount) {
-				COMMAND_LIST_LOG(state, "[%S] Draw = from_caller -> Draw(%u, %u)\n", ini_section.c_str(), info->VertexCount, info->FirstVertex);
-				mOrigContext->Draw(info->VertexCount, info->FirstVertex);
-			} else if (info->indirect_buffer) {
-				if (info->DrawInstancedIndirect) {
-					COMMAND_LIST_LOG(state, "[%S] Draw = from_caller -> DrawInstancedIndirect(0x%p, %u)\n", ini_section.c_str(), info->indirect_buffer, info->args_offset);
-					mOrigContext->DrawInstancedIndirect(info->indirect_buffer, info->args_offset);
-				} else {
-					COMMAND_LIST_LOG(state, "[%S] Draw = from_caller -> DrawIndexedInstancedIndirect(0x%p, %u)\n", ini_section.c_str(), info->indirect_buffer, info->args_offset);
-					mOrigContext->DrawIndexedInstancedIndirect(info->indirect_buffer, info->args_offset);
->>>>>>> 128f3635
 				}
 			} else {
 				COMMAND_LIST_LOG(state, "[%S] Draw = from_caller -> DrawAuto()\n", ini_section.c_str());
@@ -4851,13 +4802,8 @@
 	view->QueryInterface(__uuidof(ID3D11UnorderedAccessView), (void**)&uav);
 
 	if (rtv) {
-<<<<<<< HEAD
-		state->mHackerContext->FrameAnalysisLog("3DMigoto   clearing RTV\n");
+		COMMAND_LIST_LOG(state, "  clearing RTV\n");
 		state->mOrigContext1->ClearRenderTargetView(rtv, fval);
-=======
-		COMMAND_LIST_LOG(state, "  clearing RTV\n");
-		state->mOrigContext->ClearRenderTargetView(rtv, fval);
->>>>>>> 128f3635
 	}
 	if (dsv) {
 		D3D11_CLEAR_FLAG flags = (D3D11_CLEAR_FLAG)0;
@@ -4879,19 +4825,11 @@
 		// formats, so we try to predict if the float clear will pass
 		// unless the user specificially told us to use the int clear.
 		if (clear_uav_uint || !UAVSupportsFloatClear(uav)) {
-<<<<<<< HEAD
-			state->mHackerContext->FrameAnalysisLog("3DMigoto   clearing UAV (uint)\n");
+			COMMAND_LIST_LOG(state, "  clearing UAV (uint)\n");
 			state->mOrigContext1->ClearUnorderedAccessViewUint(uav, uval);
 		} else {
-			state->mHackerContext->FrameAnalysisLog("3DMigoto   clearing UAV (float)\n");
+			COMMAND_LIST_LOG(state, "  clearing UAV (float)\n");
 			state->mOrigContext1->ClearUnorderedAccessViewFloat(uav, fval);
-=======
-			COMMAND_LIST_LOG(state, "  clearing UAV (uint)\n");
-			state->mOrigContext->ClearUnorderedAccessViewUint(uav, uval);
-		} else {
-			COMMAND_LIST_LOG(state, "  clearing UAV (float)\n");
-			state->mOrigContext->ClearUnorderedAccessViewFloat(uav, fval);
->>>>>>> 128f3635
 		}
 	}
 
@@ -5077,13 +5015,8 @@
 					state, stride, &offset,
 					buf_src_size, buf_dst_size);
 		} else {
-<<<<<<< HEAD
-			mHackerContext->FrameAnalysisLog("3DMigoto   performing full copy\n");
+			COMMAND_LIST_LOG(state, "  performing full copy\n");
 			mOrigContext1->CopyResource(dst_resource, src_resource);
-=======
-			COMMAND_LIST_LOG(state, "  performing full copy\n");
-			mOrigContext->CopyResource(dst_resource, src_resource);
->>>>>>> 128f3635
 		}
 	} else {
 		COMMAND_LIST_LOG(state, "  copying by reference\n");
