
cbuffer cbDefaultPSC : register(b2)
{
  float4x4 AlphaLight_WorldtoClipMatrix : packoffset(c0);
  float4x4 AlphaLight_CliptoWorldMatrix : packoffset(c4);
  float4x4 ProjectorMatrix : packoffset(c8);
  float4x4 MotionBlurCurrInvViewProjection : packoffset(c12);
  float4x4 MotionBlurPrevViewProjection : packoffset(c16);
  float4x4 MotionBlurPrevSecViewProjection : packoffset(c20);
  float4x4 Spotlight0_Transform : packoffset(c24);
  float4 TextureAnimation : packoffset(c28);
  float4 AmbientDiffuse : packoffset(c29);
  float4 EnvironmentDebugParams : packoffset(c30);
  float4 ShadowFilterESMWeights : packoffset(c31);
  float4 LegacyDofParams : packoffset(c32);
  float4 OnePixelStepForS0 : packoffset(c33);
  float4 RenderTargetSize : packoffset(c34);
  float4 ModelTrackerID : packoffset(c35);
  float4 Sharpness_Bloom_Controls : packoffset(c36);
  float4 Blur_Direction : packoffset(c37);
  float4 LightMeterDebugParams : packoffset(c38);
  float4 SourceResolution : packoffset(c39);
  float4 HDR_EncodeScale : packoffset(c40);
  float4 OutputGamma : packoffset(c41);
  float4 AlphaLight_ScaleParams : packoffset(c42);
  float4 WrinkleMapWeights[6] : packoffset(c43);
  float4 RadiosityCubeMapIdx : packoffset(c49);
  float4 HairShadingParams[8] : packoffset(c50);
  float4 SkinShadingParams : packoffset(c58);
  float4 HDR_EncodeScale3 : packoffset(c59);
  float4 ScreenResolution[4] : packoffset(c60);
  float4 VelocityParams : packoffset(c64);
  float4 DeferredConstColor : packoffset(c65);
  float4 Spotlight0_Shadow_Params : packoffset(c66);
  float4 Spotlight0_ShadowMapDimensions : packoffset(c67);
  float4 ShadowFilterType : packoffset(c68);
  float4 Spotlight0_ReverseZPerspective : packoffset(c69);
  float4 SpacesuitVisorParams : packoffset(c70);
  float4 Directional_Light_Colour : packoffset(c71);
  float4 Directional_Light_Direction : packoffset(c72);
  float4 EnvironmentMap_Params : packoffset(c73);
  float4 Spotlight0_Shadow_Bias_GoboScale : packoffset(c74);
  float4 ScreenSpaceLightShaftParams1 : packoffset(c75);
  float4 ScreenSpaceLightShaftParams2 : packoffset(c76);
  float4 ScreenSpaceLightPosition : packoffset(c77);
  float4 LensAndScreenCenter : packoffset(c78);
  float4 ScaleAndScaleIn : packoffset(c79);
  float4 HmdWarpParam : packoffset(c80);
  float4 ChromAbParam : packoffset(c81);
  float4 SMAA_SubsampleIndices : packoffset(c82);
}

cbuffer cbUbershaderXSC : register(b5)
{
  float4 rp_parameter_vs[32] : packoffset(c0);
  float4 rp_parameter_ps[32] : packoffset(c32);
}
SamplerState DIFFUSE_MAP_SAMPLER_SMP_s : register(s0);
SamplerState SPECULAR_MAP_SAMPLER_SMP_s : register(s1);
SamplerState ENVIRONMENT_MAP_SAMPLER_SMP_s : register(s2);
SamplerState ALPHABLEND_NOISE_MAP_SAMPLER_SMP_s : register(s3);
SamplerState DIRT_MAP_SAMPLER_SMP_s : register(s4);
SamplerState g_smp_fresnel_lut_SMP_s : register(s11);
Texture2D<float4> DIFFUSE_MAP_SAMPLER_TEX : register(t0);
Texture2D<float4> SPECULAR_MAP_SAMPLER_TEX : register(t1);
TextureCube<float4> ENVIRONMENT_MAP_SAMPLER_TEX : register(t2);
Texture2D<float4> ALPHABLEND_NOISE_MAP_SAMPLER_TEX : register(t3);
Texture2D<float4> DIRT_MAP_SAMPLER_TEX : register(t4);
Texture3D<float4> g_smp_fresnel_lut_TEX : register(t11);

Texture2D<float4> StereoParams : register(t125);

void main(
  float4 v0 : TEXCOORD0,
  float4 v1 : TEXCOORD1,
  float4 v2 : TEXCOORD2,
  float4 v3 : TEXCOORD3,
  float4 v4 : TEXCOORD4,
  float4 v5 : COLOR0,
  float4 v6 : SV_Position0,
  out float4 o0 : SV_Target0,
  out float4 o1 : SV_Target1,
  out float4 o2 : SV_Target2,
  out float4 o3 : SV_Target3)
{
  float4 r0,r1,r2,r3,r4,r5;
  uint4 bitmask;
  r0.xy = float2(1.000000e-003,1.000000e-003) * v6.xy;
  r0.zw = v6.xy * float2(1.000000e-003,1.000000e-003) + -v1.xx;
  r0.x = dot(r0.zw, r0.xy);
  r0.x = exp2(r0.x);
  r0.x = 1.000000000e+004 * r0.x;
  r0.x = frac(r0.x);
  r0.x = 1.400000000e+003 * r0.x;
  r0.x = frac(r0.x);
  r0.yz = rp_parameter_ps[2].ww * v1.xy;
  r0.y = ALPHABLEND_NOISE_MAP_SAMPLER_TEX.Sample(ALPHABLEND_NOISE_MAP_SAMPLER_SMP_s, r0.yz).y;
  r0.y = r0.y * 2.000000000e+000 + -1.000000000e+000;
  r0.y = saturate(r0.y * v5.y + v5.x);
  r0.y = 1.000000000e+000 + -r0.y;
  r0.z = 1.000000000e+000 + -v5.x;
  r0.y = r0.y * r0.z;
  r0.zw = rp_parameter_ps[3].yy * v1.xy;
  r1.xyzw = DIRT_MAP_SAMPLER_TEX.Sample(DIRT_MAP_SAMPLER_SMP_s, r0.zw).xyzw;
  r0.y = r1.w * r0.y;
  r1.xyz = r1.xyz * r1.xyz;
  r0.z = saturate(rp_parameter_ps[3].x);
  r0.w = -r0.y * r0.z + 1.000000000e+000;
  r0.y = r0.y * r0.z;
  r0.z = r0.w * r0.w;
  r0.z = r0.w * r0.z;
  r2.xyzw = rp_parameter_ps[0].yyww * v1.xyxy;
  r2.zw = SPECULAR_MAP_SAMPLER_TEX.Sample(SPECULAR_MAP_SAMPLER_SMP_s, r2.zw).xy;
  
// r2.zw = float2(0.0,0.0);
  
  r3.xyz = DIFFUSE_MAP_SAMPLER_TEX.Sample(DIFFUSE_MAP_SAMPLER_SMP_s, r2.xy).xyz;
  r3.xyz = r3.xyz * r3.xyz;
  r3.xyz = rp_parameter_ps[1].xyz * r3.xyz;
  r3.xyz = v2.xyz * r3.xyz;
  r3.xyz = v4.xyz * r3.xyz;
  r0.w = rp_parameter_ps[0].z * r2.z;
  r1.w = rp_parameter_ps[2].x * r2.w;
  r1.w = min(r1.w, 9.959999919e-001);
  r2.z = r0.w * r0.z;
  r0.z = r0.y * -3.000000119e-001 + 1.000000000e+000;
  r2.y = r1.w * r0.z;
  r0.z = dot(v3.xyz, v3.xyz);
  r0.z = rsqrt(r0.z);
  r4.xyz = v3.xyz * r0.zzz;
  r0.z = dot(v0.xyz, v0.xyz);
  r0.z = rsqrt(r0.z);
  r5.xyz = v0.xyz * r0.zzz;
  r0.z = dot(r4.xyz, r5.xyz);
  r2.x = saturate(r0.z);
  r0.z = r0.z + r0.z;
  r4.xyz = r5.xyz * -r0.zzz + r4.xyz;
  o1.xyz = r5.xyz * float3(5.000000e-001,5.000000e-001,5.000000e-001) + float3(5.000000e-001,5.000000e-001,5.000000e-001);
  r4.xyz = -r4.xyz;
  r0.z = g_smp_fresnel_lut_TEX.SampleLevel(g_smp_fresnel_lut_SMP_s, r2.xyz, 0.000000000e+000).z;
  r0.z = r0.z * r0.z + -r2.z;
  r0.z = saturate(rp_parameter_ps[0].x * r0.z + r2.z);
  r0.x = r0.x * 2.499999944e-003 + r0.z;
  r0.x = min(r0.x, 1.000000000e+000);
  r0.x = v4.y * r0.x;
  r0.z = max(r3.y, r3.x);
  r0.w = max(r3.z, 9.999999747e-005);
  r0.z = max(r0.w, r0.z);
  r0.z = 1.000000e+000 / r0.z;
  r2.xzw = r3.xyz * r0.zzz;
  r0.z = 3.125000000e-002 * r0.z;
  r3.xyz = r3.xyz * r0.zzz;
  r0.z = saturate(r2.y);
  o3.x = r2.y;
  r0.z = 1.000000000e+000 + -r0.z;
  r0.z = r0.z * 7.500000000e-001 + 1.562500000e-002;
  r0.z = log2(r0.z);
  r0.z = 5.666666508e+000 + r0.z;
  r4.xyz = ENVIRONMENT_MAP_SAMPLER_TEX.SampleLevel(ENVIRONMENT_MAP_SAMPLER_SMP_s, r4.xyz, r0.z).xyz;
  r4.xyz = r4.xyz * r4.xyz;
  r4.xyz = rp_parameter_ps[2].zzz * r4.xyz;
  r2.xyz = r4.xyz * r2.xzw;
  r2.xyz = r2.xyz * r0.xxx;
  o3.y = r0.x * 5.000000000e-001 + 5.000000000e-001;
  r0.xzw = EnvironmentMap_Params.xyz * r2.xyz;
  r0.xzw = EnvironmentMap_Params.www * r0.xzw;
  r0.xzw = rp_parameter_ps[2].yyy * r0.xzw;
  o0.xyz = HDR_EncodeScale3.xxx * r0.xzw;
  r0.x = 3.921568859e-003 * RadiosityCubeMapIdx.x;
  r0.zw = float2(2.559961e+002,2.559961e+002) * v1.zw;
<<<<<<< HEAD
  r0.z = trunc(r0.z);
  r0.w = trunc(r0.w);
=======
  r0.zw = trunc(r0.zw);
>>>>>>> bd2418b1
  r4.xy = v1.zw * float2(2.559961e+002,2.559961e+002) + -r0.zw;
  r5.zw = float2(3.921569e-003,3.921569e-003) * r0.zw;
  r5.xy = float2(1.003922e+000,1.003922e+000) * r4.xy;
  r0.z = 0.000000000e+000 < RadiosityCubeMapIdx.y;
  o0.w = r0.z ? r0.x : r5.x;  
  r0.xzw = r0.zzz ? float3(0.000000e+000,0.000000e+000,0.000000e+000) : r5.yzw;
  o1.w = r0.x;
  r4.xyz = float3(-1.000000e+000,-1.000000e+000,-1.000000e+000) + v4.xyz;
  r4.xyz = rp_parameter_ps[3].zzz * r4.xyz + float3(1.000000e+000,1.000000e+000,1.000000e+000);
  r1.xyz = r1.xyz * r4.xyz + -r3.xyz;
  r1.xyz = r0.yyy * r1.xyz + r3.xyz;
  r1.xyz = r2.xyz * EnvironmentMap_Params.xyz + r1.xyz;
  r1.xyz = float3(1.000000e-019,1.000000e-019,1.000000e-019) + r1.xyz;
  r1.xyz = saturate(float3(5.000000e-001,5.000000e-001,5.000000e-001) * r1.xyz);
  o2.xyz = sqrt(r1.xyz);
  o2.w = r0.z;
  o3.w = r0.w;
  o3.z = 1.000000000e+000;
  return;
}

/*~~~~~~~~~~~~~~~~~~~~~~~~~~~~~~~~~~~~~~~~~~~~~~~~~~~~~~~~~~~~~~~~~~~~~~~~~~~
//
// Generated by Microsoft (R) HLSL Shader Compiler 9.29.952.3111
//
//
// Buffer Definitions: 
//
// cbuffer cbDefaultPSC
// {
//
//   float4x4 AlphaLight_WorldtoClipMatrix;// Offset:    0 Size:    64 [unused]
//   float4x4 AlphaLight_CliptoWorldMatrix;// Offset:   64 Size:    64 [unused]
//   float4x4 ProjectorMatrix;          // Offset:  128 Size:    64 [unused]
//   float4x4 MotionBlurCurrInvViewProjection;// Offset:  192 Size:    64 [unused]
//   float4x4 MotionBlurPrevViewProjection;// Offset:  256 Size:    64 [unused]
//   float4x4 MotionBlurPrevSecViewProjection;// Offset:  320 Size:    64 [unused]
//   float4x4 Spotlight0_Transform;     // Offset:  384 Size:    64 [unused]
//   float4 TextureAnimation;           // Offset:  448 Size:    16 [unused]
//   float4 AmbientDiffuse;             // Offset:  464 Size:    16 [unused]
//   float4 EnvironmentDebugParams;     // Offset:  480 Size:    16 [unused]
//   float4 ShadowFilterESMWeights;     // Offset:  496 Size:    16 [unused]
//   float4 LegacyDofParams;            // Offset:  512 Size:    16 [unused]
//   float4 OnePixelStepForS0;          // Offset:  528 Size:    16 [unused]
//   float4 RenderTargetSize;           // Offset:  544 Size:    16 [unused]
//   float4 ModelTrackerID;             // Offset:  560 Size:    16 [unused]
//   float4 Sharpness_Bloom_Controls;   // Offset:  576 Size:    16 [unused]
//   float4 Blur_Direction;             // Offset:  592 Size:    16 [unused]
//   float4 LightMeterDebugParams;      // Offset:  608 Size:    16 [unused]
//   float4 SourceResolution;           // Offset:  624 Size:    16 [unused]
//   float4 HDR_EncodeScale;            // Offset:  640 Size:    16 [unused]
//   float4 OutputGamma;                // Offset:  656 Size:    16 [unused]
//   float4 AlphaLight_ScaleParams;     // Offset:  672 Size:    16 [unused]
//   float4 WrinkleMapWeights[6];       // Offset:  688 Size:    96 [unused]
//   float4 RadiosityCubeMapIdx;        // Offset:  784 Size:    16
//   float4 HairShadingParams[8];       // Offset:  800 Size:   128 [unused]
//   float4 SkinShadingParams;          // Offset:  928 Size:    16 [unused]
//   float4 HDR_EncodeScale3;           // Offset:  944 Size:    16
//   float4 ScreenResolution[4];        // Offset:  960 Size:    64 [unused]
//   float4 VelocityParams;             // Offset: 1024 Size:    16 [unused]
//   float4 DeferredConstColor;         // Offset: 1040 Size:    16 [unused]
//   float4 Spotlight0_Shadow_Params;   // Offset: 1056 Size:    16 [unused]
//   float4 Spotlight0_ShadowMapDimensions;// Offset: 1072 Size:    16 [unused]
//   float4 ShadowFilterType;           // Offset: 1088 Size:    16 [unused]
//   float4 Spotlight0_ReverseZPerspective;// Offset: 1104 Size:    16 [unused]
//   float4 SpacesuitVisorParams;       // Offset: 1120 Size:    16 [unused]
//   float4 Directional_Light_Colour;   // Offset: 1136 Size:    16 [unused]
//   float4 Directional_Light_Direction;// Offset: 1152 Size:    16 [unused]
//   float4 EnvironmentMap_Params;      // Offset: 1168 Size:    16
//   float4 Spotlight0_Shadow_Bias_GoboScale;// Offset: 1184 Size:    16 [unused]
//   float4 ScreenSpaceLightShaftParams1;// Offset: 1200 Size:    16 [unused]
//   float4 ScreenSpaceLightShaftParams2;// Offset: 1216 Size:    16 [unused]
//   float4 ScreenSpaceLightPosition;   // Offset: 1232 Size:    16 [unused]
//   float4 LensAndScreenCenter;        // Offset: 1248 Size:    16 [unused]
//   float4 ScaleAndScaleIn;            // Offset: 1264 Size:    16 [unused]
//   float4 HmdWarpParam;               // Offset: 1280 Size:    16 [unused]
//   float4 ChromAbParam;               // Offset: 1296 Size:    16 [unused]
//   float4 SMAA_SubsampleIndices;      // Offset: 1312 Size:    16 [unused]
//
// }
//
// cbuffer cbUbershaderXSC
// {
//
//   float4 rp_parameter_vs[32];        // Offset:    0 Size:   512 [unused]
//   float4 rp_parameter_ps[32];        // Offset:  512 Size:   512
//
// }
//
//
// Resource Bindings:
//
// Name                                 Type  Format         Dim Slot Elements
// ------------------------------ ---------- ------- ----------- ---- --------
// DIFFUSE_MAP_SAMPLER_SMP           sampler      NA          NA    0        1
// SPECULAR_MAP_SAMPLER_SMP          sampler      NA          NA    1        1
// ENVIRONMENT_MAP_SAMPLER_SMP       sampler      NA          NA    2        1
// ALPHABLEND_NOISE_MAP_SAMPLER_SMP    sampler      NA          NA    3        1
// DIRT_MAP_SAMPLER_SMP              sampler      NA          NA    4        1
// g_smp_fresnel_lut_SMP             sampler      NA          NA   11        1
// DIFFUSE_MAP_SAMPLER_TEX           texture  float4          2d    0        1
// SPECULAR_MAP_SAMPLER_TEX          texture  float4          2d    1        1
// ENVIRONMENT_MAP_SAMPLER_TEX       texture  float4        cube    2        1
// ALPHABLEND_NOISE_MAP_SAMPLER_TEX    texture  float4          2d    3        1
// DIRT_MAP_SAMPLER_TEX              texture  float4          2d    4        1
// g_smp_fresnel_lut_TEX             texture  float4          3d   11        1
// cbDefaultPSC                      cbuffer      NA          NA    2        1
// cbUbershaderXSC                   cbuffer      NA          NA    5        1
//
//
//
// Input signature:
//
// Name                 Index   Mask Register SysValue  Format   Used
// -------------------- ----- ------ -------- -------- ------- ------
// TEXCOORD                 0   xyzw        0     NONE   float   xyz 
// TEXCOORD                 1   xyzw        1     NONE   float   xyzw
// TEXCOORD                 2   xyzw        2     NONE   float   xyz 
// TEXCOORD                 3   xyzw        3     NONE   float   xyz 
// TEXCOORD                 4   xyzw        4     NONE   float   xyz 
// COLOR                    0   xyzw        5     NONE   float   xy  
// SV_Position              0   xyzw        6      POS   float   xy  
//
//
// Output signature:
//
// Name                 Index   Mask Register SysValue  Format   Used
// -------------------- ----- ------ -------- -------- ------- ------
// SV_Target                0   xyzw        0   TARGET   float   xyzw
// SV_Target                1   xyzw        1   TARGET   float   xyzw
// SV_Target                2   xyzw        2   TARGET   float   xyzw
// SV_Target                3   xyzw        3   TARGET   float   xyzw
//
ps_5_0
dcl_globalFlags refactoringAllowed
dcl_constantbuffer cb2[74], immediateIndexed
dcl_constantbuffer cb5[36], immediateIndexed
dcl_sampler s0, mode_default
dcl_sampler s1, mode_default
dcl_sampler s2, mode_default
dcl_sampler s3, mode_default
dcl_sampler s4, mode_default
dcl_sampler s11, mode_default
dcl_resource_texture2d (float,float,float,float) t0
dcl_resource_texture2d (float,float,float,float) t1
dcl_resource_texturecube (float,float,float,float) t2
dcl_resource_texture2d (float,float,float,float) t3
dcl_resource_texture2d (float,float,float,float) t4
dcl_resource_texture3d (float,float,float,float) t11
dcl_input_ps linear v0.xyz
dcl_input_ps linear v1.xyzw
dcl_input_ps linear v2.xyz
dcl_input_ps linear v3.xyz
dcl_input_ps linear v4.xyz
dcl_input_ps linear v5.xy
dcl_input_ps_siv linear noperspective v6.xy, position
dcl_output o0.xyzw
dcl_output o1.xyzw
dcl_output o2.xyzw
dcl_output o3.xyzw
dcl_temps 6
mul r0.xy, v6.xyxx, l(0.001000, 0.001000, 0.000000, 0.000000)
mad r0.zw, v6.xxxy, l(0.000000, 0.000000, 0.001000, 0.001000), -v1.xxxx
dp2 r0.x, r0.zwzz, r0.xyxx
exp r0.x, r0.x
mul r0.x, r0.x, l(10000.000000)
frc r0.x, r0.x
mul r0.x, r0.x, l(1400.000000)
frc r0.x, r0.x
mul r0.yz, v1.xxyx, cb5[34].wwww
sample_indexable(texture2d)(float,float,float,float) r0.y, r0.yzyy, t3.xyzw, s3
mad r0.y, r0.y, l(2.000000), l(-1.000000)
mad_sat r0.y, r0.y, v5.y, v5.x
add r0.y, -r0.y, l(1.000000)
add r0.z, -v5.x, l(1.000000)
mul r0.y, r0.z, r0.y
mul r0.zw, v1.xxxy, cb5[35].yyyy
sample_indexable(texture2d)(float,float,float,float) r1.xyzw, r0.zwzz, t4.xyzw, s4
mul r0.y, r0.y, r1.w
mul r1.xyz, r1.xyzx, r1.xyzx
mov_sat r0.z, cb5[35].x
mad r0.w, -r0.y, r0.z, l(1.000000)
mul r0.y, r0.z, r0.y
mul r0.z, r0.w, r0.w
mul r0.z, r0.z, r0.w
mul r2.xyzw, v1.xyxy, cb5[32].yyww
sample_indexable(texture2d)(float,float,float,float) r2.zw, r2.zwzz, t1.zwxy, s1
sample_indexable(texture2d)(float,float,float,float) r3.xyz, r2.xyxx, t0.xyzw, s0
mul r3.xyz, r3.xyzx, r3.xyzx
mul r3.xyz, r3.xyzx, cb5[33].xyzx
mul r3.xyz, r3.xyzx, v2.xyzx
mul r3.xyz, r3.xyzx, v4.xyzx
mul r0.w, r2.z, cb5[32].z
mul r1.w, r2.w, cb5[34].x
min r1.w, r1.w, l(0.996000)
mul r2.z, r0.z, r0.w
mad r0.z, r0.y, l(-0.300000), l(1.000000)
mul r2.y, r0.z, r1.w
dp3 r0.z, v3.xyzx, v3.xyzx
rsq r0.z, r0.z
mul r4.xyz, r0.zzzz, v3.xyzx
dp3 r0.z, v0.xyzx, v0.xyzx
rsq r0.z, r0.z
mul r5.xyz, r0.zzzz, v0.xyzx
dp3 r0.z, r4.xyzx, r5.xyzx
mov_sat r2.x, r0.z
add r0.z, r0.z, r0.z
mad r4.xyz, r5.xyzx, -r0.zzzz, r4.xyzx
mad o1.xyz, r5.xyzx, l(0.500000, 0.500000, 0.500000, 0.000000), l(0.500000, 0.500000, 0.500000, 0.000000)
mov r4.xyz, -r4.xyzx
sample_l_indexable(texture3d)(float,float,float,float) r0.z, r2.xyzx, t11.xyzw, s11, l(0.000000)
mad r0.z, r0.z, r0.z, -r2.z
mad_sat r0.z, cb5[32].x, r0.z, r2.z
mad r0.x, r0.x, l(0.002500), r0.z
min r0.x, r0.x, l(1.000000)
mul r0.x, r0.x, v4.y
max r0.z, r3.y, r3.x
max r0.w, r3.z, l(0.000100)
max r0.z, r0.w, r0.z
div r0.z, l(1.000000, 1.000000, 1.000000, 1.000000), r0.z
mul r2.xzw, r0.zzzz, r3.xxyz
mul r0.z, r0.z, l(0.031250)
mul r3.xyz, r0.zzzz, r3.xyzx
mov_sat r0.z, r2.y
mov o3.x, r2.y
add r0.z, -r0.z, l(1.000000)
mad r0.z, r0.z, l(0.750000), l(0.015625)
log r0.z, r0.z
add r0.z, r0.z, l(5.666667)
sample_l_indexable(texturecube)(float,float,float,float) r4.xyz, r4.xyzx, t2.xyzw, s2, r0.z
mul r4.xyz, r4.xyzx, r4.xyzx
mul r4.xyz, r4.xyzx, cb5[34].zzzz
mul r2.xyz, r2.xzwx, r4.xyzx
mul r2.xyz, r0.xxxx, r2.xyzx
mad o3.y, r0.x, l(0.500000), l(0.500000)
mul r0.xzw, r2.xxyz, cb2[73].xxyz
mul r0.xzw, r0.xxzw, cb2[73].wwww
mul r0.xzw, r0.xxzw, cb5[34].yyyy
mul o0.xyz, r0.xzwx, cb2[59].xxxx
mul r0.x, cb2[49].x, l(0.003922)
mul r0.zw, v1.zzzw, l(0.000000, 0.000000, 255.996094, 255.996094)
round_z r0.zw, r0.zzzw
mad r4.xy, v1.zwzz, l(255.996094, 255.996094, 0.000000, 0.000000), -r0.zwzz
mul r5.zw, r0.zzzw, l(0.000000, 0.000000, 0.003922, 0.003922)
mul r5.xy, r4.xyxx, l(1.003922, 1.003922, 0.000000, 0.000000)
lt r0.z, l(0.000000), cb2[49].y
movc o0.w, r0.z, r0.x, r5.x
movc r0.xzw, r0.zzzz, l(0,0,0,0), r5.yyzw
mov o1.w, r0.x
add r4.xyz, v4.xyzx, l(-1.000000, -1.000000, -1.000000, 0.000000)
mad r4.xyz, cb5[35].zzzz, r4.xyzx, l(1.000000, 1.000000, 1.000000, 0.000000)
mad r1.xyz, r1.xyzx, r4.xyzx, -r3.xyzx
mad r1.xyz, r0.yyyy, r1.xyzx, r3.xyzx
mad r1.xyz, r2.xyzx, cb2[73].xyzx, r1.xyzx
add r1.xyz, r1.xyzx, l(0.000000, 0.000000, 0.000000, 0.000000)
mul_sat r1.xyz, r1.xyzx, l(0.500000, 0.500000, 0.500000, 0.000000)
sqrt o2.xyz, r1.xyzx
mov o2.w, r0.z
mov o3.w, r0.w
mov o3.z, l(1.000000)
ret 
// Approximately 100 instruction slots used
 
~~~~~~~~~~~~~~~~~~~~~~~~~~~~~~~~~~~~~~~~~~~~~~~~~~~~~~~~~~~~~~~~~~~~~~~~~~~*/<|MERGE_RESOLUTION|>--- conflicted
+++ resolved
@@ -168,17 +168,12 @@
   o0.xyz = HDR_EncodeScale3.xxx * r0.xzw;
   r0.x = 3.921568859e-003 * RadiosityCubeMapIdx.x;
   r0.zw = float2(2.559961e+002,2.559961e+002) * v1.zw;
-<<<<<<< HEAD
-  r0.z = trunc(r0.z);
-  r0.w = trunc(r0.w);
-=======
-  r0.zw = trunc(r0.zw);
->>>>>>> bd2418b1
+  r0.zw = trunc(r0.zw);
   r4.xy = v1.zw * float2(2.559961e+002,2.559961e+002) + -r0.zw;
   r5.zw = float2(3.921569e-003,3.921569e-003) * r0.zw;
   r5.xy = float2(1.003922e+000,1.003922e+000) * r4.xy;
   r0.z = 0.000000000e+000 < RadiosityCubeMapIdx.y;
-  o0.w = r0.z ? r0.x : r5.x;  
+  o0.w = r0.z ? r0.x : r5.x;
   r0.xzw = r0.zzz ? float3(0.000000e+000,0.000000e+000,0.000000e+000) : r5.yzw;
   o1.w = r0.x;
   r4.xyz = float3(-1.000000e+000,-1.000000e+000,-1.000000e+000) + v4.xyz;
