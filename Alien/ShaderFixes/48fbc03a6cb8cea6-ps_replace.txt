--- conflicted
+++ resolved
@@ -1,4 +1,3 @@
-<<<<<<< HEAD
 
 cbuffer cbDefaultXSC : register(b0)
 {
@@ -103,10 +102,10 @@
   float4 v6 : TEXCOORD6,
   float4 v7 : TEXCOORD7,
   float4 v8 : TEXCOORD8,
-  float4 v10 : TEXCOORD9,
-  float4 v11 : TEXCOORD10,
-  float4 v12 : TEXCOORD11,
-  float4 v13 : TEXCOORD12,
+  float4 v10 : TEXCOORD9,
+  float4 v11 : TEXCOORD10,
+  float4 v12 : TEXCOORD11,
+  float4 v13 : TEXCOORD12,
   out float4 o0 : SV_Target0)
 {
   float4 r0,r1,r2,r3,r4,r5,r6,r7,r8,r9,r10,r11,r12,r13,r14,r15,r16,r17;
@@ -123,2274 +122,24 @@
   r0.x = InvProjectionParams.x / r0.x;
   r0.x = max(r0.x, 0.000000000e+000);
   r0.x = r0.w ? r1.w : r0.x;
-
+
   r1.xyz = r1.xyz * r0.xxx + CameraPosition.xyz;
-
-float4 stereo = StereoParams.Load(0);
-float4 r25;
-r1.w =1.0e+000;
-r25.x = dot(r1.xyzw, ViewProj._m00_m10_m20_m30);
-r25.y = dot(r1.xyzw, ViewProj._m01_m11_m21_m31);
-r25.z = dot(r1.xyzw, ViewProj._m02_m12_m22_m32);
-r25.w = dot(r1.xyzw, ViewProj._m03_m13_m23_m33);
-r25.x -= stereo.x * (r25.w - stereo.y);
-r1.x = dot(r25.xyzw, v10.xyzw);
-r1.y = dot(r25.xyzw, v11.xyzw);
-r1.z = dot(r25.xyzw, v12.xyzw);
-r1.w = dot(r25.xyzw, v13.xyzw);
-r1.xyzw /= r1.wwww;
-
-
-  r2.xyzw = normalSamplerReg_TEX.Sample(normalSamplerReg_SMP_s, r0.yz).xwyz;
-  r3.xyz = r2.xzw * float3(2.000000e+000,2.000000e+000,2.000000e+000) + float3(-1.000000e+000,-1.000000e+000,-1.000000e+000);
-  r0.x = dot(r3.xyz, r3.xyz);
-  r0.x = rsqrt(r0.x);
-  r3.xyz = r3.xyz * r0.xxx;
-  r0.x = dot(v6.xyz, v6.xyz);
-  r0.x = rsqrt(r0.x);
-  r4.xyz = v6.xyz * r0.xxx;
-  r5.xyz = v0.xyz + -r1.xyz;
-  r0.x = dot(r5.xyz, r5.xyz);
-  r0.w = rsqrt(r0.x);
-  r6.xyz = r5.xyz * r0.www;
-  r0.w = dot(r6.xyz, r3.xyz);
-  r2.w = 1.000000000e+000 + -r0.w;
-  r2.x = emissiveSamplerReg_TEX.Sample(emissiveSamplerReg_SMP_s, r0.yz).w;
-  r3.xyzw = frameSamplerReg_TEX.Sample(frameSamplerReg_SMP_s, r0.yz).xyzw;
-  r0.yz = specularSamplerReg_TEX.Sample(specularSamplerReg_SMP_s, r0.yz).xy;
-  r2.z = r3.w;
-  r2.xyz = r2.xyz * r2.xyz;
-  r7.xyz = r2.xyz + r2.xyz;
-  r0.z = saturate(r0.z * 2.000000000e+000 + -1.000000000e+000);
-  r0.x = sqrt(r0.x);
-  r3.w = -v0.w + r0.x;
-  r3.w = max(r3.w, 0.000000000e+000);
-  r4.w = 1.000000e+000 / v1.w;
-  r4.w = saturate(r4.w * r3.w);
-  r5.w = r4.w * -2.000000000e+000 + 3.000000000e+000;
-  r4.w = r4.w * r4.w;
-  r4.w = -r5.w * r4.w + 1.000000000e+000;
-  r3.w = r3.w * r3.w + v2.x;
-  r3.w = r4.w / r3.w;
-  r3.xyz = r3.xyz * float3(2.000000e+000,2.000000e+000,2.000000e+000) + float3(-1.000000e+000,-1.000000e+000,-1.000000e+000);
-  r4.w = max(r7.z, r7.y);
-  r4.w = max(r4.w, r7.x);
-  r4.w = max(r4.w, 4.000000190e-003);
-  r7.xyz = r7.xyz / r4.www;
-  r4.w = HairShadingParams[0].z * r0.z;
-  r5.w = dot(r3.xyz, r3.xyz);
-  r5.w = rsqrt(r5.w);
-  r3.xyz = r5.www * r3.xyz;
-  r5.w = dot(r6.xyz, r3.xyz);
-  r6.w = dot(r4.xyz, r3.xyz);
-  r7.w = max(r5.w, -1.000000000e+000);
-  r7.w = min(r7.w, 1.000000000e+000);
-  r8.x = 1.000000000e+000 + -abs(-r7.w);
-  r8.x = sqrt(r8.x);
-  r8.y = abs(r7.w) * -1.872929931e-002 + 7.426100224e-002;
-  r8.y = r8.y * abs(r7.w) + -2.121143937e-001;
-  r8.y = r8.y * abs(r7.w) + 1.570728779e+000;
-  r8.z = r8.y * r8.x;
-  r8.z = r8.z * -2.000000000e+000 + 3.141592741e+000;
-  r7.w = r7.w < -r7.w;
-  r7.w = r7.w ? r8.z : 0;
-  r7.w = r8.y * r8.x + r7.w;
-  r7.w = 1.570796371e+000 + -r7.w;
-  r8.x = max(r6.w, -1.000000000e+000);
-  r8.x = min(r8.x, 1.000000000e+000);
-  r8.y = 1.000000000e+000 + -abs(-r8.x);
-  r8.y = sqrt(r8.y);
-  r8.z = abs(r8.x) * -1.872929931e-002 + 7.426100224e-002;
-  r8.z = r8.z * abs(r8.x) + -2.121143937e-001;
-  r8.z = r8.z * abs(r8.x) + 1.570728779e+000;
-  r8.w = r8.z * r8.y;
-  r8.w = r8.w * -2.000000000e+000 + 3.141592741e+000;
-  r8.x = r8.x < -r8.x;
-  r8.x = r8.x ? r8.w : 0;
-  r8.x = r8.z * r8.y + r8.x;
-  r7.w = -r8.x + r7.w;
-  r6.xyz = -r5.www * r3.xyz + r6.xyz;
-  r8.x = dot(r6.xyz, r6.xyz);
-  r8.x = rsqrt(r8.x);
-  r6.xyz = r8.xxx * r6.xyz;
-  r3.xyz = -r6.www * r3.xyz + r4.xyz;
-  r4.x = dot(r3.xyz, r3.xyz);
-  r4.x = rsqrt(r4.x);
-  r3.xyz = r4.xxx * r3.xyz;
-  r4.x = dot(r3.xyz, r6.xyz);
-  r3.x = dot(r3.xyz, r3.xyz);
-  r3.y = dot(r6.xyz, r6.xyz);
-  r3.x = r3.x * r3.y;
-  r3.x = sqrt(r3.x);
-  r3.x = r4.x / r3.x;
-  r3.x = max(r3.x, -1.000000000e+000);
-  r3.x = min(r3.x, 1.000000000e+000);
-  r6.xyzw = float4(-1.745329e-002,2.617994e-002,4.374892e-002,4.374892e-002) * HairShadingParams[1].zzxy;
-  r3.yz = HairShadingParams[1].xy * HairShadingParams[1].xy;
-  r4.x = r5.w * r5.w;
-  r4.x = min(r4.x, 1.000000000e+000);
-  r4.x = 1.000000000e+000 + -r4.x;
-  r4.x = sqrt(r4.x);
-  r4.y = 1.570796371e+000 + r7.w;
-  r4.yz = r4.yy * float2(5.000000e-001,5.000000e-001) + -r6.xy;
-  r6.xy = float2(1.000000e+000,1.000000e+000) / r6.zw;
-  r4.yz = -r4.yz * r4.yz;
-  r3.yz = float2(6.092348e-004,6.092348e-004) * r3.yz;
-  r3.yz = r4.yz / r3.yz;
-  r3.yz = float2(1.442695e+000,1.442695e+000) * r3.yz;
-  r3.yz = exp2(r3.yz);
-  r3.yz = r6.xy * r3.yz;
-  r3.y = r4.w * r3.y;
-  r4.yzw = r7.xyz * r0.zzz;
-  r4.yzw = HairShadingParams[0].www * r4.yzw;
-  r4.yzw = r4.yzw * r3.zzz;
-  r0.z = 1.000000000e+000 + r3.x;
-  r0.z = 5.000000000e-001 * r0.z;
-  r0.z = sqrt(r0.z);
-  r4.yzw = r4.yzw * r0.zzz;
-  r3.xyz = r3.yyy * r0.zzz + r4.yzw;
-  r0.z = 8.000000000e+000 * r4.x;
-  r0.z = max(r0.z, 9.999999747e-005);
-  r3.xyz = r3.xyz / r0.zzz;
-  r0.z = max(r2.w, 0.000000000e+000);
-  r0.z = log2(r0.z);
-  r0.z = HairShadingParams[2].w * r0.z;
-  r0.z = exp2(r0.z);
-  r4.x = -r0.w * r0.w + 2.000000000e+000;
-  r4.y = 1.000000000e+000 + -r0.y;
-  r4.x = r4.x * r4.y;
-  r4.x = HairShadingParams[2].z * r4.x;
-  r4.x = exp2(r4.x);
-  r0.z = r4.x + r0.z;
-  r0.z = -1.000000000e+000 + r0.z;
-  r0.w = HairShadingParams[3].y + -r0.w;
-  r0.w = r4.y * HairShadingParams[3].z + r0.w;
-  r0.yw = max(r0.yw, float2(0.000000e+000,0.000000e+000));
-  r0.w = r0.w * r0.w;
-  r0.w = -HairShadingParams[3].x * r0.w;
-  r4.x = exp2(r0.w);
-  r0.w = HairShadingParams[3].w * r0.w;
-  r0.w = exp2(r0.w);
-  r3.xyz = r3.xyz * r0.www;
-  r0.y = log2(r0.y);
-  r0.y = HairShadingParams[4].x * r0.y;
-  r0.y = exp2(r0.y);
-  r3.xyz = r3.xyz * r0.yyy;
-  r2.xyz = log2(r2.xyz);
-  r0.y = r0.z * HairShadingParams[2].y + HairShadingParams[2].x;
-  r0.yzw = r2.xyz * r0.yyy;
-  r0.yzw = exp2(r0.yzw);
-  r2.x = HairShadingParams[1].w * r4.x;
-  r0.yzw = r2.xxx * r0.yzw;
-  r2.xyz = v1.xyz * r3.www;
-  r0.yzw = r2.xyz * r0.yzw;
-  r1.w = 1.000000000e+000;
-  r4.x = dot(r1.xyzw, Spotlight0_Transform._m00_m10_m20_m30);
-  r4.y = dot(r1.xyzw, Spotlight0_Transform._m01_m11_m21_m31);
-  r4.z = dot(r1.xyzw, Spotlight0_Transform._m02_m12_m22_m32);
-  r1.x = dot(r1.xyzw, Spotlight0_Transform._m03_m13_m23_m33);
-  r1.yzw = r4.xyz / r1.xxx;
-  r6.xyw = float3(5.000000e-001,-5.000000e-001,-5.000000e-001) * r1.yzz;
-  r6.z = Spotlight0_Shadow_Bias_GoboScale.y * r1.y;
-  r6.xyzw = float4(5.000000e-001,5.000000e-001,5.000000e-001,5.000000e-001) + r6.xyzw;
-  r1.x = v7.z * r1.x + r4.z;
-  r1.x = r1.x >= 0.000000000e+000;
-  r1.x = r1.x ? 1.000000 : 0;
-  r1.y = (int)ShadowFilterType.x;
-  r1.z = r1.y == 4;
-  if (r1.z != 0) {
-  r1.z = r1.w * Spotlight0_ReverseZPerspective.y + Spotlight0_ReverseZPerspective.z;
-  r1.z = Spotlight0_ReverseZPerspective.x / r1.z;
-  r1.z = -Spotlight0_Shadow_Bias_GoboScale.x + r1.z;
-  r3.w = Spotlight0_ReverseZPerspective.y * r1.z;
-  r1.z = -r1.z * Spotlight0_ReverseZPerspective.z + Spotlight0_ReverseZPerspective.x;
-  r1.z = r1.z / r3.w;
-  r1.z = spotlight0ShadowSamplerReg_TEX.SampleCmpLevelZero(spotlight0ShadowSamplerReg_CMP_s, r6.xy, r1.z).x;
-  } else {
-  r3.w = r1.y == 1;
-  if (r3.w != 0) {
-  r3.w = (int)Spotlight0_Shadow_Params.y;
-  if (r3.w == 0) {
-  r1.z = 1.000000000e+000;
-  } else {
-  r4.x = r1.w * Spotlight0_ReverseZPerspective.y + Spotlight0_ReverseZPerspective.z;
-  r4.x = Spotlight0_ReverseZPerspective.x / r4.x;
-  r4.x = -Spotlight0_Shadow_Bias_GoboScale.x + r4.x;
-  r4.y = Spotlight0_ReverseZPerspective.y * r4.x;
-  r4.x = -r4.x * Spotlight0_ReverseZPerspective.z + Spotlight0_ReverseZPerspective.x;
-  r4.x = r4.x / r4.y;
-  r4.y = r3.w == 1;
-  if (r4.y != 0) {
-  r1.z = spotlight0ShadowSamplerReg_TEX.SampleCmpLevelZero(spotlight0ShadowSamplerReg_CMP_s, r6.xy, r4.x).x;
-  } else {
-  r4.y = 1.000000e+000 / Spotlight0_Shadow_Params.x;
-  r4.z = 5.000000000e-001 * r4.y;
-  r4.w = (int)r3.w + -1;
-  r4.w = r4.w;
-  r4.z = r4.z * r4.w;
-  r4.w = 0.000000000e+000;
-  r5.w = 0.000000000e+000;
-  while (true) {
-  r7.x = (int)r5.w >= (int)r3.w;
-  if (r7.x != 0) break;
-  r7.y = r5.w;
-  r7.z = r4.w;
-  r7.w = 0.000000000e+000;
-  while (true) {
-  r8.x = (int)r7.w >= (int)r3.w;
-  if (r8.x != 0) break;
-  r7.x = r7.w;
-  r8.xy = r7.xy * r4.yy + -r4.zz;
-  r8.xy = r8.xy + r6.xy;
-  r7.x = spotlight0ShadowSamplerReg_TEX.SampleCmpLevelZero(spotlight0ShadowSamplerReg_CMP_s, r8.xy, r4.x).x;
-  r7.z = r7.z + r7.x;
-  r7.w = (int)r7.w + 1;
-  }
-  r4.w = r7.z;
-  r5.w = (int)r5.w + 1;
-  }
-  r3.w = (int)r3.w * (int)r3.w;
-  r3.w = r3.w;
-  r1.z = r4.w / r3.w;
-  }
-  }
-  } else {
-  r3.w = r1.y == 2;
-  if (r3.w != 0) {
-  r3.w = r1.w * Spotlight0_ReverseZPerspective.y + Spotlight0_ReverseZPerspective.z;
-  r3.w = Spotlight0_ReverseZPerspective.x / r3.w;
-  r3.w = -Spotlight0_Shadow_Bias_GoboScale.x + r3.w;
-  r4.x = Spotlight0_ReverseZPerspective.y * r3.w;
-  r3.w = -r3.w * Spotlight0_ReverseZPerspective.z + Spotlight0_ReverseZPerspective.x;
-  r3.w = r3.w / r4.x;
-  r4.xy = Spotlight0_ShadowMapDimensions.xy * r6.xy + float2(5.000000e-001,5.000000e-001);
-  r4.z = floor(r4.x);
-  r4.w = floor(r4.y);
-  r4.xy = r4.xy + -r4.zw;
-  r4.zw = -r4.xy * Spotlight0_ShadowMapDimensions.zw + r6.xy;
-  r7.xyzw = spotlight0ShadowSamplerReg_TEX.Gather(spotlight0ShadowSamplerReg_SMP_s, r4.zw, int2(-5, -5)).xyzw;
-  r8.x = r7.x >= r3.w;
-  r8.y = r7.y >= r3.w;
-  r8.z = r7.z >= r3.w;
-  r8.w = r7.w >= r3.w;
-  r8.xyzw = r8.xyzw ? float4(0.000000e+000,0.000000e+000,0.000000e+000,0.000000e+000) : float4(1.000000e+000,1.000000e+000,1.000000e+000,1.000000e+000);
-  r5.w = dot(r8.xyzw, float4(1.000000e+000,1.000000e+000,1.000000e+000,1.000000e+000));
-  r7.x = dot(r7.xyzw, r8.xyzw);
-  r8.xyzw = spotlight0ShadowSamplerReg_TEX.Gather(spotlight0ShadowSamplerReg_SMP_s, r4.zw, int2(-3, -5)).xyzw;
-  r9.x = r8.x >= r3.w;
-  r9.y = r8.y >= r3.w;
-  r9.z = r8.z >= r3.w;
-  r9.w = r8.w >= r3.w;
-  r9.xyzw = r9.xyzw ? float4(0.000000e+000,0.000000e+000,0.000000e+000,0.000000e+000) : float4(1.000000e+000,1.000000e+000,1.000000e+000,1.000000e+000);
-  r7.y = dot(r9.xyzw, float4(1.000000e+000,1.000000e+000,1.000000e+000,1.000000e+000));
-  r5.w = r7.y + r5.w;
-  r7.y = dot(r8.xyzw, r9.xyzw);
-  r7.x = r7.x + r7.y;
-  r8.xyzw = spotlight0ShadowSamplerReg_TEX.Gather(spotlight0ShadowSamplerReg_SMP_s, r4.zw, int2(-1, -5)).xyzw;
-  r9.x = r8.x >= r3.w;
-  r9.y = r8.y >= r3.w;
-  r9.z = r8.z >= r3.w;
-  r9.w = r8.w >= r3.w;
-  r9.xyzw = r9.xyzw ? float4(0.000000e+000,0.000000e+000,0.000000e+000,0.000000e+000) : float4(1.000000e+000,1.000000e+000,1.000000e+000,1.000000e+000);
-  r7.y = dot(r9.xyzw, float4(1.000000e+000,1.000000e+000,1.000000e+000,1.000000e+000));
-  r5.w = r7.y + r5.w;
-  r7.y = dot(r8.xyzw, r9.xyzw);
-  r7.x = r7.x + r7.y;
-  r8.xyzw = spotlight0ShadowSamplerReg_TEX.Gather(spotlight0ShadowSamplerReg_SMP_s, r4.zw, int2(1, -5)).xyzw;
-  r9.x = r8.x >= r3.w;
-  r9.y = r8.y >= r3.w;
-  r9.z = r8.z >= r3.w;
-  r9.w = r8.w >= r3.w;
-  r9.xyzw = r9.xyzw ? float4(0.000000e+000,0.000000e+000,0.000000e+000,0.000000e+000) : float4(1.000000e+000,1.000000e+000,1.000000e+000,1.000000e+000);
-  r7.y = dot(r9.xyzw, float4(1.000000e+000,1.000000e+000,1.000000e+000,1.000000e+000));
-  r5.w = r7.y + r5.w;
-  r7.y = dot(r8.xyzw, r9.xyzw);
-  r7.x = r7.x + r7.y;
-  r8.xyzw = spotlight0ShadowSamplerReg_TEX.Gather(spotlight0ShadowSamplerReg_SMP_s, r4.zw, int2(3, -5)).xyzw;
-  r9.x = r8.x >= r3.w;
-  r9.y = r8.y >= r3.w;
-  r9.z = r8.z >= r3.w;
-  r9.w = r8.w >= r3.w;
-  r9.xyzw = r9.xyzw ? float4(0.000000e+000,0.000000e+000,0.000000e+000,0.000000e+000) : float4(1.000000e+000,1.000000e+000,1.000000e+000,1.000000e+000);
-  r7.y = dot(r9.xyzw, float4(1.000000e+000,1.000000e+000,1.000000e+000,1.000000e+000));
-  r5.w = r7.y + r5.w;
-  r7.y = dot(r8.xyzw, r9.xyzw);
-  r7.x = r7.x + r7.y;
-  r8.xyzw = spotlight0ShadowSamplerReg_TEX.Gather(spotlight0ShadowSamplerReg_SMP_s, r4.zw, int2(5, -5)).xyzw;
-  r9.x = r8.x >= r3.w;
-  r9.y = r8.y >= r3.w;
-  r9.z = r8.z >= r3.w;
-  r9.w = r8.w >= r3.w;
-  r9.xyzw = r9.xyzw ? float4(0.000000e+000,0.000000e+000,0.000000e+000,0.000000e+000) : float4(1.000000e+000,1.000000e+000,1.000000e+000,1.000000e+000);
-  r7.y = dot(r9.xyzw, float4(1.000000e+000,1.000000e+000,1.000000e+000,1.000000e+000));
-  r5.w = r7.y + r5.w;
-  r7.y = dot(r8.xyzw, r9.xyzw);
-  r7.x = r7.x + r7.y;
-  r8.xyzw = spotlight0ShadowSamplerReg_TEX.Gather(spotlight0ShadowSamplerReg_SMP_s, r4.zw, int2(-5, -3)).xyzw;
-  r9.x = r8.x >= r3.w;
-  r9.y = r8.y >= r3.w;
-  r9.z = r8.z >= r3.w;
-  r9.w = r8.w >= r3.w;
-  r9.xyzw = r9.xyzw ? float4(0.000000e+000,0.000000e+000,0.000000e+000,0.000000e+000) : float4(1.000000e+000,1.000000e+000,1.000000e+000,1.000000e+000);
-  r7.y = dot(r9.xyzw, float4(1.000000e+000,1.000000e+000,1.000000e+000,1.000000e+000));
-  r5.w = r7.y + r5.w;
-  r7.y = dot(r8.xyzw, r9.xyzw);
-  r7.x = r7.x + r7.y;
-  r8.xyzw = spotlight0ShadowSamplerReg_TEX.Gather(spotlight0ShadowSamplerReg_SMP_s, r4.zw, int2(-3, -3)).xyzw;
-  r9.x = r8.x >= r3.w;
-  r9.y = r8.y >= r3.w;
-  r9.z = r8.z >= r3.w;
-  r9.w = r8.w >= r3.w;
-  r9.xyzw = r9.xyzw ? float4(0.000000e+000,0.000000e+000,0.000000e+000,0.000000e+000) : float4(1.000000e+000,1.000000e+000,1.000000e+000,1.000000e+000);
-  r7.y = dot(r9.xyzw, float4(1.000000e+000,1.000000e+000,1.000000e+000,1.000000e+000));
-  r5.w = r7.y + r5.w;
-  r7.y = dot(r8.xyzw, r9.xyzw);
-  r7.x = r7.x + r7.y;
-  r8.xyzw = spotlight0ShadowSamplerReg_TEX.Gather(spotlight0ShadowSamplerReg_SMP_s, r4.zw, int2(-1, -3)).xyzw;
-  r9.x = r8.x >= r3.w;
-  r9.y = r8.y >= r3.w;
-  r9.z = r8.z >= r3.w;
-  r9.w = r8.w >= r3.w;
-  r9.xyzw = r9.xyzw ? float4(0.000000e+000,0.000000e+000,0.000000e+000,0.000000e+000) : float4(1.000000e+000,1.000000e+000,1.000000e+000,1.000000e+000);
-  r7.y = dot(r9.xyzw, float4(1.000000e+000,1.000000e+000,1.000000e+000,1.000000e+000));
-  r5.w = r7.y + r5.w;
-  r7.y = dot(r8.xyzw, r9.xyzw);
-  r7.x = r7.x + r7.y;
-  r8.xyzw = spotlight0ShadowSamplerReg_TEX.Gather(spotlight0ShadowSamplerReg_SMP_s, r4.zw, int2(1, -3)).xyzw;
-  r9.x = r8.x >= r3.w;
-  r9.y = r8.y >= r3.w;
-  r9.z = r8.z >= r3.w;
-  r9.w = r8.w >= r3.w;
-  r9.xyzw = r9.xyzw ? float4(0.000000e+000,0.000000e+000,0.000000e+000,0.000000e+000) : float4(1.000000e+000,1.000000e+000,1.000000e+000,1.000000e+000);
-  r7.y = dot(r9.xyzw, float4(1.000000e+000,1.000000e+000,1.000000e+000,1.000000e+000));
-  r5.w = r7.y + r5.w;
-  r7.y = dot(r8.xyzw, r9.xyzw);
-  r7.x = r7.x + r7.y;
-  r8.xyzw = spotlight0ShadowSamplerReg_TEX.Gather(spotlight0ShadowSamplerReg_SMP_s, r4.zw, int2(3, -3)).xyzw;
-  r9.x = r8.x >= r3.w;
-  r9.y = r8.y >= r3.w;
-  r9.z = r8.z >= r3.w;
-  r9.w = r8.w >= r3.w;
-  r9.xyzw = r9.xyzw ? float4(0.000000e+000,0.000000e+000,0.000000e+000,0.000000e+000) : float4(1.000000e+000,1.000000e+000,1.000000e+000,1.000000e+000);
-  r7.y = dot(r9.xyzw, float4(1.000000e+000,1.000000e+000,1.000000e+000,1.000000e+000));
-  r5.w = r7.y + r5.w;
-  r7.y = dot(r8.xyzw, r9.xyzw);
-  r7.x = r7.x + r7.y;
-  r8.xyzw = spotlight0ShadowSamplerReg_TEX.Gather(spotlight0ShadowSamplerReg_SMP_s, r4.zw, int2(5, -3)).xyzw;
-  r9.x = r8.x >= r3.w;
-  r9.y = r8.y >= r3.w;
-  r9.z = r8.z >= r3.w;
-  r9.w = r8.w >= r3.w;
-  r9.xyzw = r9.xyzw ? float4(0.000000e+000,0.000000e+000,0.000000e+000,0.000000e+000) : float4(1.000000e+000,1.000000e+000,1.000000e+000,1.000000e+000);
-  r7.y = dot(r9.xyzw, float4(1.000000e+000,1.000000e+000,1.000000e+000,1.000000e+000));
-  r5.w = r7.y + r5.w;
-  r7.y = dot(r8.xyzw, r9.xyzw);
-  r7.x = r7.x + r7.y;
-  r8.xyzw = spotlight0ShadowSamplerReg_TEX.Gather(spotlight0ShadowSamplerReg_SMP_s, r4.zw, int2(-5, -1)).xyzw;
-  r9.x = r8.x >= r3.w;
-  r9.y = r8.y >= r3.w;
-  r9.z = r8.z >= r3.w;
-  r9.w = r8.w >= r3.w;
-  r9.xyzw = r9.xyzw ? float4(0.000000e+000,0.000000e+000,0.000000e+000,0.000000e+000) : float4(1.000000e+000,1.000000e+000,1.000000e+000,1.000000e+000);
-  r7.y = dot(r9.xyzw, float4(1.000000e+000,1.000000e+000,1.000000e+000,1.000000e+000));
-  r5.w = r7.y + r5.w;
-  r7.y = dot(r8.xyzw, r9.xyzw);
-  r7.x = r7.x + r7.y;
-  r8.xyzw = spotlight0ShadowSamplerReg_TEX.Gather(spotlight0ShadowSamplerReg_SMP_s, r4.zw, int2(-3, -1)).xyzw;
-  r9.x = r8.x >= r3.w;
-  r9.y = r8.y >= r3.w;
-  r9.z = r8.z >= r3.w;
-  r9.w = r8.w >= r3.w;
-  r9.xyzw = r9.xyzw ? float4(0.000000e+000,0.000000e+000,0.000000e+000,0.000000e+000) : float4(1.000000e+000,1.000000e+000,1.000000e+000,1.000000e+000);
-  r7.y = dot(r9.xyzw, float4(1.000000e+000,1.000000e+000,1.000000e+000,1.000000e+000));
-  r5.w = r7.y + r5.w;
-  r7.y = dot(r8.xyzw, r9.xyzw);
-  r7.x = r7.x + r7.y;
-  r8.xyzw = spotlight0ShadowSamplerReg_TEX.Gather(spotlight0ShadowSamplerReg_SMP_s, r4.zw, int2(-1, -1)).xyzw;
-  r9.x = r8.x >= r3.w;
-  r9.y = r8.y >= r3.w;
-  r9.z = r8.z >= r3.w;
-  r9.w = r8.w >= r3.w;
-  r9.xyzw = r9.xyzw ? float4(0.000000e+000,0.000000e+000,0.000000e+000,0.000000e+000) : float4(1.000000e+000,1.000000e+000,1.000000e+000,1.000000e+000);
-  r7.y = dot(r9.xyzw, float4(1.000000e+000,1.000000e+000,1.000000e+000,1.000000e+000));
-  r5.w = r7.y + r5.w;
-  r7.y = dot(r8.xyzw, r9.xyzw);
-  r7.x = r7.x + r7.y;
-  r8.xyzw = spotlight0ShadowSamplerReg_TEX.Gather(spotlight0ShadowSamplerReg_SMP_s, r4.zw, int2(1, -1)).xyzw;
-  r9.x = r8.x >= r3.w;
-  r9.y = r8.y >= r3.w;
-  r9.z = r8.z >= r3.w;
-  r9.w = r8.w >= r3.w;
-  r9.xyzw = r9.xyzw ? float4(0.000000e+000,0.000000e+000,0.000000e+000,0.000000e+000) : float4(1.000000e+000,1.000000e+000,1.000000e+000,1.000000e+000);
-  r7.y = dot(r9.xyzw, float4(1.000000e+000,1.000000e+000,1.000000e+000,1.000000e+000));
-  r5.w = r7.y + r5.w;
-  r7.y = dot(r8.xyzw, r9.xyzw);
-  r7.x = r7.x + r7.y;
-  r8.xyzw = spotlight0ShadowSamplerReg_TEX.Gather(spotlight0ShadowSamplerReg_SMP_s, r4.zw, int2(3, -1)).xyzw;
-  r9.x = r8.x >= r3.w;
-  r9.y = r8.y >= r3.w;
-  r9.z = r8.z >= r3.w;
-  r9.w = r8.w >= r3.w;
-  r9.xyzw = r9.xyzw ? float4(0.000000e+000,0.000000e+000,0.000000e+000,0.000000e+000) : float4(1.000000e+000,1.000000e+000,1.000000e+000,1.000000e+000);
-  r7.y = dot(r9.xyzw, float4(1.000000e+000,1.000000e+000,1.000000e+000,1.000000e+000));
-  r5.w = r7.y + r5.w;
-  r7.y = dot(r8.xyzw, r9.xyzw);
-  r7.x = r7.x + r7.y;
-  r8.xyzw = spotlight0ShadowSamplerReg_TEX.Gather(spotlight0ShadowSamplerReg_SMP_s, r4.zw, int2(5, -1)).xyzw;
-  r9.x = r8.x >= r3.w;
-  r9.y = r8.y >= r3.w;
-  r9.z = r8.z >= r3.w;
-  r9.w = r8.w >= r3.w;
-  r9.xyzw = r9.xyzw ? float4(0.000000e+000,0.000000e+000,0.000000e+000,0.000000e+000) : float4(1.000000e+000,1.000000e+000,1.000000e+000,1.000000e+000);
-  r7.y = dot(r9.xyzw, float4(1.000000e+000,1.000000e+000,1.000000e+000,1.000000e+000));
-  r5.w = r7.y + r5.w;
-  r7.y = dot(r8.xyzw, r9.xyzw);
-  r7.x = r7.x + r7.y;
-  r8.xyzw = spotlight0ShadowSamplerReg_TEX.Gather(spotlight0ShadowSamplerReg_SMP_s, r4.zw, int2(-5, 1)).xyzw;
-  r9.x = r8.x >= r3.w;
-  r9.y = r8.y >= r3.w;
-  r9.z = r8.z >= r3.w;
-  r9.w = r8.w >= r3.w;
-  r9.xyzw = r9.xyzw ? float4(0.000000e+000,0.000000e+000,0.000000e+000,0.000000e+000) : float4(1.000000e+000,1.000000e+000,1.000000e+000,1.000000e+000);
-  r7.y = dot(r9.xyzw, float4(1.000000e+000,1.000000e+000,1.000000e+000,1.000000e+000));
-  r5.w = r7.y + r5.w;
-  r7.y = dot(r8.xyzw, r9.xyzw);
-  r7.x = r7.x + r7.y;
-  r8.xyzw = spotlight0ShadowSamplerReg_TEX.Gather(spotlight0ShadowSamplerReg_SMP_s, r4.zw, int2(-3, 1)).xyzw;
-  r9.x = r8.x >= r3.w;
-  r9.y = r8.y >= r3.w;
-  r9.z = r8.z >= r3.w;
-  r9.w = r8.w >= r3.w;
-  r9.xyzw = r9.xyzw ? float4(0.000000e+000,0.000000e+000,0.000000e+000,0.000000e+000) : float4(1.000000e+000,1.000000e+000,1.000000e+000,1.000000e+000);
-  r7.y = dot(r9.xyzw, float4(1.000000e+000,1.000000e+000,1.000000e+000,1.000000e+000));
-  r5.w = r7.y + r5.w;
-  r7.y = dot(r8.xyzw, r9.xyzw);
-  r7.x = r7.x + r7.y;
-  r8.xyzw = spotlight0ShadowSamplerReg_TEX.Gather(spotlight0ShadowSamplerReg_SMP_s, r4.zw, int2(-1, 1)).xyzw;
-  r9.x = r8.x >= r3.w;
-  r9.y = r8.y >= r3.w;
-  r9.z = r8.z >= r3.w;
-  r9.w = r8.w >= r3.w;
-  r9.xyzw = r9.xyzw ? float4(0.000000e+000,0.000000e+000,0.000000e+000,0.000000e+000) : float4(1.000000e+000,1.000000e+000,1.000000e+000,1.000000e+000);
-  r7.y = dot(r9.xyzw, float4(1.000000e+000,1.000000e+000,1.000000e+000,1.000000e+000));
-  r5.w = r7.y + r5.w;
-  r7.y = dot(r8.xyzw, r9.xyzw);
-  r7.x = r7.x + r7.y;
-  r8.xyzw = spotlight0ShadowSamplerReg_TEX.Gather(spotlight0ShadowSamplerReg_SMP_s, r4.zw, int2(1, 1)).xyzw;
-  r9.x = r8.x >= r3.w;
-  r9.y = r8.y >= r3.w;
-  r9.z = r8.z >= r3.w;
-  r9.w = r8.w >= r3.w;
-  r9.xyzw = r9.xyzw ? float4(0.000000e+000,0.000000e+000,0.000000e+000,0.000000e+000) : float4(1.000000e+000,1.000000e+000,1.000000e+000,1.000000e+000);
-  r7.y = dot(r9.xyzw, float4(1.000000e+000,1.000000e+000,1.000000e+000,1.000000e+000));
-  r5.w = r7.y + r5.w;
-  r7.y = dot(r8.xyzw, r9.xyzw);
-  r7.x = r7.x + r7.y;
-  r8.xyzw = spotlight0ShadowSamplerReg_TEX.Gather(spotlight0ShadowSamplerReg_SMP_s, r4.zw, int2(3, 1)).xyzw;
-  r9.x = r8.x >= r3.w;
-  r9.y = r8.y >= r3.w;
-  r9.z = r8.z >= r3.w;
-  r9.w = r8.w >= r3.w;
-  r9.xyzw = r9.xyzw ? float4(0.000000e+000,0.000000e+000,0.000000e+000,0.000000e+000) : float4(1.000000e+000,1.000000e+000,1.000000e+000,1.000000e+000);
-  r7.y = dot(r9.xyzw, float4(1.000000e+000,1.000000e+000,1.000000e+000,1.000000e+000));
-  r5.w = r7.y + r5.w;
-  r7.y = dot(r8.xyzw, r9.xyzw);
-  r7.x = r7.x + r7.y;
-  r8.xyzw = spotlight0ShadowSamplerReg_TEX.Gather(spotlight0ShadowSamplerReg_SMP_s, r4.zw, int2(5, 1)).xyzw;
-  r9.x = r8.x >= r3.w;
-  r9.y = r8.y >= r3.w;
-  r9.z = r8.z >= r3.w;
-  r9.w = r8.w >= r3.w;
-  r9.xyzw = r9.xyzw ? float4(0.000000e+000,0.000000e+000,0.000000e+000,0.000000e+000) : float4(1.000000e+000,1.000000e+000,1.000000e+000,1.000000e+000);
-  r7.y = dot(r9.xyzw, float4(1.000000e+000,1.000000e+000,1.000000e+000,1.000000e+000));
-  r5.w = r7.y + r5.w;
-  r7.y = dot(r8.xyzw, r9.xyzw);
-  r7.x = r7.x + r7.y;
-  r8.xyzw = spotlight0ShadowSamplerReg_TEX.Gather(spotlight0ShadowSamplerReg_SMP_s, r4.zw, int2(-5, 3)).xyzw;
-  r9.x = r8.x >= r3.w;
-  r9.y = r8.y >= r3.w;
-  r9.z = r8.z >= r3.w;
-  r9.w = r8.w >= r3.w;
-  r9.xyzw = r9.xyzw ? float4(0.000000e+000,0.000000e+000,0.000000e+000,0.000000e+000) : float4(1.000000e+000,1.000000e+000,1.000000e+000,1.000000e+000);
-  r7.y = dot(r9.xyzw, float4(1.000000e+000,1.000000e+000,1.000000e+000,1.000000e+000));
-  r5.w = r7.y + r5.w;
-  r7.y = dot(r8.xyzw, r9.xyzw);
-  r7.x = r7.x + r7.y;
-  r8.xyzw = spotlight0ShadowSamplerReg_TEX.Gather(spotlight0ShadowSamplerReg_SMP_s, r4.zw, int2(-3, 3)).xyzw;
-  r9.x = r8.x >= r3.w;
-  r9.y = r8.y >= r3.w;
-  r9.z = r8.z >= r3.w;
-  r9.w = r8.w >= r3.w;
-  r9.xyzw = r9.xyzw ? float4(0.000000e+000,0.000000e+000,0.000000e+000,0.000000e+000) : float4(1.000000e+000,1.000000e+000,1.000000e+000,1.000000e+000);
-  r7.y = dot(r9.xyzw, float4(1.000000e+000,1.000000e+000,1.000000e+000,1.000000e+000));
-  r5.w = r7.y + r5.w;
-  r7.y = dot(r8.xyzw, r9.xyzw);
-  r7.x = r7.x + r7.y;
-  r8.xyzw = spotlight0ShadowSamplerReg_TEX.Gather(spotlight0ShadowSamplerReg_SMP_s, r4.zw, int2(-1, 3)).xyzw;
-  r9.x = r8.x >= r3.w;
-  r9.y = r8.y >= r3.w;
-  r9.z = r8.z >= r3.w;
-  r9.w = r8.w >= r3.w;
-  r9.xyzw = r9.xyzw ? float4(0.000000e+000,0.000000e+000,0.000000e+000,0.000000e+000) : float4(1.000000e+000,1.000000e+000,1.000000e+000,1.000000e+000);
-  r7.y = dot(r9.xyzw, float4(1.000000e+000,1.000000e+000,1.000000e+000,1.000000e+000));
-  r5.w = r7.y + r5.w;
-  r7.y = dot(r8.xyzw, r9.xyzw);
-  r7.x = r7.x + r7.y;
-  r8.xyzw = spotlight0ShadowSamplerReg_TEX.Gather(spotlight0ShadowSamplerReg_SMP_s, r4.zw, int2(1, 3)).xyzw;
-  r9.x = r8.x >= r3.w;
-  r9.y = r8.y >= r3.w;
-  r9.z = r8.z >= r3.w;
-  r9.w = r8.w >= r3.w;
-  r9.xyzw = r9.xyzw ? float4(0.000000e+000,0.000000e+000,0.000000e+000,0.000000e+000) : float4(1.000000e+000,1.000000e+000,1.000000e+000,1.000000e+000);
-  r7.y = dot(r9.xyzw, float4(1.000000e+000,1.000000e+000,1.000000e+000,1.000000e+000));
-  r5.w = r7.y + r5.w;
-  r7.y = dot(r8.xyzw, r9.xyzw);
-  r7.x = r7.x + r7.y;
-  r8.xyzw = spotlight0ShadowSamplerReg_TEX.Gather(spotlight0ShadowSamplerReg_SMP_s, r4.zw, int2(3, 3)).xyzw;
-  r9.x = r8.x >= r3.w;
-  r9.y = r8.y >= r3.w;
-  r9.z = r8.z >= r3.w;
-  r9.w = r8.w >= r3.w;
-  r9.xyzw = r9.xyzw ? float4(0.000000e+000,0.000000e+000,0.000000e+000,0.000000e+000) : float4(1.000000e+000,1.000000e+000,1.000000e+000,1.000000e+000);
-  r7.y = dot(r9.xyzw, float4(1.000000e+000,1.000000e+000,1.000000e+000,1.000000e+000));
-  r5.w = r7.y + r5.w;
-  r7.y = dot(r8.xyzw, r9.xyzw);
-  r7.x = r7.x + r7.y;
-  r8.xyzw = spotlight0ShadowSamplerReg_TEX.Gather(spotlight0ShadowSamplerReg_SMP_s, r4.zw, int2(5, 3)).xyzw;
-  r9.x = r8.x >= r3.w;
-  r9.y = r8.y >= r3.w;
-  r9.z = r8.z >= r3.w;
-  r9.w = r8.w >= r3.w;
-  r9.xyzw = r9.xyzw ? float4(0.000000e+000,0.000000e+000,0.000000e+000,0.000000e+000) : float4(1.000000e+000,1.000000e+000,1.000000e+000,1.000000e+000);
-  r7.y = dot(r9.xyzw, float4(1.000000e+000,1.000000e+000,1.000000e+000,1.000000e+000));
-  r5.w = r7.y + r5.w;
-  r7.y = dot(r8.xyzw, r9.xyzw);
-  r7.x = r7.x + r7.y;
-  r8.xyzw = spotlight0ShadowSamplerReg_TEX.Gather(spotlight0ShadowSamplerReg_SMP_s, r4.zw, int2(-5, 5)).xyzw;
-  r9.x = r8.x >= r3.w;
-  r9.y = r8.y >= r3.w;
-  r9.z = r8.z >= r3.w;
-  r9.w = r8.w >= r3.w;
-  r9.xyzw = r9.xyzw ? float4(0.000000e+000,0.000000e+000,0.000000e+000,0.000000e+000) : float4(1.000000e+000,1.000000e+000,1.000000e+000,1.000000e+000);
-  r7.y = dot(r9.xyzw, float4(1.000000e+000,1.000000e+000,1.000000e+000,1.000000e+000));
-  r5.w = r7.y + r5.w;
-  r7.y = dot(r8.xyzw, r9.xyzw);
-  r7.x = r7.x + r7.y;
-  r8.xyzw = spotlight0ShadowSamplerReg_TEX.Gather(spotlight0ShadowSamplerReg_SMP_s, r4.zw, int2(-3, 5)).xyzw;
-  r9.x = r8.x >= r3.w;
-  r9.y = r8.y >= r3.w;
-  r9.z = r8.z >= r3.w;
-  r9.w = r8.w >= r3.w;
-  r9.xyzw = r9.xyzw ? float4(0.000000e+000,0.000000e+000,0.000000e+000,0.000000e+000) : float4(1.000000e+000,1.000000e+000,1.000000e+000,1.000000e+000);
-  r7.y = dot(r9.xyzw, float4(1.000000e+000,1.000000e+000,1.000000e+000,1.000000e+000));
-  r5.w = r7.y + r5.w;
-  r7.y = dot(r8.xyzw, r9.xyzw);
-  r7.x = r7.x + r7.y;
-  r8.xyzw = spotlight0ShadowSamplerReg_TEX.Gather(spotlight0ShadowSamplerReg_SMP_s, r4.zw, int2(-1, 5)).xyzw;
-  r9.x = r8.x >= r3.w;
-  r9.y = r8.y >= r3.w;
-  r9.z = r8.z >= r3.w;
-  r9.w = r8.w >= r3.w;
-  r9.xyzw = r9.xyzw ? float4(0.000000e+000,0.000000e+000,0.000000e+000,0.000000e+000) : float4(1.000000e+000,1.000000e+000,1.000000e+000,1.000000e+000);
-  r7.y = dot(r9.xyzw, float4(1.000000e+000,1.000000e+000,1.000000e+000,1.000000e+000));
-  r5.w = r7.y + r5.w;
-  r7.y = dot(r8.xyzw, r9.xyzw);
-  r7.x = r7.x + r7.y;
-  r8.xyzw = spotlight0ShadowSamplerReg_TEX.Gather(spotlight0ShadowSamplerReg_SMP_s, r4.zw, int2(1, 5)).xyzw;
-  r9.x = r8.x >= r3.w;
-  r9.y = r8.y >= r3.w;
-  r9.z = r8.z >= r3.w;
-  r9.w = r8.w >= r3.w;
-  r9.xyzw = r9.xyzw ? float4(0.000000e+000,0.000000e+000,0.000000e+000,0.000000e+000) : float4(1.000000e+000,1.000000e+000,1.000000e+000,1.000000e+000);
-  r7.y = dot(r9.xyzw, float4(1.000000e+000,1.000000e+000,1.000000e+000,1.000000e+000));
-  r5.w = r7.y + r5.w;
-  r7.y = dot(r8.xyzw, r9.xyzw);
-  r7.x = r7.x + r7.y;
-  r8.xyzw = spotlight0ShadowSamplerReg_TEX.Gather(spotlight0ShadowSamplerReg_SMP_s, r4.zw, int2(3, 5)).xyzw;
-  r9.x = r8.x >= r3.w;
-  r9.y = r8.y >= r3.w;
-  r9.z = r8.z >= r3.w;
-  r9.w = r8.w >= r3.w;
-  r9.xyzw = r9.xyzw ? float4(0.000000e+000,0.000000e+000,0.000000e+000,0.000000e+000) : float4(1.000000e+000,1.000000e+000,1.000000e+000,1.000000e+000);
-  r7.y = dot(r9.xyzw, float4(1.000000e+000,1.000000e+000,1.000000e+000,1.000000e+000));
-  r5.w = r7.y + r5.w;
-  r7.y = dot(r8.xyzw, r9.xyzw);
-  r7.x = r7.x + r7.y;
-  r8.xyzw = spotlight0ShadowSamplerReg_TEX.Gather(spotlight0ShadowSamplerReg_SMP_s, r4.zw, int2(5, 5)).xyzw;
-  r9.x = r8.x >= r3.w;
-  r9.y = r8.y >= r3.w;
-  r9.z = r8.z >= r3.w;
-  r9.w = r8.w >= r3.w;
-  r9.xyzw = r9.xyzw ? float4(0.000000e+000,0.000000e+000,0.000000e+000,0.000000e+000) : float4(1.000000e+000,1.000000e+000,1.000000e+000,1.000000e+000);
-  r7.y = dot(r9.xyzw, float4(1.000000e+000,1.000000e+000,1.000000e+000,1.000000e+000));
-  r5.w = r7.y + r5.w;
-  r7.y = dot(r8.xyzw, r9.xyzw);
-  r7.x = r7.x + r7.y;
-  r7.y = 0.000000000e+000 < r5.w;
-  r5.w = r7.x / r5.w;
-  r7.x = -r5.w + r3.w;
-  r7.x = Spotlight0_ShadowMapDimensions.x * r7.x;
-  r7.x = 1.000000015e-001 * r7.x;
-  r5.w = saturate(r7.x / r5.w);
-  r5.w = r5.w * r5.w;
-  r5.w = (int)r5.w & (int)r7.y;
-  r7.x = r5.w * r5.w;
-  r7.y = r7.x * r5.w;
-  r7.z = 3.000000000e+000 * r7.x;
-  r7.w = 1.000000000e+000 + -r5.w;
-  r8.xw = r7.zw * r7.ww;
-  r8.x = 2.000000030e-001 * r8.x;
-  r8.y = r7.x * r5.w + r8.x;
-  r8.z = 1.400000000e+001 * r7.y;
-  r8.z = r8.y * 1.000000000e+001 + r8.z;
-  r9.x = r8.w * r5.w;
-  r9.yz = float2(3.000000e+000,6.000000e-001) * r9.xx;
-  r9.yz = r7.xx * r5.ww + r9.yz;
-  r9.yz = r7.zz * r7.ww + r9.yz;
-  r8.z = r9.z * 7.000000000e+000 + r8.z;
-  r8.z = r8.z + r8.y;
-  r8.z = r7.y * 2.000000000e+000 + r8.z;
-  r8.z = r8.z + r8.y;
-  r8.z = r8.z + r9.z;
-  r8.z = r9.y * 5.000000000e+000 + r8.z;
-  r8.z = r8.z + r9.z;
-  r8.z = r8.z + r8.y;
-  r8.z = r7.y * 2.000000000e+000 + r8.z;
-  r8.z = r8.z + r8.y;
-  r8.z = r8.z + r9.z;
-  r8.z = r8.z + r9.y;
-  r9.w = r8.w * r7.w;
-  r9.w = r9.w * 8.000000119e-001 + r7.y;
-  r9.w = r9.x * 3.000000000e+000 + r9.w;
-  r9.w = r7.z * r7.w + r9.w;
-  r8.z = r9.w * 3.000000000e+000 + r8.z;
-  r8.z = r8.z + r9.y;
-  r8.z = r8.z + r9.z;
-  r8.z = r8.z + r8.y;
-  r8.z = r7.y * 2.000000000e+000 + r8.z;
-  r8.z = r8.z + r8.y;
-  r8.z = r8.z + r9.z;
-  r8.z = r8.z + r9.y;
-  r8.z = r8.z + r9.w;
-  r8.w = r8.w * r7.w + r7.y;
-  r8.w = r9.x * 3.000000000e+000 + r8.w;
-  r7.z = r7.z * r7.w + r8.w;
-  r7.w = r8.z + r7.z;
-  r7.w = r7.w + r9.w;
-  r7.w = r7.w + r9.y;
-  r7.w = r7.w + r9.z;
-  r7.w = r7.w + r8.y;
-  r7.w = r7.y * 2.000000000e+000 + r7.w;
-  r7.w = r7.w + r8.y;
-  r7.w = r7.w + r9.z;
-  r7.w = r7.w + r9.y;
-  r7.w = r9.w * 3.000000000e+000 + r7.w;
-  r7.w = r7.w + r9.y;
-  r7.w = r7.w + r9.z;
-  r7.w = r7.w + r8.y;
-  r7.w = r7.y * 2.000000000e+000 + r7.w;
-  r7.w = r7.w + r8.y;
-  r7.w = r7.w + r9.z;
-  r7.w = r9.y * 5.000000000e+000 + r7.w;
-  r7.w = r7.w + r9.z;
-  r7.w = r7.w + r8.y;
-  r7.w = r7.y * 2.000000000e+000 + r7.w;
-  r7.w = r7.w + r8.y;
-  r7.w = r9.z * 7.000000000e+000 + r7.w;
-  r7.w = r7.w + r8.y;
-  r7.w = r7.y * 2.000000000e+000 + r7.w;
-  r7.w = r8.y * 9.000000000e+000 + r7.w;
-  r7.w = r7.y * 1.200000000e+001 + r7.w;
-  r10.xyzw = spotlight0ShadowSamplerReg_TEX.GatherCmp(spotlight0ShadowSamplerReg_CMP_s, r4.zw, r3.w, int2(-5,-5)).xyzw;
-  r8.z = 1.000000000e+000 + -r4.y;
-  r8.w = -r7.y * r4.x + r7.y;
-  r10.xw = r10.wx * r8.ww;
-  r10.xz = r10.zy * r7.yy + r10.xw;
-  r9.x = r10.z * r4.y;
-  r9.x = r8.z * r10.x + r9.x;
-  r11.xyzw = spotlight0ShadowSamplerReg_TEX.GatherCmp(spotlight0ShadowSamplerReg_CMP_s, r4.zw, r3.w, int2(-3,-5)).xyzw;
-  r10.x = dot(r11.wz, r7.yy);
-  r9.x = r8.z * r10.x + r9.x;
-  r10.x = dot(r11.xy, r7.yy);
-  r9.x = r4.y * r10.x + r9.x;
-  r12.xyzw = spotlight0ShadowSamplerReg_TEX.GatherCmp(spotlight0ShadowSamplerReg_CMP_s, r4.zw, r3.w, int2(-1,-5)).xyzw;
-  r10.x = dot(r12.wz, r7.yy);
-  r9.x = r8.z * r10.x + r9.x;
-  r10.x = dot(r12.xy, r7.yy);
-  r9.x = r4.y * r10.x + r9.x;
-  r13.xyzw = spotlight0ShadowSamplerReg_TEX.GatherCmp(spotlight0ShadowSamplerReg_CMP_s, r4.zw, r3.w, int2(1,-5)).xyzw;
-  r10.x = dot(r13.wz, r7.yy);
-  r9.x = r8.z * r10.x + r9.x;
-  r10.x = dot(r13.xy, r7.yy);
-  r9.x = r4.y * r10.x + r9.x;
-  r14.xyzw = spotlight0ShadowSamplerReg_TEX.GatherCmp(spotlight0ShadowSamplerReg_CMP_s, r4.zw, r3.w, int2(3,-5)).xyzw;
-  r10.x = dot(r14.wz, r7.yy);
-  r9.x = r8.z * r10.x + r9.x;
-  r10.x = dot(r14.xy, r7.yy);
-  r9.x = r4.y * r10.x + r9.x;
-  r15.xyzw = spotlight0ShadowSamplerReg_TEX.GatherCmp(spotlight0ShadowSamplerReg_CMP_s, r4.zw, r3.w, int2(5,-5)).xyzw;
-  r10.xz = r15.zy * r4.xx;
-  r10.xz = r10.xz * r7.yy;
-  r11.zw = r15.wx * r7.yy + r10.xz;
-  r9.x = r8.z * r11.z + r9.x;
-  r9.x = r4.y * r11.w + r9.x;
-  r16.xyzw = spotlight0ShadowSamplerReg_TEX.GatherCmp(spotlight0ShadowSamplerReg_CMP_s, r4.zw, r3.w, int2(-5,-3)).xyzw;
-  r5.w = r7.x * r5.w + -r8.y;
-  r5.w = r4.x * r5.w + r8.y;
-  r11.zw = r16.yz * r5.ww;
-  r11.zw = r16.xw * r8.ww + r11.zw;
-  r7.x = r8.z * r11.w + r9.x;
-  r7.x = r4.y * r11.z + r7.x;
-  r9.x = r10.y * r5.w + r10.w;
-  r7.x = r8.z * r9.x + r7.x;
-  r7.x = r4.y * r11.w + r7.x;
-  r16.xyzw = spotlight0ShadowSamplerReg_TEX.GatherCmp(spotlight0ShadowSamplerReg_CMP_s, r4.zw, r3.w, int2(-3,-3)).xyzw;
-  r9.x = -r9.z + r8.y;
-  r9.x = r4.x * r9.x + r9.z;
-  r10.xy = r16.wx * r9.xx;
-  r10.xw = r16.zy * r9.zz + r10.xy;
-  r7.x = r8.z * r10.x + r7.x;
-  r7.x = r4.y * r10.w + r7.x;
-  r10.x = dot(r11.xy, r8.yy);
-  r7.x = r8.z * r10.x + r7.x;
-  r10.x = dot(r16.wz, r8.yy);
-  r7.x = r4.y * r10.x + r7.x;
-  r17.xyzw = spotlight0ShadowSamplerReg_TEX.GatherCmp(spotlight0ShadowSamplerReg_CMP_s, r4.zw, r3.w, int2(-1,-3)).xyzw;
-  r10.x = dot(r17.wz, r9.zz);
-  r7.x = r8.z * r10.x + r7.x;
-  r10.x = dot(r17.xy, r9.zz);
-  r7.x = r4.y * r10.x + r7.x;
-  r10.x = dot(r12.xy, r8.yy);
-  r7.x = r8.z * r10.x + r7.x;
-  r10.x = dot(r17.wz, r8.yy);
-  r7.x = r4.y * r10.x + r7.x;
-  r12.xyzw = spotlight0ShadowSamplerReg_TEX.GatherCmp(spotlight0ShadowSamplerReg_CMP_s, r4.zw, r3.w, int2(1,-3)).xyzw;
-  r10.x = dot(r12.wz, r9.zz);
-  r7.x = r8.z * r10.x + r7.x;
-  r10.x = dot(r12.xy, r9.zz);
-  r7.x = r4.y * r10.x + r7.x;
-  r10.x = dot(r13.xy, r8.yy);
-  r7.x = r8.z * r10.x + r7.x;
-  r10.x = dot(r12.wz, r8.yy);
-  r7.x = r4.y * r10.x + r7.x;
-  r13.xyzw = spotlight0ShadowSamplerReg_TEX.GatherCmp(spotlight0ShadowSamplerReg_CMP_s, r4.zw, r3.w, int2(3,-3)).xyzw;
-  r10.x = r9.z + -r8.y;
-  r10.x = r4.x * r10.x + r8.y;
-  r11.xy = r13.zy * r10.xx;
-  r11.xw = r13.wx * r9.zz + r11.xy;
-  r7.x = r8.z * r11.x + r7.x;
-  r7.x = r4.y * r11.w + r7.x;
-  r10.w = dot(r14.xy, r8.yy);
-  r7.x = r8.z * r10.w + r7.x;
-  r10.w = dot(r13.wz, r8.yy);
-  r7.x = r4.y * r10.w + r7.x;
-  r14.xyzw = spotlight0ShadowSamplerReg_TEX.GatherCmp(spotlight0ShadowSamplerReg_CMP_s, r4.zw, r3.w, int2(5,-3)).xyzw;
-  r8.x = r4.x * r8.x + r7.y;
-  r11.xw = r14.yz * r4.xx;
-  r11.xw = r11.xw * r7.yy;
-  r11.xw = r14.xw * r8.xx + r11.xw;
-  r7.x = r8.z * r11.w + r7.x;
-  r7.x = r4.y * r11.x + r7.x;
-  r10.z = r15.x * r8.x + r10.z;
-  r7.x = r8.z * r10.z + r7.x;
-  r7.x = r4.y * r11.w + r7.x;
-  r14.xyzw = spotlight0ShadowSamplerReg_TEX.GatherCmp(spotlight0ShadowSamplerReg_CMP_s, r4.zw, r3.w, int2(-5,-1)).xyzw;
-  r10.zw = r14.yz * r5.ww;
-  r10.zw = r14.xw * r8.ww + r10.zw;
-  r7.x = r8.z * r10.w + r7.x;
-  r7.x = r4.y * r10.z + r7.x;
-  r7.x = r8.z * r11.z + r7.x;
-  r7.x = r4.y * r10.w + r7.x;
-  r14.xyzw = spotlight0ShadowSamplerReg_TEX.GatherCmp(spotlight0ShadowSamplerReg_CMP_s, r4.zw, r3.w, int2(-3,-1)).xyzw;
-  r11.zw = r9.zy + -r9.yz;
-  r11.zw = r4.xx * r11.zw + r9.yz;
-  r12.zw = r14.yz * r11.zz;
-  r12.zw = r14.xw * r9.xx + r12.zw;
-  r7.x = r8.z * r12.w + r7.x;
-  r7.x = r4.y * r12.z + r7.x;
-  r10.y = r16.y * r11.z + r10.y;
-  r7.x = r8.z * r10.y + r7.x;
-  r7.x = r4.y * r12.w + r7.x;
-  r14.xyzw = spotlight0ShadowSamplerReg_TEX.GatherCmp(spotlight0ShadowSamplerReg_CMP_s, r4.zw, r3.w, int2(-1,-1)).xyzw;
-  r10.y = r9.y + -r9.w;
-  r10.y = r4.x * r10.y + r9.w;
-  r13.yz = r14.wx * r10.yy;
-  r13.yw = r14.zy * r9.ww + r13.yz;
-  r7.x = r8.z * r13.y + r7.x;
-  r7.x = r4.y * r13.w + r7.x;
-  r10.w = dot(r17.xy, r9.yy);
-  r7.x = r8.z * r10.w + r7.x;
-  r10.w = dot(r14.wz, r9.yy);
-  r7.x = r4.y * r10.w + r7.x;
-  r15.xyzw = spotlight0ShadowSamplerReg_TEX.GatherCmp(spotlight0ShadowSamplerReg_CMP_s, r4.zw, r3.w, int2(1,-1)).xyzw;
-  r10.w = r9.w + -r9.y;
-  r10.w = r4.x * r10.w + r9.y;
-  r13.yw = r15.zy * r10.ww;
-  r14.xz = r15.wx * r9.ww + r13.yw;
-  r7.x = r8.z * r14.x + r7.x;
-  r7.x = r4.y * r14.z + r7.x;
-  r12.x = dot(r12.xy, r9.yy);
-  r7.x = r8.z * r12.x + r7.x;
-  r12.x = dot(r15.wz, r9.yy);
-  r7.x = r4.y * r12.x + r7.x;
-  r16.xyzw = spotlight0ShadowSamplerReg_TEX.GatherCmp(spotlight0ShadowSamplerReg_CMP_s, r4.zw, r3.w, int2(3,-1)).xyzw;
-  r12.xy = r16.yz * r10.xx;
-  r12.xy = r16.xw * r11.ww + r12.xy;
-  r7.x = r8.z * r12.y + r7.x;
-  r7.x = r4.y * r12.x + r7.x;
-  r11.y = r13.x * r11.w + r11.y;
-  r7.x = r8.z * r11.y + r7.x;
-  r7.x = r4.y * r12.y + r7.x;
-  r16.xyzw = spotlight0ShadowSamplerReg_TEX.GatherCmp(spotlight0ShadowSamplerReg_CMP_s, r4.zw, r3.w, int2(5,-1)).xyzw;
-  r12.yw = r16.yz * r4.xx;
-  r12.yw = r12.yw * r7.yy;
-  r12.yw = r16.xw * r8.xx + r12.yw;
-  r7.x = r8.z * r12.w + r7.x;
-  r7.x = r4.y * r12.y + r7.x;
-  r7.x = r8.z * r11.x + r7.x;
-  r7.x = r4.y * r12.w + r7.x;
-  r16.xyzw = spotlight0ShadowSamplerReg_TEX.GatherCmp(spotlight0ShadowSamplerReg_CMP_s, r4.zw, r3.w, int2(-5,1)).xyzw;
-  r11.xy = r16.yz * r5.ww;
-  r11.xy = r16.xw * r8.ww + r11.xy;
-  r7.x = r8.z * r11.y + r7.x;
-  r7.x = r4.y * r11.x + r7.x;
-  r7.x = r8.z * r10.z + r7.x;
-  r7.x = r4.y * r11.y + r7.x;
-  r16.xyzw = spotlight0ShadowSamplerReg_TEX.GatherCmp(spotlight0ShadowSamplerReg_CMP_s, r4.zw, r3.w, int2(-3,1)).xyzw;
-  r13.xy = r16.yz * r11.zz;
-  r13.xy = r16.xw * r9.xx + r13.xy;
-  r7.x = r8.z * r13.y + r7.x;
-  r7.x = r4.y * r13.x + r7.x;
-  r7.x = r8.z * r12.z + r7.x;
-  r7.x = r4.y * r13.y + r7.x;
-  r16.xyzw = spotlight0ShadowSamplerReg_TEX.GatherCmp(spotlight0ShadowSamplerReg_CMP_s, r4.zw, r3.w, int2(-1,1)).xyzw;
-  r10.yz = r16.wx * r10.yy;
-  r12.zw = r16.zy * r9.ww + r10.yz;
-  r7.x = r8.z * r12.z + r7.x;
-  r7.x = r4.y * r12.w + r7.x;
-  r10.z = r9.w + -r7.z;
-  r10.z = r4.x * r10.z + r7.z;
-  r11.y = r14.y * r10.z + r13.z;
-  r7.x = r8.z * r11.y + r7.x;
-  r10.y = r16.z * r10.z + r10.y;
-  r7.x = r4.y * r10.y + r7.x;
-  r14.xyzw = spotlight0ShadowSamplerReg_TEX.GatherCmp(spotlight0ShadowSamplerReg_CMP_s, r4.zw, r3.w, int2(1,1)).xyzw;
-  r10.yz = r14.zy * r10.ww;
-  r10.zw = r14.wx * r9.ww + r10.yz;
-  r7.x = r8.z * r10.z + r7.x;
-  r7.x = r4.y * r10.w + r7.x;
-  r7.z = r7.z + -r9.w;
-  r7.z = r4.x * r7.z + r9.w;
-  r9.w = r15.x * r7.z + r13.w;
-  r7.x = r8.z * r9.w + r7.x;
-  r7.z = r14.w * r7.z + r10.y;
-  r7.x = r4.y * r7.z + r7.x;
-  r15.xyzw = spotlight0ShadowSamplerReg_TEX.GatherCmp(spotlight0ShadowSamplerReg_CMP_s, r4.zw, r3.w, int2(3,1)).xyzw;
-  r10.yz = r15.yz * r10.xx;
-  r10.yz = r15.xw * r11.ww + r10.yz;
-  r7.x = r8.z * r10.z + r7.x;
-  r7.x = r4.y * r10.y + r7.x;
-  r7.x = r8.z * r12.x + r7.x;
-  r7.x = r4.y * r10.z + r7.x;
-  r15.xyzw = spotlight0ShadowSamplerReg_TEX.GatherCmp(spotlight0ShadowSamplerReg_CMP_s, r4.zw, r3.w, int2(5,1)).xyzw;
-  r10.zw = r15.yz * r4.xx;
-  r10.zw = r10.zw * r7.yy;
-  r10.zw = r15.xw * r8.xx + r10.zw;
-  r7.x = r8.z * r10.w + r7.x;
-  r7.x = r4.y * r10.z + r7.x;
-  r7.x = r8.z * r12.y + r7.x;
-  r7.x = r4.y * r10.w + r7.x;
-  r12.xyzw = spotlight0ShadowSamplerReg_TEX.GatherCmp(spotlight0ShadowSamplerReg_CMP_s, r4.zw, r3.w, int2(-5,3)).xyzw;
-  r12.yz = r12.yz * r5.ww;
-  r12.xy = r12.xw * r8.ww + r12.yz;
-  r7.x = r8.z * r12.y + r7.x;
-  r7.x = r4.y * r12.x + r7.x;
-  r7.x = r8.z * r11.x + r7.x;
-  r7.x = r4.y * r12.y + r7.x;
-  r15.xyzw = spotlight0ShadowSamplerReg_TEX.GatherCmp(spotlight0ShadowSamplerReg_CMP_s, r4.zw, r3.w, int2(-3,3)).xyzw;
-  r9.xw = r15.wx * r9.xx;
-  r11.xy = r15.zy * r9.zz + r9.xw;
-  r7.x = r8.z * r11.x + r7.x;
-  r7.x = r4.y * r11.y + r7.x;
-  r7.x = r8.z * r13.x + r7.x;
-  r7.z = r15.z * r11.z + r9.x;
-  r7.x = r4.y * r7.z + r7.x;
-  r13.xyzw = spotlight0ShadowSamplerReg_TEX.GatherCmp(spotlight0ShadowSamplerReg_CMP_s, r4.zw, r3.w, int2(-1,3)).xyzw;
-  r7.z = dot(r13.wz, r9.zz);
-  r7.x = r8.z * r7.z + r7.x;
-  r7.z = dot(r13.xy, r9.zz);
-  r7.x = r4.y * r7.z + r7.x;
-  r7.z = dot(r16.xy, r9.yy);
-  r7.x = r8.z * r7.z + r7.x;
-  r7.z = dot(r13.wz, r9.yy);
-  r7.x = r4.y * r7.z + r7.x;
-  r16.xyzw = spotlight0ShadowSamplerReg_TEX.GatherCmp(spotlight0ShadowSamplerReg_CMP_s, r4.zw, r3.w, int2(1,3)).xyzw;
-  r7.z = dot(r16.wz, r9.zz);
-  r7.x = r8.z * r7.z + r7.x;
-  r7.z = dot(r16.xy, r9.zz);
-  r7.x = r4.y * r7.z + r7.x;
-  r7.z = dot(r14.xy, r9.yy);
-  r7.x = r8.z * r7.z + r7.x;
-  r7.z = dot(r16.wz, r9.yy);
-  r7.x = r4.y * r7.z + r7.x;
-  r14.xyzw = spotlight0ShadowSamplerReg_TEX.GatherCmp(spotlight0ShadowSamplerReg_CMP_s, r4.zw, r3.w, int2(3,3)).xyzw;
-  r9.xy = r14.zy * r10.xx;
-  r9.yz = r14.wx * r9.zz + r9.xy;
-  r7.x = r8.z * r9.y + r7.x;
-  r7.x = r4.y * r9.z + r7.x;
-  r7.x = r8.z * r10.y + r7.x;
-  r7.z = r14.w * r11.w + r9.x;
-  r7.x = r4.y * r7.z + r7.x;
-  r9.xyzw = spotlight0ShadowSamplerReg_TEX.GatherCmp(spotlight0ShadowSamplerReg_CMP_s, r4.zw, r3.w, int2(5,3)).xyzw;
-  r9.yz = r9.yz * r4.xx;
-  r9.yz = r9.yz * r7.yy;
-  r9.xy = r9.xw * r8.xx + r9.yz;
-  r7.x = r8.z * r9.y + r7.x;
-  r7.x = r4.y * r9.x + r7.x;
-  r7.x = r8.z * r10.z + r7.x;
-  r7.x = r4.y * r9.y + r7.x;
-  r10.xyzw = spotlight0ShadowSamplerReg_TEX.GatherCmp(spotlight0ShadowSamplerReg_CMP_s, r4.zw, r3.w, int2(-5,5)).xyzw;
-  r9.yz = r10.wx * r8.ww;
-  r9.zw = r10.zy * r7.yy + r9.yz;
-  r7.x = r8.z * r9.z + r7.x;
-  r7.x = r4.y * r9.w + r7.x;
-  r7.x = r8.z * r12.x + r7.x;
-  r5.w = r10.z * r5.w + r9.y;
-  r5.w = r4.y * r5.w + r7.x;
-  r10.xyzw = spotlight0ShadowSamplerReg_TEX.GatherCmp(spotlight0ShadowSamplerReg_CMP_s, r4.zw, r3.w, int2(-3,5)).xyzw;
-  r7.x = dot(r10.wz, r7.yy);
-  r5.w = r8.z * r7.x + r5.w;
-  r7.x = dot(r10.xy, r7.yy);
-  r5.w = r4.y * r7.x + r5.w;
-  r7.x = dot(r15.xy, r8.yy);
-  r5.w = r8.z * r7.x + r5.w;
-  r7.x = dot(r10.wz, r8.yy);
-  r5.w = r4.y * r7.x + r5.w;
-  r10.xyzw = spotlight0ShadowSamplerReg_TEX.GatherCmp(spotlight0ShadowSamplerReg_CMP_s, r4.zw, r3.w, int2(-1,5)).xyzw;
-  r7.x = dot(r10.wz, r7.yy);
-  r5.w = r8.z * r7.x + r5.w;
-  r7.x = dot(r10.xy, r7.yy);
-  r5.w = r4.y * r7.x + r5.w;
-  r7.x = dot(r13.xy, r8.yy);
-  r5.w = r8.z * r7.x + r5.w;
-  r7.x = dot(r10.wz, r8.yy);
-  r5.w = r4.y * r7.x + r5.w;
-  r10.xyzw = spotlight0ShadowSamplerReg_TEX.GatherCmp(spotlight0ShadowSamplerReg_CMP_s, r4.zw, r3.w, int2(1,5)).xyzw;
-  r7.x = dot(r10.wz, r7.yy);
-  r5.w = r8.z * r7.x + r5.w;
-  r7.x = dot(r10.xy, r7.yy);
-  r5.w = r4.y * r7.x + r5.w;
-  r7.x = dot(r16.xy, r8.yy);
-  r5.w = r8.z * r7.x + r5.w;
-  r7.x = dot(r10.wz, r8.yy);
-  r5.w = r4.y * r7.x + r5.w;
-  r10.xyzw = spotlight0ShadowSamplerReg_TEX.GatherCmp(spotlight0ShadowSamplerReg_CMP_s, r4.zw, r3.w, int2(3,5)).xyzw;
-  r7.x = dot(r10.wz, r7.yy);
-  r5.w = r8.z * r7.x + r5.w;
-  r7.x = dot(r10.xy, r7.yy);
-  r5.w = r4.y * r7.x + r5.w;
-  r7.x = dot(r14.xy, r8.yy);
-  r5.w = r8.z * r7.x + r5.w;
-  r7.x = dot(r10.wz, r8.yy);
-  r5.w = r4.y * r7.x + r5.w;
-  r10.xyzw = spotlight0ShadowSamplerReg_TEX.GatherCmp(spotlight0ShadowSamplerReg_CMP_s, r4.zw, r3.w, int2(5,5)).xyzw;
-  r4.xz = r10.zy * r4.xx;
-  r4.xz = r4.xz * r7.yy;
-  r4.zw = r10.wx * r7.yy + r4.xz;
-  r3.w = r8.z * r4.z + r5.w;
-  r3.w = r4.y * r4.w + r3.w;
-  r3.w = r8.z * r9.x + r3.w;
-  r4.x = r10.w * r8.x + r4.x;
-  r3.w = r4.y * r4.x + r3.w;
-  r1.z = r3.w / r7.w;
-  } else {
-  r1.y = r1.y == 3;
-  if (r1.y != 0) {
-  r4.xyz = v8.xxx * v5.xyz + r5.xyz;
-  r1.y = dot(r4.xyz, r4.xyz);
-  r1.y = sqrt(r1.y);
-  r1.y = saturate(v7.w / r1.y);
-  r3.w = 1.000000000e+000 + r1.y;
-  r2.w = r2.w / r3.w;
-  r1.y = r2.w * r1.y;
-  r1.w = r1.w * Spotlight0_ReverseZPerspective.y + Spotlight0_ReverseZPerspective.z;
-  r1.w = Spotlight0_ReverseZPerspective.x / r1.w;
-  r2.w = 1.000000e+000 / Spotlight0_Shadow_Params.x;
-  r2.w = 5.000000000e-001 * r2.w;
-  r4.xy = float2(-2.000000e+000,-2.000000e+000) + OnePixelStepForS0.zw;
-  r4.xy = r4.xy / OnePixelStepForS0.zw;
-  r5.xy = r4.xy * r2.ww;
-  r5.zw = -r5.xy;
-  r7.xyzw = r6.xyxy + r5.zyxy;
-  r3.w = spotlight0ShadowSamplerReg_TEX.Sample(spotlight0ShadowSamplerReg_SMP_s, r7.xy).x;
-  r4.z = spotlight0ShadowSamplerReg_TEX.Sample(spotlight0ShadowSamplerReg_SMP_s, r7.zw).x;
-  r5.xy = r6.xy + r5.xw;
-  r4.w = spotlight0ShadowSamplerReg_TEX.Sample(spotlight0ShadowSamplerReg_SMP_s, r5.xy).x;
-  r4.xy = -r2.ww * r4.xy + r6.xy;
-  r2.w = spotlight0ShadowSamplerReg_TEX.Sample(spotlight0ShadowSamplerReg_SMP_s, r4.xy).x;
-  r4.xy = r6.xy * OnePixelStepForS0.zw + float2(5.000000e-001,5.000000e-001);
-  r4.xy = frac(r4.xy);
-  r3.w = r3.w + -r2.w;
-  r2.w = r3.w * r4.y + r2.w;
-  r3.w = r4.z + -r4.w;
-  r3.w = r3.w * r4.y + r4.w;
-  r3.w = r3.w + -r2.w;
-  r2.w = r3.w * r4.x + r2.w;
-  r3.w = r1.w / Spotlight0_Shadow_Params.w;
-  r3.w = 1.000000000e+000 + -r3.w;
-  r3.w = -r3.w * r3.w + 1.000000000e+000;
-  r3.w = r3.w * -1.400000000e+001 + 1.600000000e+001;
-  r4.x = -r2.w + r1.w;
-  r4.x = saturate(2.500000000e+000 * r4.x);
-  r4.x = 1.000000000e+000 + -r4.x;
-  r1.y = dot(r4.xx, r1.yy);
-  r1.w = r2.w + -r1.w;
-  r1.w = r3.w * r1.w;
-  r1.w = 1.442695022e+000 * r1.w;
-  r1.w = exp2(r1.w);
-  r1.z = saturate(r1.w + r1.y);
-  } else {
-  r1.z = 1.000000000e+000;
-  }
-  }
-  }
-  }
-  r1.y = r1.z * v7.y + -v7.y;
-  r1.y = 1.000000000e+000 + r1.y;
-  r0.x = Spotlight0_ReverseZPerspective.w * r0.x + -1.000000000e+000;
-  r4.xyz = spotlight0ProjectiveReg_TEX.SampleLevel(spotlight0ProjectiveReg_SMP_s, r6.zw, r0.x).xyz;
-  r5.xyz = r4.xxx + -r4.xyz;
-  r4.xyz = Spotlight0_Shadow_Params.zzz * r5.xyz + r4.xyz;
-  r4.xyz = r4.xyz * r4.xyz;
-  r1.yzw = r4.xyz * r1.yyy;
-  r1.xyz = r1.yzw * r1.xxx;
-  r0.xyz = r2.xyz * r3.xyz + r0.yzw;
-  r0.xyz = r0.xyz * r1.xyz;
-  o0.xyz = HDR_EncodeScale.zzz * r0.xyz;
-  o0.w = 1.000000000e+000;
-  return;
-}
-
-/*~~~~~~~~~~~~~~~~~~~~~~~~~~~~~~~~~~~~~~~~~~~~~~~~~~~~~~~~~~~~~~~~~~~~~~~~~~~
-//
-// Generated by Microsoft (R) HLSL Shader Compiler 9.29.952.3111
-//
-//
-// Buffer Definitions: 
-//
-// cbuffer cbDefaultXSC
-// {
-//
-//   float4x4 ViewProj;                 // Offset:    0 Size:    64 [unused]
-//   float4x4 ViewMatrix;               // Offset:   64 Size:    64 [unused]
-//   float4x4 SecondaryProj;            // Offset:  128 Size:    64 [unused]
-//   float4x4 SecondaryViewProj;        // Offset:  192 Size:    64 [unused]
-//   float4x4 SecondaryInvViewProj;     // Offset:  256 Size:    64 [unused]
-//   float4 ConstantColour;             // Offset:  320 Size:    16 [unused]
-//   float4 Time;                       // Offset:  336 Size:    16 [unused]
-//   float4 CameraPosition;             // Offset:  352 Size:    16
-//   float4 InvProjectionParams;        // Offset:  368 Size:    16
-//   float4 SecondaryInvProjectionParams;// Offset:  384 Size:    16
-//   float4 ShaderDebugParams;          // Offset:  400 Size:    16 [unused]
-//   float4 ToneMappingDebugParams;     // Offset:  416 Size:    16 [unused]
-//   float4 HDR_EncodeScale2;           // Offset:  432 Size:    16 [unused]
-//   float4 EmissiveSurfaceMultiplier;  // Offset:  448 Size:    16 [unused]
-//   float4 AlphaLight_OffsetScale;     // Offset:  464 Size:    16 [unused]
-//   float4 TessellationScaleFactor;    // Offset:  480 Size:    16 [unused]
-//   float4 FogNearColour;              // Offset:  496 Size:    16 [unused]
-//   float4 FogFarColour;               // Offset:  512 Size:    16 [unused]
-//   float4 FogParams;                  // Offset:  528 Size:    16 [unused]
-//   float4 AdvanceEnvironmentShaderDebugParams;// Offset:  544 Size:    16 [unused]
-//   float4 SMAA_RTMetrics;             // Offset:  560 Size:    16 [unused]
-//
-// }
-//
-// cbuffer cbDefaultPSC
-// {
-//
-//   float4x4 AlphaLight_WorldtoClipMatrix;// Offset:    0 Size:    64 [unused]
-//   float4x4 AlphaLight_CliptoWorldMatrix;// Offset:   64 Size:    64 [unused]
-//   float4x4 ProjectorMatrix;          // Offset:  128 Size:    64 [unused]
-//   float4x4 MotionBlurCurrInvViewProjection;// Offset:  192 Size:    64 [unused]
-//   float4x4 MotionBlurPrevViewProjection;// Offset:  256 Size:    64 [unused]
-//   float4x4 MotionBlurPrevSecViewProjection;// Offset:  320 Size:    64 [unused]
-//   float4x4 Spotlight0_Transform;     // Offset:  384 Size:    64
-//   float4 TextureAnimation;           // Offset:  448 Size:    16 [unused]
-//   float4 AmbientDiffuse;             // Offset:  464 Size:    16 [unused]
-//   float4 EnvironmentDebugParams;     // Offset:  480 Size:    16 [unused]
-//   float4 ShadowFilterESMWeights;     // Offset:  496 Size:    16 [unused]
-//   float4 LegacyDofParams;            // Offset:  512 Size:    16 [unused]
-//   float4 OnePixelStepForS0;          // Offset:  528 Size:    16
-//   float4 RenderTargetSize;           // Offset:  544 Size:    16 [unused]
-//   float4 ModelTrackerID;             // Offset:  560 Size:    16 [unused]
-//   float4 Sharpness_Bloom_Controls;   // Offset:  576 Size:    16 [unused]
-//   float4 Blur_Direction;             // Offset:  592 Size:    16 [unused]
-//   float4 LightMeterDebugParams;      // Offset:  608 Size:    16 [unused]
-//   float4 SourceResolution;           // Offset:  624 Size:    16 [unused]
-//   float4 HDR_EncodeScale;            // Offset:  640 Size:    16
-//   float4 OutputGamma;                // Offset:  656 Size:    16 [unused]
-//   float4 AlphaLight_ScaleParams;     // Offset:  672 Size:    16 [unused]
-//   float4 WrinkleMapWeights[6];       // Offset:  688 Size:    96 [unused]
-//   float4 RadiosityCubeMapIdx;        // Offset:  784 Size:    16 [unused]
-//   float4 HairShadingParams[8];       // Offset:  800 Size:   128
-//   float4 SkinShadingParams;          // Offset:  928 Size:    16 [unused]
-//   float4 HDR_EncodeScale3;           // Offset:  944 Size:    16 [unused]
-//   float4 ScreenResolution[4];        // Offset:  960 Size:    64 [unused]
-//   float4 VelocityParams;             // Offset: 1024 Size:    16 [unused]
-//   float4 DeferredConstColor;         // Offset: 1040 Size:    16 [unused]
-//   float4 Spotlight0_Shadow_Params;   // Offset: 1056 Size:    16
-//   float4 Spotlight0_ShadowMapDimensions;// Offset: 1072 Size:    16
-//   float4 ShadowFilterType;           // Offset: 1088 Size:    16
-//   float4 Spotlight0_ReverseZPerspective;// Offset: 1104 Size:    16
-//   float4 SpacesuitVisorParams;       // Offset: 1120 Size:    16 [unused]
-//   float4 Directional_Light_Colour;   // Offset: 1136 Size:    16 [unused]
-//   float4 Directional_Light_Direction;// Offset: 1152 Size:    16 [unused]
-//   float4 EnvironmentMap_Params;      // Offset: 1168 Size:    16 [unused]
-//   float4 Spotlight0_Shadow_Bias_GoboScale;// Offset: 1184 Size:    16
-//   float4 ScreenSpaceLightShaftParams1;// Offset: 1200 Size:    16 [unused]
-//   float4 ScreenSpaceLightShaftParams2;// Offset: 1216 Size:    16 [unused]
-//   float4 ScreenSpaceLightPosition;   // Offset: 1232 Size:    16 [unused]
-//   float4 LensAndScreenCenter;        // Offset: 1248 Size:    16 [unused]
-//   float4 ScaleAndScaleIn;            // Offset: 1264 Size:    16 [unused]
-//   float4 HmdWarpParam;               // Offset: 1280 Size:    16 [unused]
-//   float4 ChromAbParam;               // Offset: 1296 Size:    16 [unused]
-//   float4 SMAA_SubsampleIndices;      // Offset: 1312 Size:    16 [unused]
-//
-// }
-//
-//
-// Resource Bindings:
-//
-// Name                                 Type  Format         Dim Slot Elements
-// ------------------------------ ---------- ------- ----------- ---- --------
-// spotlight0ShadowSamplerReg_CMP  sampler_c      NA          NA    6        1
-// frameSamplerReg_SMP               sampler      NA          NA    7        1
-// depthSamplerReg_SMP               sampler      NA          NA    8        1
-// emissiveSamplerReg_SMP            sampler      NA          NA   11        1
-// normalSamplerReg_SMP              sampler      NA          NA   12        1
-// specularSamplerReg_SMP            sampler      NA          NA   13        1
-// spotlight0ShadowSamplerReg_SMP    sampler      NA          NA   14        1
-// spotlight0ProjectiveReg_SMP       sampler      NA          NA   15        1
-// frameSamplerReg_TEX               texture  float4          2d    7        1
-// depthSamplerReg_TEX               texture  float4          2d    8        1
-// emissiveSamplerReg_TEX            texture  float4          2d   11        1
-// normalSamplerReg_TEX              texture  float4          2d   12        1
-// specularSamplerReg_TEX            texture  float4          2d   13        1
-// spotlight0ShadowSamplerReg_TEX    texture  float4          2d   14        1
-// spotlight0ProjectiveReg_TEX       texture  float4          2d   15        1
-// cbDefaultXSC                      cbuffer      NA          NA    0        1
-// cbDefaultPSC                      cbuffer      NA          NA    2        1
-//
-//
-//
-// Input signature:
-//
-// Name                 Index   Mask Register SysValue  Format   Used
-// -------------------- ----- ------ -------- -------- ------- ------
-// TEXCOORD                 0   xyzw        0     NONE   float   xyzw
-// TEXCOORD                 1   xyzw        1     NONE   float   xyzw
-// TEXCOORD                 2   xyzw        2     NONE   float   xyzw
-// TEXCOORD                 3   xyzw        3     NONE   float      w
-// TEXCOORD                 4   xyzw        4     NONE   float   xy  
-// TEXCOORD                 5   xyzw        5     NONE   float   xyz 
-// TEXCOORD                 6   xyzw        6     NONE   float   xyz 
-// TEXCOORD                 7   xyzw        7     NONE   float    yzw
-// TEXCOORD                 8   xyzw        8     NONE   float   x   
-//
-//
-// Output signature:
-//
-// Name                 Index   Mask Register SysValue  Format   Used
-// -------------------- ----- ------ -------- -------- ------- ------
-// SV_Target                0   xyzw        0   TARGET   float   xyzw
-//
-ps_5_0
-dcl_globalFlags refactoringAllowed
-dcl_constantbuffer cb0[25], immediateIndexed
-dcl_constantbuffer cb2[75], immediateIndexed
-dcl_sampler s6, mode_comparison
-dcl_sampler s7, mode_default
-dcl_sampler s8, mode_default
-dcl_sampler s11, mode_default
-dcl_sampler s12, mode_default
-dcl_sampler s13, mode_default
-dcl_sampler s14, mode_default
-dcl_sampler s15, mode_default
-dcl_resource_texture2d (float,float,float,float) t7
-dcl_resource_texture2d (float,float,float,float) t8
-dcl_resource_texture2d (float,float,float,float) t11
-dcl_resource_texture2d (float,float,float,float) t12
-dcl_resource_texture2d (float,float,float,float) t13
-dcl_resource_texture2d (float,float,float,float) t14
-dcl_resource_texture2d (float,float,float,float) t15
-dcl_input_ps linear v0.xyzw
-dcl_input_ps linear v1.xyzw
-dcl_input_ps linear v2.xyzw
-dcl_input_ps linear v3.w
-dcl_input_ps linear v4.xy
-dcl_input_ps linear v5.xyz
-dcl_input_ps linear v6.xyz
-dcl_input_ps linear v7.yzw
-dcl_input_ps linear v8.x
-dcl_output o0.xyzw
-dcl_temps 18
-div r0.x, l(1.000000, 1.000000, 1.000000, 1.000000), v3.w
-mul r0.yz, r0.xxxx, v4.xxyx
-mul r1.xyz, r0.xxxx, v2.yzwy
-sample_indexable(texture2d)(float,float,float,float) r0.x, r0.yzyy, t8.xyzw, s8
-lt r0.w, r0.x, l(0.000000)
-mad r1.w, -r0.x, cb0[24].y, cb0[24].z
-div r1.w, cb0[24].x, r1.w
-max r1.w, r1.w, l(0.000000)
-mad r0.x, r0.x, cb0[23].y, cb0[23].z
-div r0.x, cb0[23].x, r0.x
-max r0.x, r0.x, l(0.000000)
-movc r0.x, r0.w, r1.w, r0.x
-mad r1.xyz, r1.xyzx, r0.xxxx, cb0[22].xyzx
-sample_indexable(texture2d)(float,float,float,float) r2.xyzw, r0.yzyy, t12.xwyz, s12
-mad r3.xyz, r2.xzwx, l(2.000000, 2.000000, 2.000000, 0.000000), l(-1.000000, -1.000000, -1.000000, 0.000000)
-dp3 r0.x, r3.xyzx, r3.xyzx
-rsq r0.x, r0.x
-mul r3.xyz, r0.xxxx, r3.xyzx
-dp3 r0.x, v6.xyzx, v6.xyzx
-rsq r0.x, r0.x
-mul r4.xyz, r0.xxxx, v6.xyzx
-add r5.xyz, -r1.xyzx, v0.xyzx
-dp3 r0.x, r5.xyzx, r5.xyzx
-rsq r0.w, r0.x
-mul r6.xyz, r0.wwww, r5.xyzx
-dp3 r0.w, r6.xyzx, r3.xyzx
-add r2.w, -r0.w, l(1.000000)
-sample_indexable(texture2d)(float,float,float,float) r2.x, r0.yzyy, t11.wxyz, s11
-sample_indexable(texture2d)(float,float,float,float) r3.xyzw, r0.yzyy, t7.xyzw, s7
-sample_indexable(texture2d)(float,float,float,float) r0.yz, r0.yzyy, t13.zxyw, s13
-mov r2.z, r3.w
-mul r2.xyz, r2.xyzx, r2.xyzx
-add r7.xyz, r2.xyzx, r2.xyzx
-mad_sat r0.z, r0.z, l(2.000000), l(-1.000000)
-sqrt r0.x, r0.x
-add r3.w, r0.x, -v0.w
-max r3.w, r3.w, l(0.000000)
-div r4.w, l(1.000000, 1.000000, 1.000000, 1.000000), v1.w
-mul_sat r4.w, r3.w, r4.w
-mad r5.w, r4.w, l(-2.000000), l(3.000000)
-mul r4.w, r4.w, r4.w
-mad r4.w, -r5.w, r4.w, l(1.000000)
-mad r3.w, r3.w, r3.w, v2.x
-div r3.w, r4.w, r3.w
-mad r3.xyz, r3.xyzx, l(2.000000, 2.000000, 2.000000, 0.000000), l(-1.000000, -1.000000, -1.000000, 0.000000)
-max r4.w, r7.z, r7.y
-max r4.w, r4.w, r7.x
-max r4.w, r4.w, l(0.004000)
-div r7.xyz, r7.xyzx, r4.wwww
-mul r4.w, r0.z, cb2[50].z
-dp3 r5.w, r3.xyzx, r3.xyzx
-rsq r5.w, r5.w
-mul r3.xyz, r3.xyzx, r5.wwww
-dp3 r5.w, r6.xyzx, r3.xyzx
-dp3 r6.w, r4.xyzx, r3.xyzx
-max r7.w, r5.w, l(-1.000000)
-min r7.w, r7.w, l(1.000000)
-add r8.x, -|r7.w|, l(1.000000)
-sqrt r8.x, r8.x
-mad r8.y, |r7.w|, l(-0.018729), l(0.074261)
-mad r8.y, r8.y, |r7.w|, l(-0.212114)
-mad r8.y, r8.y, |r7.w|, l(1.570729)
-mul r8.z, r8.x, r8.y
-mad r8.z, r8.z, l(-2.000000), l(3.141593)
-lt r7.w, r7.w, -r7.w
-and r7.w, r7.w, r8.z
-mad r7.w, r8.y, r8.x, r7.w
-add r7.w, -r7.w, l(1.570796)
-max r8.x, r6.w, l(-1.000000)
-min r8.x, r8.x, l(1.000000)
-add r8.y, -|r8.x|, l(1.000000)
-sqrt r8.y, r8.y
-mad r8.z, |r8.x|, l(-0.018729), l(0.074261)
-mad r8.z, r8.z, |r8.x|, l(-0.212114)
-mad r8.z, r8.z, |r8.x|, l(1.570729)
-mul r8.w, r8.y, r8.z
-mad r8.w, r8.w, l(-2.000000), l(3.141593)
-lt r8.x, r8.x, -r8.x
-and r8.x, r8.x, r8.w
-mad r8.x, r8.z, r8.y, r8.x
-add r7.w, r7.w, -r8.x
-mad r6.xyz, -r5.wwww, r3.xyzx, r6.xyzx
-dp3 r8.x, r6.xyzx, r6.xyzx
-rsq r8.x, r8.x
-mul r6.xyz, r6.xyzx, r8.xxxx
-mad r3.xyz, -r6.wwww, r3.xyzx, r4.xyzx
-dp3 r4.x, r3.xyzx, r3.xyzx
-rsq r4.x, r4.x
-mul r3.xyz, r3.xyzx, r4.xxxx
-dp3 r4.x, r3.xyzx, r6.xyzx
-dp3 r3.x, r3.xyzx, r3.xyzx
-dp3 r3.y, r6.xyzx, r6.xyzx
-mul r3.x, r3.y, r3.x
-sqrt r3.x, r3.x
-div r3.x, r4.x, r3.x
-max r3.x, r3.x, l(-1.000000)
-min r3.x, r3.x, l(1.000000)
-mul r6.xyzw, cb2[51].zzxy, l(-0.017453, 0.026180, 0.043749, 0.043749)
-mul r3.yz, cb2[51].xxyx, cb2[51].xxyx
-mul r4.x, r5.w, r5.w
-min r4.x, r4.x, l(1.000000)
-add r4.x, -r4.x, l(1.000000)
-sqrt r4.x, r4.x
-add r4.y, r7.w, l(1.570796)
-mad r4.yz, r4.yyyy, l(0.000000, 0.500000, 0.500000, 0.000000), -r6.xxyx
-div r6.xy, l(1.000000, 1.000000, 1.000000, 1.000000), r6.zwzz
-mul r4.yz, r4.yyzy, -r4.yyzy
-mul r3.yz, r3.yyzy, l(0.000000, 0.000609, 0.000609, 0.000000)
-div r3.yz, r4.yyzy, r3.yyzy
-mul r3.yz, r3.yyzy, l(0.000000, 1.442695, 1.442695, 0.000000)
-exp r3.yz, r3.yyzy
-mul r3.yz, r3.yyzy, r6.xxyx
-mul r3.y, r3.y, r4.w
-mul r4.yzw, r0.zzzz, r7.xxyz
-mul r4.yzw, r4.yyzw, cb2[50].wwww
-mul r4.yzw, r3.zzzz, r4.yyzw
-add r0.z, r3.x, l(1.000000)
-mul r0.z, r0.z, l(0.500000)
-sqrt r0.z, r0.z
-mul r4.yzw, r0.zzzz, r4.yyzw
-mad r3.xyz, r3.yyyy, r0.zzzz, r4.yzwy
-mul r0.z, r4.x, l(8.000000)
-max r0.z, r0.z, l(0.000100)
-div r3.xyz, r3.xyzx, r0.zzzz
-max r0.z, r2.w, l(0.000000)
-log r0.z, r0.z
-mul r0.z, r0.z, cb2[52].w
-exp r0.z, r0.z
-mad r4.x, -r0.w, r0.w, l(2.000000)
-add r4.y, -r0.y, l(1.000000)
-mul r4.x, r4.y, r4.x
-mul r4.x, r4.x, cb2[52].z
-exp r4.x, r4.x
-add r0.z, r0.z, r4.x
-add r0.z, r0.z, l(-1.000000)
-add r0.w, -r0.w, cb2[53].y
-mad r0.w, r4.y, cb2[53].z, r0.w
-max r0.yw, r0.yyyw, l(0.000000, 0.000000, 0.000000, 0.000000)
-mul r0.w, r0.w, r0.w
-mul r0.w, r0.w, -cb2[53].x
-exp r4.x, r0.w
-mul r0.w, r0.w, cb2[53].w
-exp r0.w, r0.w
-mul r3.xyz, r0.wwww, r3.xyzx
-log r0.y, r0.y
-mul r0.y, r0.y, cb2[54].x
-exp r0.y, r0.y
-mul r3.xyz, r0.yyyy, r3.xyzx
-log r2.xyz, r2.xyzx
-mad r0.y, r0.z, cb2[52].y, cb2[52].x
-mul r0.yzw, r0.yyyy, r2.xxyz
-exp r0.yzw, r0.yyzw
-mul r2.x, r4.x, cb2[51].w
-mul r0.yzw, r0.yyzw, r2.xxxx
-mul r2.xyz, r3.wwww, v1.xyzx
-mul r0.yzw, r0.yyzw, r2.xxyz
-mov r1.w, l(1.000000)
-dp4 r4.x, r1.xyzw, cb2[24].xyzw
-dp4 r4.y, r1.xyzw, cb2[25].xyzw
-dp4 r4.z, r1.xyzw, cb2[26].xyzw
-dp4 r1.x, r1.xyzw, cb2[27].xyzw
-div r1.yzw, r4.xxyz, r1.xxxx
-mul r6.xyw, r1.yzyz, l(0.500000, -0.500000, 0.000000, -0.500000)
-mul r6.z, r1.y, cb2[74].y
-add r6.xyzw, r6.xyzw, l(0.500000, 0.500000, 0.500000, 0.500000)
-mad r1.x, v7.z, r1.x, r4.z
-ge r1.x, r1.x, l(0.000000)
-and r1.x, r1.x, l(0x3f800000)
-ftoi r1.y, cb2[68].x
-ieq r1.z, r1.y, l(4)
-if_nz r1.z
-  mad r1.z, r1.w, cb2[69].y, cb2[69].z
-  div r1.z, cb2[69].x, r1.z
-  add r1.z, r1.z, -cb2[74].x
-  mul r3.w, r1.z, cb2[69].y
-  mad r1.z, -r1.z, cb2[69].z, cb2[69].x
-  div r1.z, r1.z, r3.w
-  sample_c_lz_indexable(texture2d)(float,float,float,float) r1.z, r6.xyxx, t14.xxxx, s6, r1.z
-else 
-  ieq r3.w, r1.y, l(1)
-  if_nz r3.w
-    ftoi r3.w, cb2[66].y
-    if_z r3.w
-      mov r1.z, l(1.000000)
-    else 
-      mad r4.x, r1.w, cb2[69].y, cb2[69].z
-      div r4.x, cb2[69].x, r4.x
-      add r4.x, r4.x, -cb2[74].x
-      mul r4.y, r4.x, cb2[69].y
-      mad r4.x, -r4.x, cb2[69].z, cb2[69].x
-      div r4.x, r4.x, r4.y
-      ieq r4.y, r3.w, l(1)
-      if_nz r4.y
-        sample_c_lz_indexable(texture2d)(float,float,float,float) r1.z, r6.xyxx, t14.xxxx, s6, r4.x
-      else 
-        div r4.y, l(1.000000, 1.000000, 1.000000, 1.000000), cb2[66].x
-        mul r4.z, r4.y, l(0.500000)
-        iadd r4.w, r3.w, l(-1)
-        itof r4.w, r4.w
-        mul r4.z, r4.w, r4.z
-        mov r4.w, l(0)
-        mov r5.w, l(0)
-        loop 
-          ige r7.x, r5.w, r3.w
-          breakc_nz r7.x
-          itof r7.y, r5.w
-          mov r7.z, r4.w
-          mov r7.w, l(0)
-          loop 
-            ige r8.x, r7.w, r3.w
-            breakc_nz r8.x
-            itof r7.x, r7.w
-            mad r8.xy, r7.xyxx, r4.yyyy, -r4.zzzz
-            add r8.xy, r6.xyxx, r8.xyxx
-            sample_c_lz_indexable(texture2d)(float,float,float,float) r7.x, r8.xyxx, t14.xxxx, s6, r4.x
-            add r7.z, r7.x, r7.z
-            iadd r7.w, r7.w, l(1)
-          endloop 
-          mov r4.w, r7.z
-          iadd r5.w, r5.w, l(1)
-        endloop 
-        imul null, r3.w, r3.w, r3.w
-        itof r3.w, r3.w
-        div r1.z, r4.w, r3.w
-      endif 
-    endif 
-  else 
-    ieq r3.w, r1.y, l(2)
-    if_nz r3.w
-      mad r3.w, r1.w, cb2[69].y, cb2[69].z
-      div r3.w, cb2[69].x, r3.w
-      add r3.w, r3.w, -cb2[74].x
-      mul r4.x, r3.w, cb2[69].y
-      mad r3.w, -r3.w, cb2[69].z, cb2[69].x
-      div r3.w, r3.w, r4.x
-      mad r4.xy, cb2[67].xyxx, r6.xyxx, l(0.500000, 0.500000, 0.000000, 0.000000)
-      round_ni r4.zw, r4.xxxy
-      add r4.xy, -r4.zwzz, r4.xyxx
-      mad r4.zw, -r4.xxxy, cb2[67].zzzw, r6.xxxy
-      gather4_aoffimmi_indexable(-5,-5,0)(texture2d)(float,float,float,float) r7.xyzw, r4.zwzz, t14.xyzw, s14.x
-      ge r8.xyzw, r7.xyzw, r3.wwww
-      movc r8.xyzw, r8.xyzw, l(0,0,0,0), l(1.000000,1.000000,1.000000,1.000000)
-      dp4 r5.w, r8.xyzw, l(1.000000, 1.000000, 1.000000, 1.000000)
-      dp4 r7.x, r7.xyzw, r8.xyzw
-      gather4_aoffimmi_indexable(-3,-5,0)(texture2d)(float,float,float,float) r8.xyzw, r4.zwzz, t14.xyzw, s14.x
-      ge r9.xyzw, r8.xyzw, r3.wwww
-      movc r9.xyzw, r9.xyzw, l(0,0,0,0), l(1.000000,1.000000,1.000000,1.000000)
-      dp4 r7.y, r9.xyzw, l(1.000000, 1.000000, 1.000000, 1.000000)
-      add r5.w, r5.w, r7.y
-      dp4 r7.y, r8.xyzw, r9.xyzw
-      add r7.x, r7.y, r7.x
-      gather4_aoffimmi_indexable(-1,-5,0)(texture2d)(float,float,float,float) r8.xyzw, r4.zwzz, t14.xyzw, s14.x
-      ge r9.xyzw, r8.xyzw, r3.wwww
-      movc r9.xyzw, r9.xyzw, l(0,0,0,0), l(1.000000,1.000000,1.000000,1.000000)
-      dp4 r7.y, r9.xyzw, l(1.000000, 1.000000, 1.000000, 1.000000)
-      add r5.w, r5.w, r7.y
-      dp4 r7.y, r8.xyzw, r9.xyzw
-      add r7.x, r7.y, r7.x
-      gather4_aoffimmi_indexable(1,-5,0)(texture2d)(float,float,float,float) r8.xyzw, r4.zwzz, t14.xyzw, s14.x
-      ge r9.xyzw, r8.xyzw, r3.wwww
-      movc r9.xyzw, r9.xyzw, l(0,0,0,0), l(1.000000,1.000000,1.000000,1.000000)
-      dp4 r7.y, r9.xyzw, l(1.000000, 1.000000, 1.000000, 1.000000)
-      add r5.w, r5.w, r7.y
-      dp4 r7.y, r8.xyzw, r9.xyzw
-      add r7.x, r7.y, r7.x
-      gather4_aoffimmi_indexable(3,-5,0)(texture2d)(float,float,float,float) r8.xyzw, r4.zwzz, t14.xyzw, s14.x
-      ge r9.xyzw, r8.xyzw, r3.wwww
-      movc r9.xyzw, r9.xyzw, l(0,0,0,0), l(1.000000,1.000000,1.000000,1.000000)
-      dp4 r7.y, r9.xyzw, l(1.000000, 1.000000, 1.000000, 1.000000)
-      add r5.w, r5.w, r7.y
-      dp4 r7.y, r8.xyzw, r9.xyzw
-      add r7.x, r7.y, r7.x
-      gather4_aoffimmi_indexable(5,-5,0)(texture2d)(float,float,float,float) r8.xyzw, r4.zwzz, t14.xyzw, s14.x
-      ge r9.xyzw, r8.xyzw, r3.wwww
-      movc r9.xyzw, r9.xyzw, l(0,0,0,0), l(1.000000,1.000000,1.000000,1.000000)
-      dp4 r7.y, r9.xyzw, l(1.000000, 1.000000, 1.000000, 1.000000)
-      add r5.w, r5.w, r7.y
-      dp4 r7.y, r8.xyzw, r9.xyzw
-      add r7.x, r7.y, r7.x
-      gather4_aoffimmi_indexable(-5,-3,0)(texture2d)(float,float,float,float) r8.xyzw, r4.zwzz, t14.xyzw, s14.x
-      ge r9.xyzw, r8.xyzw, r3.wwww
-      movc r9.xyzw, r9.xyzw, l(0,0,0,0), l(1.000000,1.000000,1.000000,1.000000)
-      dp4 r7.y, r9.xyzw, l(1.000000, 1.000000, 1.000000, 1.000000)
-      add r5.w, r5.w, r7.y
-      dp4 r7.y, r8.xyzw, r9.xyzw
-      add r7.x, r7.y, r7.x
-      gather4_aoffimmi_indexable(-3,-3,0)(texture2d)(float,float,float,float) r8.xyzw, r4.zwzz, t14.xyzw, s14.x
-      ge r9.xyzw, r8.xyzw, r3.wwww
-      movc r9.xyzw, r9.xyzw, l(0,0,0,0), l(1.000000,1.000000,1.000000,1.000000)
-      dp4 r7.y, r9.xyzw, l(1.000000, 1.000000, 1.000000, 1.000000)
-      add r5.w, r5.w, r7.y
-      dp4 r7.y, r8.xyzw, r9.xyzw
-      add r7.x, r7.y, r7.x
-      gather4_aoffimmi_indexable(-1,-3,0)(texture2d)(float,float,float,float) r8.xyzw, r4.zwzz, t14.xyzw, s14.x
-      ge r9.xyzw, r8.xyzw, r3.wwww
-      movc r9.xyzw, r9.xyzw, l(0,0,0,0), l(1.000000,1.000000,1.000000,1.000000)
-      dp4 r7.y, r9.xyzw, l(1.000000, 1.000000, 1.000000, 1.000000)
-      add r5.w, r5.w, r7.y
-      dp4 r7.y, r8.xyzw, r9.xyzw
-      add r7.x, r7.y, r7.x
-      gather4_aoffimmi_indexable(1,-3,0)(texture2d)(float,float,float,float) r8.xyzw, r4.zwzz, t14.xyzw, s14.x
-      ge r9.xyzw, r8.xyzw, r3.wwww
-      movc r9.xyzw, r9.xyzw, l(0,0,0,0), l(1.000000,1.000000,1.000000,1.000000)
-      dp4 r7.y, r9.xyzw, l(1.000000, 1.000000, 1.000000, 1.000000)
-      add r5.w, r5.w, r7.y
-      dp4 r7.y, r8.xyzw, r9.xyzw
-      add r7.x, r7.y, r7.x
-      gather4_aoffimmi_indexable(3,-3,0)(texture2d)(float,float,float,float) r8.xyzw, r4.zwzz, t14.xyzw, s14.x
-      ge r9.xyzw, r8.xyzw, r3.wwww
-      movc r9.xyzw, r9.xyzw, l(0,0,0,0), l(1.000000,1.000000,1.000000,1.000000)
-      dp4 r7.y, r9.xyzw, l(1.000000, 1.000000, 1.000000, 1.000000)
-      add r5.w, r5.w, r7.y
-      dp4 r7.y, r8.xyzw, r9.xyzw
-      add r7.x, r7.y, r7.x
-      gather4_aoffimmi_indexable(5,-3,0)(texture2d)(float,float,float,float) r8.xyzw, r4.zwzz, t14.xyzw, s14.x
-      ge r9.xyzw, r8.xyzw, r3.wwww
-      movc r9.xyzw, r9.xyzw, l(0,0,0,0), l(1.000000,1.000000,1.000000,1.000000)
-      dp4 r7.y, r9.xyzw, l(1.000000, 1.000000, 1.000000, 1.000000)
-      add r5.w, r5.w, r7.y
-      dp4 r7.y, r8.xyzw, r9.xyzw
-      add r7.x, r7.y, r7.x
-      gather4_aoffimmi_indexable(-5,-1,0)(texture2d)(float,float,float,float) r8.xyzw, r4.zwzz, t14.xyzw, s14.x
-      ge r9.xyzw, r8.xyzw, r3.wwww
-      movc r9.xyzw, r9.xyzw, l(0,0,0,0), l(1.000000,1.000000,1.000000,1.000000)
-      dp4 r7.y, r9.xyzw, l(1.000000, 1.000000, 1.000000, 1.000000)
-      add r5.w, r5.w, r7.y
-      dp4 r7.y, r8.xyzw, r9.xyzw
-      add r7.x, r7.y, r7.x
-      gather4_aoffimmi_indexable(-3,-1,0)(texture2d)(float,float,float,float) r8.xyzw, r4.zwzz, t14.xyzw, s14.x
-      ge r9.xyzw, r8.xyzw, r3.wwww
-      movc r9.xyzw, r9.xyzw, l(0,0,0,0), l(1.000000,1.000000,1.000000,1.000000)
-      dp4 r7.y, r9.xyzw, l(1.000000, 1.000000, 1.000000, 1.000000)
-      add r5.w, r5.w, r7.y
-      dp4 r7.y, r8.xyzw, r9.xyzw
-      add r7.x, r7.y, r7.x
-      gather4_aoffimmi_indexable(-1,-1,0)(texture2d)(float,float,float,float) r8.xyzw, r4.zwzz, t14.xyzw, s14.x
-      ge r9.xyzw, r8.xyzw, r3.wwww
-      movc r9.xyzw, r9.xyzw, l(0,0,0,0), l(1.000000,1.000000,1.000000,1.000000)
-      dp4 r7.y, r9.xyzw, l(1.000000, 1.000000, 1.000000, 1.000000)
-      add r5.w, r5.w, r7.y
-      dp4 r7.y, r8.xyzw, r9.xyzw
-      add r7.x, r7.y, r7.x
-      gather4_aoffimmi_indexable(1,-1,0)(texture2d)(float,float,float,float) r8.xyzw, r4.zwzz, t14.xyzw, s14.x
-      ge r9.xyzw, r8.xyzw, r3.wwww
-      movc r9.xyzw, r9.xyzw, l(0,0,0,0), l(1.000000,1.000000,1.000000,1.000000)
-      dp4 r7.y, r9.xyzw, l(1.000000, 1.000000, 1.000000, 1.000000)
-      add r5.w, r5.w, r7.y
-      dp4 r7.y, r8.xyzw, r9.xyzw
-      add r7.x, r7.y, r7.x
-      gather4_aoffimmi_indexable(3,-1,0)(texture2d)(float,float,float,float) r8.xyzw, r4.zwzz, t14.xyzw, s14.x
-      ge r9.xyzw, r8.xyzw, r3.wwww
-      movc r9.xyzw, r9.xyzw, l(0,0,0,0), l(1.000000,1.000000,1.000000,1.000000)
-      dp4 r7.y, r9.xyzw, l(1.000000, 1.000000, 1.000000, 1.000000)
-      add r5.w, r5.w, r7.y
-      dp4 r7.y, r8.xyzw, r9.xyzw
-      add r7.x, r7.y, r7.x
-      gather4_aoffimmi_indexable(5,-1,0)(texture2d)(float,float,float,float) r8.xyzw, r4.zwzz, t14.xyzw, s14.x
-      ge r9.xyzw, r8.xyzw, r3.wwww
-      movc r9.xyzw, r9.xyzw, l(0,0,0,0), l(1.000000,1.000000,1.000000,1.000000)
-      dp4 r7.y, r9.xyzw, l(1.000000, 1.000000, 1.000000, 1.000000)
-      add r5.w, r5.w, r7.y
-      dp4 r7.y, r8.xyzw, r9.xyzw
-      add r7.x, r7.y, r7.x
-      gather4_aoffimmi_indexable(-5,1,0)(texture2d)(float,float,float,float) r8.xyzw, r4.zwzz, t14.xyzw, s14.x
-      ge r9.xyzw, r8.xyzw, r3.wwww
-      movc r9.xyzw, r9.xyzw, l(0,0,0,0), l(1.000000,1.000000,1.000000,1.000000)
-      dp4 r7.y, r9.xyzw, l(1.000000, 1.000000, 1.000000, 1.000000)
-      add r5.w, r5.w, r7.y
-      dp4 r7.y, r8.xyzw, r9.xyzw
-      add r7.x, r7.y, r7.x
-      gather4_aoffimmi_indexable(-3,1,0)(texture2d)(float,float,float,float) r8.xyzw, r4.zwzz, t14.xyzw, s14.x
-      ge r9.xyzw, r8.xyzw, r3.wwww
-      movc r9.xyzw, r9.xyzw, l(0,0,0,0), l(1.000000,1.000000,1.000000,1.000000)
-      dp4 r7.y, r9.xyzw, l(1.000000, 1.000000, 1.000000, 1.000000)
-      add r5.w, r5.w, r7.y
-      dp4 r7.y, r8.xyzw, r9.xyzw
-      add r7.x, r7.y, r7.x
-      gather4_aoffimmi_indexable(-1,1,0)(texture2d)(float,float,float,float) r8.xyzw, r4.zwzz, t14.xyzw, s14.x
-      ge r9.xyzw, r8.xyzw, r3.wwww
-      movc r9.xyzw, r9.xyzw, l(0,0,0,0), l(1.000000,1.000000,1.000000,1.000000)
-      dp4 r7.y, r9.xyzw, l(1.000000, 1.000000, 1.000000, 1.000000)
-      add r5.w, r5.w, r7.y
-      dp4 r7.y, r8.xyzw, r9.xyzw
-      add r7.x, r7.y, r7.x
-      gather4_aoffimmi_indexable(1,1,0)(texture2d)(float,float,float,float) r8.xyzw, r4.zwzz, t14.xyzw, s14.x
-      ge r9.xyzw, r8.xyzw, r3.wwww
-      movc r9.xyzw, r9.xyzw, l(0,0,0,0), l(1.000000,1.000000,1.000000,1.000000)
-      dp4 r7.y, r9.xyzw, l(1.000000, 1.000000, 1.000000, 1.000000)
-      add r5.w, r5.w, r7.y
-      dp4 r7.y, r8.xyzw, r9.xyzw
-      add r7.x, r7.y, r7.x
-      gather4_aoffimmi_indexable(3,1,0)(texture2d)(float,float,float,float) r8.xyzw, r4.zwzz, t14.xyzw, s14.x
-      ge r9.xyzw, r8.xyzw, r3.wwww
-      movc r9.xyzw, r9.xyzw, l(0,0,0,0), l(1.000000,1.000000,1.000000,1.000000)
-      dp4 r7.y, r9.xyzw, l(1.000000, 1.000000, 1.000000, 1.000000)
-      add r5.w, r5.w, r7.y
-      dp4 r7.y, r8.xyzw, r9.xyzw
-      add r7.x, r7.y, r7.x
-      gather4_aoffimmi_indexable(5,1,0)(texture2d)(float,float,float,float) r8.xyzw, r4.zwzz, t14.xyzw, s14.x
-      ge r9.xyzw, r8.xyzw, r3.wwww
-      movc r9.xyzw, r9.xyzw, l(0,0,0,0), l(1.000000,1.000000,1.000000,1.000000)
-      dp4 r7.y, r9.xyzw, l(1.000000, 1.000000, 1.000000, 1.000000)
-      add r5.w, r5.w, r7.y
-      dp4 r7.y, r8.xyzw, r9.xyzw
-      add r7.x, r7.y, r7.x
-      gather4_aoffimmi_indexable(-5,3,0)(texture2d)(float,float,float,float) r8.xyzw, r4.zwzz, t14.xyzw, s14.x
-      ge r9.xyzw, r8.xyzw, r3.wwww
-      movc r9.xyzw, r9.xyzw, l(0,0,0,0), l(1.000000,1.000000,1.000000,1.000000)
-      dp4 r7.y, r9.xyzw, l(1.000000, 1.000000, 1.000000, 1.000000)
-      add r5.w, r5.w, r7.y
-      dp4 r7.y, r8.xyzw, r9.xyzw
-      add r7.x, r7.y, r7.x
-      gather4_aoffimmi_indexable(-3,3,0)(texture2d)(float,float,float,float) r8.xyzw, r4.zwzz, t14.xyzw, s14.x
-      ge r9.xyzw, r8.xyzw, r3.wwww
-      movc r9.xyzw, r9.xyzw, l(0,0,0,0), l(1.000000,1.000000,1.000000,1.000000)
-      dp4 r7.y, r9.xyzw, l(1.000000, 1.000000, 1.000000, 1.000000)
-      add r5.w, r5.w, r7.y
-      dp4 r7.y, r8.xyzw, r9.xyzw
-      add r7.x, r7.y, r7.x
-      gather4_aoffimmi_indexable(-1,3,0)(texture2d)(float,float,float,float) r8.xyzw, r4.zwzz, t14.xyzw, s14.x
-      ge r9.xyzw, r8.xyzw, r3.wwww
-      movc r9.xyzw, r9.xyzw, l(0,0,0,0), l(1.000000,1.000000,1.000000,1.000000)
-      dp4 r7.y, r9.xyzw, l(1.000000, 1.000000, 1.000000, 1.000000)
-      add r5.w, r5.w, r7.y
-      dp4 r7.y, r8.xyzw, r9.xyzw
-      add r7.x, r7.y, r7.x
-      gather4_aoffimmi_indexable(1,3,0)(texture2d)(float,float,float,float) r8.xyzw, r4.zwzz, t14.xyzw, s14.x
-      ge r9.xyzw, r8.xyzw, r3.wwww
-      movc r9.xyzw, r9.xyzw, l(0,0,0,0), l(1.000000,1.000000,1.000000,1.000000)
-      dp4 r7.y, r9.xyzw, l(1.000000, 1.000000, 1.000000, 1.000000)
-      add r5.w, r5.w, r7.y
-      dp4 r7.y, r8.xyzw, r9.xyzw
-      add r7.x, r7.y, r7.x
-      gather4_aoffimmi_indexable(3,3,0)(texture2d)(float,float,float,float) r8.xyzw, r4.zwzz, t14.xyzw, s14.x
-      ge r9.xyzw, r8.xyzw, r3.wwww
-      movc r9.xyzw, r9.xyzw, l(0,0,0,0), l(1.000000,1.000000,1.000000,1.000000)
-      dp4 r7.y, r9.xyzw, l(1.000000, 1.000000, 1.000000, 1.000000)
-      add r5.w, r5.w, r7.y
-      dp4 r7.y, r8.xyzw, r9.xyzw
-      add r7.x, r7.y, r7.x
-      gather4_aoffimmi_indexable(5,3,0)(texture2d)(float,float,float,float) r8.xyzw, r4.zwzz, t14.xyzw, s14.x
-      ge r9.xyzw, r8.xyzw, r3.wwww
-      movc r9.xyzw, r9.xyzw, l(0,0,0,0), l(1.000000,1.000000,1.000000,1.000000)
-      dp4 r7.y, r9.xyzw, l(1.000000, 1.000000, 1.000000, 1.000000)
-      add r5.w, r5.w, r7.y
-      dp4 r7.y, r8.xyzw, r9.xyzw
-      add r7.x, r7.y, r7.x
-      gather4_aoffimmi_indexable(-5,5,0)(texture2d)(float,float,float,float) r8.xyzw, r4.zwzz, t14.xyzw, s14.x
-      ge r9.xyzw, r8.xyzw, r3.wwww
-      movc r9.xyzw, r9.xyzw, l(0,0,0,0), l(1.000000,1.000000,1.000000,1.000000)
-      dp4 r7.y, r9.xyzw, l(1.000000, 1.000000, 1.000000, 1.000000)
-      add r5.w, r5.w, r7.y
-      dp4 r7.y, r8.xyzw, r9.xyzw
-      add r7.x, r7.y, r7.x
-      gather4_aoffimmi_indexable(-3,5,0)(texture2d)(float,float,float,float) r8.xyzw, r4.zwzz, t14.xyzw, s14.x
-      ge r9.xyzw, r8.xyzw, r3.wwww
-      movc r9.xyzw, r9.xyzw, l(0,0,0,0), l(1.000000,1.000000,1.000000,1.000000)
-      dp4 r7.y, r9.xyzw, l(1.000000, 1.000000, 1.000000, 1.000000)
-      add r5.w, r5.w, r7.y
-      dp4 r7.y, r8.xyzw, r9.xyzw
-      add r7.x, r7.y, r7.x
-      gather4_aoffimmi_indexable(-1,5,0)(texture2d)(float,float,float,float) r8.xyzw, r4.zwzz, t14.xyzw, s14.x
-      ge r9.xyzw, r8.xyzw, r3.wwww
-      movc r9.xyzw, r9.xyzw, l(0,0,0,0), l(1.000000,1.000000,1.000000,1.000000)
-      dp4 r7.y, r9.xyzw, l(1.000000, 1.000000, 1.000000, 1.000000)
-      add r5.w, r5.w, r7.y
-      dp4 r7.y, r8.xyzw, r9.xyzw
-      add r7.x, r7.y, r7.x
-      gather4_aoffimmi_indexable(1,5,0)(texture2d)(float,float,float,float) r8.xyzw, r4.zwzz, t14.xyzw, s14.x
-      ge r9.xyzw, r8.xyzw, r3.wwww
-      movc r9.xyzw, r9.xyzw, l(0,0,0,0), l(1.000000,1.000000,1.000000,1.000000)
-      dp4 r7.y, r9.xyzw, l(1.000000, 1.000000, 1.000000, 1.000000)
-      add r5.w, r5.w, r7.y
-      dp4 r7.y, r8.xyzw, r9.xyzw
-      add r7.x, r7.y, r7.x
-      gather4_aoffimmi_indexable(3,5,0)(texture2d)(float,float,float,float) r8.xyzw, r4.zwzz, t14.xyzw, s14.x
-      ge r9.xyzw, r8.xyzw, r3.wwww
-      movc r9.xyzw, r9.xyzw, l(0,0,0,0), l(1.000000,1.000000,1.000000,1.000000)
-      dp4 r7.y, r9.xyzw, l(1.000000, 1.000000, 1.000000, 1.000000)
-      add r5.w, r5.w, r7.y
-      dp4 r7.y, r8.xyzw, r9.xyzw
-      add r7.x, r7.y, r7.x
-      gather4_aoffimmi_indexable(5,5,0)(texture2d)(float,float,float,float) r8.xyzw, r4.zwzz, t14.xyzw, s14.x
-      ge r9.xyzw, r8.xyzw, r3.wwww
-      movc r9.xyzw, r9.xyzw, l(0,0,0,0), l(1.000000,1.000000,1.000000,1.000000)
-      dp4 r7.y, r9.xyzw, l(1.000000, 1.000000, 1.000000, 1.000000)
-      add r5.w, r5.w, r7.y
-      dp4 r7.y, r8.xyzw, r9.xyzw
-      add r7.x, r7.y, r7.x
-      lt r7.y, l(0.000000), r5.w
-      div r5.w, r7.x, r5.w
-      add r7.x, r3.w, -r5.w
-      mul r7.x, r7.x, cb2[67].x
-      mul r7.x, r7.x, l(0.100000)
-      div_sat r5.w, r7.x, r5.w
-      mul r5.w, r5.w, r5.w
-      and r5.w, r5.w, r7.y
-      mul r7.x, r5.w, r5.w
-      mul r7.y, r5.w, r7.x
-      mul r7.z, r7.x, l(3.000000)
-      add r7.w, -r5.w, l(1.000000)
-      mul r8.xw, r7.wwww, r7.zzzw
-      mul r8.x, r8.x, l(0.200000)
-      mad r8.y, r7.x, r5.w, r8.x
-      mul r8.z, r7.y, l(14.000000)
-      mad r8.z, r8.y, l(10.000000), r8.z
-      mul r9.x, r5.w, r8.w
-      mul r9.yz, r9.xxxx, l(0.000000, 3.000000, 0.600000, 0.000000)
-      mad r9.yz, r7.xxxx, r5.wwww, r9.yyzy
-      mad r9.yz, r7.zzzz, r7.wwww, r9.yyzy
-      mad r8.z, r9.z, l(7.000000), r8.z
-      add r8.z, r8.y, r8.z
-      mad r8.z, r7.y, l(2.000000), r8.z
-      add r8.z, r8.y, r8.z
-      add r8.z, r9.z, r8.z
-      mad r8.z, r9.y, l(5.000000), r8.z
-      add r8.z, r9.z, r8.z
-      add r8.z, r8.y, r8.z
-      mad r8.z, r7.y, l(2.000000), r8.z
-      add r8.z, r8.y, r8.z
-      add r8.z, r9.z, r8.z
-      add r8.z, r9.y, r8.z
-      mul r9.w, r7.w, r8.w
-      mad r9.w, r9.w, l(0.800000), r7.y
-      mad r9.w, r9.x, l(3.000000), r9.w
-      mad r9.w, r7.z, r7.w, r9.w
-      mad r8.z, r9.w, l(3.000000), r8.z
-      add r8.z, r9.y, r8.z
-      add r8.z, r9.z, r8.z
-      add r8.z, r8.y, r8.z
-      mad r8.z, r7.y, l(2.000000), r8.z
-      add r8.z, r8.y, r8.z
-      add r8.z, r9.z, r8.z
-      add r8.z, r9.y, r8.z
-      add r8.z, r9.w, r8.z
-      mad r8.w, r8.w, r7.w, r7.y
-      mad r8.w, r9.x, l(3.000000), r8.w
-      mad r7.z, r7.z, r7.w, r8.w
-      add r7.w, r7.z, r8.z
-      add r7.w, r9.w, r7.w
-      add r7.w, r9.y, r7.w
-      add r7.w, r9.z, r7.w
-      add r7.w, r8.y, r7.w
-      mad r7.w, r7.y, l(2.000000), r7.w
-      add r7.w, r8.y, r7.w
-      add r7.w, r9.z, r7.w
-      add r7.w, r9.y, r7.w
-      mad r7.w, r9.w, l(3.000000), r7.w
-      add r7.w, r9.y, r7.w
-      add r7.w, r9.z, r7.w
-      add r7.w, r8.y, r7.w
-      mad r7.w, r7.y, l(2.000000), r7.w
-      add r7.w, r8.y, r7.w
-      add r7.w, r9.z, r7.w
-      mad r7.w, r9.y, l(5.000000), r7.w
-      add r7.w, r9.z, r7.w
-      add r7.w, r8.y, r7.w
-      mad r7.w, r7.y, l(2.000000), r7.w
-      add r7.w, r8.y, r7.w
-      mad r7.w, r9.z, l(7.000000), r7.w
-      add r7.w, r8.y, r7.w
-      mad r7.w, r7.y, l(2.000000), r7.w
-      mad r7.w, r8.y, l(9.000000), r7.w
-      mad r7.w, r7.y, l(12.000000), r7.w
-      gather4_c_aoffimmi_indexable(-5,-5,0)(texture2d)(float,float,float,float) r10.xyzw, r4.zwzz, t14.xyzw, s6.x, r3.w
-      add r8.z, -r4.y, l(1.000000)
-      mad r8.w, -r7.y, r4.x, r7.y
-      mul r10.xw, r8.wwww, r10.wwwx
-      mad r10.xz, r10.zzyz, r7.yyyy, r10.xxwx
-      mul r9.x, r4.y, r10.z
-      mad r9.x, r8.z, r10.x, r9.x
-      gather4_c_aoffimmi_indexable(-3,-5,0)(texture2d)(float,float,float,float) r11.xyzw, r4.zwzz, t14.xyzw, s6.x, r3.w
-      dp2 r10.x, r11.wzww, r7.yyyy
-      mad r9.x, r8.z, r10.x, r9.x
-      dp2 r10.x, r11.xyxx, r7.yyyy
-      mad r9.x, r4.y, r10.x, r9.x
-      gather4_c_aoffimmi_indexable(-1,-5,0)(texture2d)(float,float,float,float) r12.xyzw, r4.zwzz, t14.xyzw, s6.x, r3.w
-      dp2 r10.x, r12.wzww, r7.yyyy
-      mad r9.x, r8.z, r10.x, r9.x
-      dp2 r10.x, r12.xyxx, r7.yyyy
-      mad r9.x, r4.y, r10.x, r9.x
-      gather4_c_aoffimmi_indexable(1,-5,0)(texture2d)(float,float,float,float) r13.xyzw, r4.zwzz, t14.xyzw, s6.x, r3.w
-      dp2 r10.x, r13.wzww, r7.yyyy
-      mad r9.x, r8.z, r10.x, r9.x
-      dp2 r10.x, r13.xyxx, r7.yyyy
-      mad r9.x, r4.y, r10.x, r9.x
-      gather4_c_aoffimmi_indexable(3,-5,0)(texture2d)(float,float,float,float) r14.xyzw, r4.zwzz, t14.xyzw, s6.x, r3.w
-      dp2 r10.x, r14.wzww, r7.yyyy
-      mad r9.x, r8.z, r10.x, r9.x
-      dp2 r10.x, r14.xyxx, r7.yyyy
-      mad r9.x, r4.y, r10.x, r9.x
-      gather4_c_aoffimmi_indexable(5,-5,0)(texture2d)(float,float,float,float) r15.xyzw, r4.zwzz, t14.xyzw, s6.x, r3.w
-      mul r10.xz, r4.xxxx, r15.zzyz
-      mul r10.xz, r7.yyyy, r10.xxzx
-      mad r11.zw, r15.wwwx, r7.yyyy, r10.xxxz
-      mad r9.x, r8.z, r11.z, r9.x
-      mad r9.x, r4.y, r11.w, r9.x
-      gather4_c_aoffimmi_indexable(-5,-3,0)(texture2d)(float,float,float,float) r16.xyzw, r4.zwzz, t14.xyzw, s6.x, r3.w
-      mad r5.w, r7.x, r5.w, -r8.y
-      mad r5.w, r4.x, r5.w, r8.y
-      mul r11.zw, r5.wwww, r16.yyyz
-      mad r11.zw, r16.xxxw, r8.wwww, r11.zzzw
-      mad r7.x, r8.z, r11.w, r9.x
-      mad r7.x, r4.y, r11.z, r7.x
-      mad r9.x, r10.y, r5.w, r10.w
-      mad r7.x, r8.z, r9.x, r7.x
-      mad r7.x, r4.y, r11.w, r7.x
-      gather4_c_aoffimmi_indexable(-3,-3,0)(texture2d)(float,float,float,float) r16.xyzw, r4.zwzz, t14.xyzw, s6.x, r3.w
-      add r9.x, r8.y, -r9.z
-      mad r9.x, r4.x, r9.x, r9.z
-      mul r10.xy, r9.xxxx, r16.wxww
-      mad r10.xw, r16.zzzy, r9.zzzz, r10.xxxy
-      mad r7.x, r8.z, r10.x, r7.x
-      mad r7.x, r4.y, r10.w, r7.x
-      dp2 r10.x, r11.xyxx, r8.yyyy
-      mad r7.x, r8.z, r10.x, r7.x
-      dp2 r10.x, r16.wzww, r8.yyyy
-      mad r7.x, r4.y, r10.x, r7.x
-      gather4_c_aoffimmi_indexable(-1,-3,0)(texture2d)(float,float,float,float) r17.xyzw, r4.zwzz, t14.xyzw, s6.x, r3.w
-      dp2 r10.x, r17.wzww, r9.zzzz
-      mad r7.x, r8.z, r10.x, r7.x
-      dp2 r10.x, r17.xyxx, r9.zzzz
-      mad r7.x, r4.y, r10.x, r7.x
-      dp2 r10.x, r12.xyxx, r8.yyyy
-      mad r7.x, r8.z, r10.x, r7.x
-      dp2 r10.x, r17.wzww, r8.yyyy
-      mad r7.x, r4.y, r10.x, r7.x
-      gather4_c_aoffimmi_indexable(1,-3,0)(texture2d)(float,float,float,float) r12.xyzw, r4.zwzz, t14.xyzw, s6.x, r3.w
-      dp2 r10.x, r12.wzww, r9.zzzz
-      mad r7.x, r8.z, r10.x, r7.x
-      dp2 r10.x, r12.xyxx, r9.zzzz
-      mad r7.x, r4.y, r10.x, r7.x
-      dp2 r10.x, r13.xyxx, r8.yyyy
-      mad r7.x, r8.z, r10.x, r7.x
-      dp2 r10.x, r12.wzww, r8.yyyy
-      mad r7.x, r4.y, r10.x, r7.x
-      gather4_c_aoffimmi_indexable(3,-3,0)(texture2d)(float,float,float,float) r13.xyzw, r4.zwzz, t14.xyzw, s6.x, r3.w
-      add r10.x, -r8.y, r9.z
-      mad r10.x, r4.x, r10.x, r8.y
-      mul r11.xy, r10.xxxx, r13.zyzz
-      mad r11.xw, r13.wwwx, r9.zzzz, r11.xxxy
-      mad r7.x, r8.z, r11.x, r7.x
-      mad r7.x, r4.y, r11.w, r7.x
-      dp2 r10.w, r14.xyxx, r8.yyyy
-      mad r7.x, r8.z, r10.w, r7.x
-      dp2 r10.w, r13.wzww, r8.yyyy
-      mad r7.x, r4.y, r10.w, r7.x
-      gather4_c_aoffimmi_indexable(5,-3,0)(texture2d)(float,float,float,float) r14.xyzw, r4.zwzz, t14.xyzw, s6.x, r3.w
-      mad r8.x, r4.x, r8.x, r7.y
-      mul r11.xw, r4.xxxx, r14.yyyz
-      mul r11.xw, r7.yyyy, r11.xxxw
-      mad r11.xw, r14.xxxw, r8.xxxx, r11.xxxw
-      mad r7.x, r8.z, r11.w, r7.x
-      mad r7.x, r4.y, r11.x, r7.x
-      mad r10.z, r15.x, r8.x, r10.z
-      mad r7.x, r8.z, r10.z, r7.x
-      mad r7.x, r4.y, r11.w, r7.x
-      gather4_c_aoffimmi_indexable(-5,-1,0)(texture2d)(float,float,float,float) r14.xyzw, r4.zwzz, t14.xyzw, s6.x, r3.w
-      mul r10.zw, r5.wwww, r14.yyyz
-      mad r10.zw, r14.xxxw, r8.wwww, r10.zzzw
-      mad r7.x, r8.z, r10.w, r7.x
-      mad r7.x, r4.y, r10.z, r7.x
-      mad r7.x, r8.z, r11.z, r7.x
-      mad r7.x, r4.y, r10.w, r7.x
-      gather4_c_aoffimmi_indexable(-3,-1,0)(texture2d)(float,float,float,float) r14.xyzw, r4.zwzz, t14.xyzw, s6.x, r3.w
-      add r11.zw, -r9.yyyz, r9.zzzy
-      mad r11.zw, r4.xxxx, r11.zzzw, r9.yyyz
-      mul r12.zw, r11.zzzz, r14.yyyz
-      mad r12.zw, r14.xxxw, r9.xxxx, r12.zzzw
-      mad r7.x, r8.z, r12.w, r7.x
-      mad r7.x, r4.y, r12.z, r7.x
-      mad r10.y, r16.y, r11.z, r10.y
-      mad r7.x, r8.z, r10.y, r7.x
-      mad r7.x, r4.y, r12.w, r7.x
-      gather4_c_aoffimmi_indexable(-1,-1,0)(texture2d)(float,float,float,float) r14.xyzw, r4.zwzz, t14.xyzw, s6.x, r3.w
-      add r10.y, -r9.w, r9.y
-      mad r10.y, r4.x, r10.y, r9.w
-      mul r13.yz, r10.yyyy, r14.wwxw
-      mad r13.yw, r14.zzzy, r9.wwww, r13.yyyz
-      mad r7.x, r8.z, r13.y, r7.x
-      mad r7.x, r4.y, r13.w, r7.x
-      dp2 r10.w, r17.xyxx, r9.yyyy
-      mad r7.x, r8.z, r10.w, r7.x
-      dp2 r10.w, r14.wzww, r9.yyyy
-      mad r7.x, r4.y, r10.w, r7.x
-      gather4_c_aoffimmi_indexable(1,-1,0)(texture2d)(float,float,float,float) r15.xyzw, r4.zwzz, t14.xyzw, s6.x, r3.w
-      add r10.w, -r9.y, r9.w
-      mad r10.w, r4.x, r10.w, r9.y
-      mul r13.yw, r10.wwww, r15.zzzy
-      mad r14.xz, r15.wwxw, r9.wwww, r13.yywy
-      mad r7.x, r8.z, r14.x, r7.x
-      mad r7.x, r4.y, r14.z, r7.x
-      dp2 r12.x, r12.xyxx, r9.yyyy
-      mad r7.x, r8.z, r12.x, r7.x
-      dp2 r12.x, r15.wzww, r9.yyyy
-      mad r7.x, r4.y, r12.x, r7.x
-      gather4_c_aoffimmi_indexable(3,-1,0)(texture2d)(float,float,float,float) r16.xyzw, r4.zwzz, t14.xyzw, s6.x, r3.w
-      mul r12.xy, r10.xxxx, r16.yzyy
-      mad r12.xy, r16.xwxx, r11.wwww, r12.xyxx
-      mad r7.x, r8.z, r12.y, r7.x
-      mad r7.x, r4.y, r12.x, r7.x
-      mad r11.y, r13.x, r11.w, r11.y
-      mad r7.x, r8.z, r11.y, r7.x
-      mad r7.x, r4.y, r12.y, r7.x
-      gather4_c_aoffimmi_indexable(5,-1,0)(texture2d)(float,float,float,float) r16.xyzw, r4.zwzz, t14.xyzw, s6.x, r3.w
-      mul r12.yw, r4.xxxx, r16.yyyz
-      mul r12.yw, r7.yyyy, r12.yyyw
-      mad r12.yw, r16.xxxw, r8.xxxx, r12.yyyw
-      mad r7.x, r8.z, r12.w, r7.x
-      mad r7.x, r4.y, r12.y, r7.x
-      mad r7.x, r8.z, r11.x, r7.x
-      mad r7.x, r4.y, r12.w, r7.x
-      gather4_c_aoffimmi_indexable(-5,1,0)(texture2d)(float,float,float,float) r16.xyzw, r4.zwzz, t14.xyzw, s6.x, r3.w
-      mul r11.xy, r5.wwww, r16.yzyy
-      mad r11.xy, r16.xwxx, r8.wwww, r11.xyxx
-      mad r7.x, r8.z, r11.y, r7.x
-      mad r7.x, r4.y, r11.x, r7.x
-      mad r7.x, r8.z, r10.z, r7.x
-      mad r7.x, r4.y, r11.y, r7.x
-      gather4_c_aoffimmi_indexable(-3,1,0)(texture2d)(float,float,float,float) r16.xyzw, r4.zwzz, t14.xyzw, s6.x, r3.w
-      mul r13.xy, r11.zzzz, r16.yzyy
-      mad r13.xy, r16.xwxx, r9.xxxx, r13.xyxx
-      mad r7.x, r8.z, r13.y, r7.x
-      mad r7.x, r4.y, r13.x, r7.x
-      mad r7.x, r8.z, r12.z, r7.x
-      mad r7.x, r4.y, r13.y, r7.x
-      gather4_c_aoffimmi_indexable(-1,1,0)(texture2d)(float,float,float,float) r16.xyzw, r4.zwzz, t14.xyzw, s6.x, r3.w
-      mul r10.yz, r10.yyyy, r16.wwxw
-      mad r12.zw, r16.zzzy, r9.wwww, r10.yyyz
-      mad r7.x, r8.z, r12.z, r7.x
-      mad r7.x, r4.y, r12.w, r7.x
-      add r10.z, -r7.z, r9.w
-      mad r10.z, r4.x, r10.z, r7.z
-      mad r11.y, r14.y, r10.z, r13.z
-      mad r7.x, r8.z, r11.y, r7.x
-      mad r10.y, r16.z, r10.z, r10.y
-      mad r7.x, r4.y, r10.y, r7.x
-      gather4_c_aoffimmi_indexable(1,1,0)(texture2d)(float,float,float,float) r14.xyzw, r4.zwzz, t14.xyzw, s6.x, r3.w
-      mul r10.yz, r10.wwww, r14.zzyz
-      mad r10.zw, r14.wwwx, r9.wwww, r10.yyyz
-      mad r7.x, r8.z, r10.z, r7.x
-      mad r7.x, r4.y, r10.w, r7.x
-      add r7.z, -r9.w, r7.z
-      mad r7.z, r4.x, r7.z, r9.w
-      mad r9.w, r15.x, r7.z, r13.w
-      mad r7.x, r8.z, r9.w, r7.x
-      mad r7.z, r14.w, r7.z, r10.y
-      mad r7.x, r4.y, r7.z, r7.x
-      gather4_c_aoffimmi_indexable(3,1,0)(texture2d)(float,float,float,float) r15.xyzw, r4.zwzz, t14.xyzw, s6.x, r3.w
-      mul r10.yz, r10.xxxx, r15.yyzy
-      mad r10.yz, r15.xxwx, r11.wwww, r10.yyzy
-      mad r7.x, r8.z, r10.z, r7.x
-      mad r7.x, r4.y, r10.y, r7.x
-      mad r7.x, r8.z, r12.x, r7.x
-      mad r7.x, r4.y, r10.z, r7.x
-      gather4_c_aoffimmi_indexable(5,1,0)(texture2d)(float,float,float,float) r15.xyzw, r4.zwzz, t14.xyzw, s6.x, r3.w
-      mul r10.zw, r4.xxxx, r15.yyyz
-      mul r10.zw, r7.yyyy, r10.zzzw
-      mad r10.zw, r15.xxxw, r8.xxxx, r10.zzzw
-      mad r7.x, r8.z, r10.w, r7.x
-      mad r7.x, r4.y, r10.z, r7.x
-      mad r7.x, r8.z, r12.y, r7.x
-      mad r7.x, r4.y, r10.w, r7.x
-      gather4_c_aoffimmi_indexable(-5,3,0)(texture2d)(float,float,float,float) r12.xyzw, r4.zwzz, t14.xyzw, s6.x, r3.w
-      mul r12.yz, r5.wwww, r12.yyzy
-      mad r12.xy, r12.xwxx, r8.wwww, r12.yzyy
-      mad r7.x, r8.z, r12.y, r7.x
-      mad r7.x, r4.y, r12.x, r7.x
-      mad r7.x, r8.z, r11.x, r7.x
-      mad r7.x, r4.y, r12.y, r7.x
-      gather4_c_aoffimmi_indexable(-3,3,0)(texture2d)(float,float,float,float) r15.xyzw, r4.zwzz, t14.xyzw, s6.x, r3.w
-      mul r9.xw, r9.xxxx, r15.wwwx
-      mad r11.xy, r15.zyzz, r9.zzzz, r9.xwxx
-      mad r7.x, r8.z, r11.x, r7.x
-      mad r7.x, r4.y, r11.y, r7.x
-      mad r7.x, r8.z, r13.x, r7.x
-      mad r7.z, r15.z, r11.z, r9.x
-      mad r7.x, r4.y, r7.z, r7.x
-      gather4_c_aoffimmi_indexable(-1,3,0)(texture2d)(float,float,float,float) r13.xyzw, r4.zwzz, t14.xyzw, s6.x, r3.w
-      dp2 r7.z, r13.wzww, r9.zzzz
-      mad r7.x, r8.z, r7.z, r7.x
-      dp2 r7.z, r13.xyxx, r9.zzzz
-      mad r7.x, r4.y, r7.z, r7.x
-      dp2 r7.z, r16.xyxx, r9.yyyy
-      mad r7.x, r8.z, r7.z, r7.x
-      dp2 r7.z, r13.wzww, r9.yyyy
-      mad r7.x, r4.y, r7.z, r7.x
-      gather4_c_aoffimmi_indexable(1,3,0)(texture2d)(float,float,float,float) r16.xyzw, r4.zwzz, t14.xyzw, s6.x, r3.w
-      dp2 r7.z, r16.wzww, r9.zzzz
-      mad r7.x, r8.z, r7.z, r7.x
-      dp2 r7.z, r16.xyxx, r9.zzzz
-      mad r7.x, r4.y, r7.z, r7.x
-      dp2 r7.z, r14.xyxx, r9.yyyy
-      mad r7.x, r8.z, r7.z, r7.x
-      dp2 r7.z, r16.wzww, r9.yyyy
-      mad r7.x, r4.y, r7.z, r7.x
-      gather4_c_aoffimmi_indexable(3,3,0)(texture2d)(float,float,float,float) r14.xyzw, r4.zwzz, t14.xyzw, s6.x, r3.w
-      mul r9.xy, r10.xxxx, r14.zyzz
-      mad r9.yz, r14.wwxw, r9.zzzz, r9.xxyx
-      mad r7.x, r8.z, r9.y, r7.x
-      mad r7.x, r4.y, r9.z, r7.x
-      mad r7.x, r8.z, r10.y, r7.x
-      mad r7.z, r14.w, r11.w, r9.x
-      mad r7.x, r4.y, r7.z, r7.x
-      gather4_c_aoffimmi_indexable(5,3,0)(texture2d)(float,float,float,float) r9.xyzw, r4.zwzz, t14.xyzw, s6.x, r3.w
-      mul r9.yz, r4.xxxx, r9.yyzy
-      mul r9.yz, r7.yyyy, r9.yyzy
-      mad r9.xy, r9.xwxx, r8.xxxx, r9.yzyy
-      mad r7.x, r8.z, r9.y, r7.x
-      mad r7.x, r4.y, r9.x, r7.x
-      mad r7.x, r8.z, r10.z, r7.x
-      mad r7.x, r4.y, r9.y, r7.x
-      gather4_c_aoffimmi_indexable(-5,5,0)(texture2d)(float,float,float,float) r10.xyzw, r4.zwzz, t14.xyzw, s6.x, r3.w
-      mul r9.yz, r8.wwww, r10.wwxw
-      mad r9.zw, r10.zzzy, r7.yyyy, r9.yyyz
-      mad r7.x, r8.z, r9.z, r7.x
-      mad r7.x, r4.y, r9.w, r7.x
-      mad r7.x, r8.z, r12.x, r7.x
-      mad r5.w, r10.z, r5.w, r9.y
-      mad r5.w, r4.y, r5.w, r7.x
-      gather4_c_aoffimmi_indexable(-3,5,0)(texture2d)(float,float,float,float) r10.xyzw, r4.zwzz, t14.xyzw, s6.x, r3.w
-      dp2 r7.x, r10.wzww, r7.yyyy
-      mad r5.w, r8.z, r7.x, r5.w
-      dp2 r7.x, r10.xyxx, r7.yyyy
-      mad r5.w, r4.y, r7.x, r5.w
-      dp2 r7.x, r15.xyxx, r8.yyyy
-      mad r5.w, r8.z, r7.x, r5.w
-      dp2 r7.x, r10.wzww, r8.yyyy
-      mad r5.w, r4.y, r7.x, r5.w
-      gather4_c_aoffimmi_indexable(-1,5,0)(texture2d)(float,float,float,float) r10.xyzw, r4.zwzz, t14.xyzw, s6.x, r3.w
-      dp2 r7.x, r10.wzww, r7.yyyy
-      mad r5.w, r8.z, r7.x, r5.w
-      dp2 r7.x, r10.xyxx, r7.yyyy
-      mad r5.w, r4.y, r7.x, r5.w
-      dp2 r7.x, r13.xyxx, r8.yyyy
-      mad r5.w, r8.z, r7.x, r5.w
-      dp2 r7.x, r10.wzww, r8.yyyy
-      mad r5.w, r4.y, r7.x, r5.w
-      gather4_c_aoffimmi_indexable(1,5,0)(texture2d)(float,float,float,float) r10.xyzw, r4.zwzz, t14.xyzw, s6.x, r3.w
-      dp2 r7.x, r10.wzww, r7.yyyy
-      mad r5.w, r8.z, r7.x, r5.w
-      dp2 r7.x, r10.xyxx, r7.yyyy
-      mad r5.w, r4.y, r7.x, r5.w
-      dp2 r7.x, r16.xyxx, r8.yyyy
-      mad r5.w, r8.z, r7.x, r5.w
-      dp2 r7.x, r10.wzww, r8.yyyy
-      mad r5.w, r4.y, r7.x, r5.w
-      gather4_c_aoffimmi_indexable(3,5,0)(texture2d)(float,float,float,float) r10.xyzw, r4.zwzz, t14.xyzw, s6.x, r3.w
-      dp2 r7.x, r10.wzww, r7.yyyy
-      mad r5.w, r8.z, r7.x, r5.w
-      dp2 r7.x, r10.xyxx, r7.yyyy
-      mad r5.w, r4.y, r7.x, r5.w
-      dp2 r7.x, r14.xyxx, r8.yyyy
-      mad r5.w, r8.z, r7.x, r5.w
-      dp2 r7.x, r10.wzww, r8.yyyy
-      mad r5.w, r4.y, r7.x, r5.w
-      gather4_c_aoffimmi_indexable(5,5,0)(texture2d)(float,float,float,float) r10.xyzw, r4.zwzz, t14.xyzw, s6.x, r3.w
-      mul r4.xz, r4.xxxx, r10.zzyz
-      mul r4.xz, r7.yyyy, r4.xxzx
-      mad r4.zw, r10.wwwx, r7.yyyy, r4.xxxz
-      mad r3.w, r8.z, r4.z, r5.w
-      mad r3.w, r4.y, r4.w, r3.w
-      mad r3.w, r8.z, r9.x, r3.w
-      mad r4.x, r10.w, r8.x, r4.x
-      mad r3.w, r4.y, r4.x, r3.w
-      div r1.z, r3.w, r7.w
-    else 
-      ieq r1.y, r1.y, l(3)
-      if_nz r1.y
-        mad r4.xyz, v8.xxxx, v5.xyzx, r5.xyzx
-        dp3 r1.y, r4.xyzx, r4.xyzx
-        sqrt r1.y, r1.y
-        div_sat r1.y, v7.w, r1.y
-        add r3.w, r1.y, l(1.000000)
-        div r2.w, r2.w, r3.w
-        mul r1.y, r1.y, r2.w
-        mad r1.w, r1.w, cb2[69].y, cb2[69].z
-        div r1.w, cb2[69].x, r1.w
-        div r2.w, l(1.000000, 1.000000, 1.000000, 1.000000), cb2[66].x
-        mul r2.w, r2.w, l(0.500000)
-        add r4.xy, cb2[33].zwzz, l(-2.000000, -2.000000, 0.000000, 0.000000)
-        div r4.xy, r4.xyxx, cb2[33].zwzz
-        mul r5.xy, r2.wwww, r4.xyxx
-        mov r5.zw, -r5.xxxy
-        add r7.xyzw, r5.zyxy, r6.xyxy
-        sample_indexable(texture2d)(float,float,float,float) r3.w, r7.xyxx, t14.yzwx, s14
-        sample_indexable(texture2d)(float,float,float,float) r4.z, r7.zwzz, t14.yzxw, s14
-        add r5.xy, r5.xwxx, r6.xyxx
-        sample_indexable(texture2d)(float,float,float,float) r4.w, r5.xyxx, t14.yzwx, s14
-        mad r4.xy, -r2.wwww, r4.xyxx, r6.xyxx
-        sample_indexable(texture2d)(float,float,float,float) r2.w, r4.xyxx, t14.yzwx, s14
-        mad r4.xy, r6.xyxx, cb2[33].zwzz, l(0.500000, 0.500000, 0.000000, 0.000000)
-        frc r4.xy, r4.xyxx
-        add r3.w, -r2.w, r3.w
-        mad r2.w, r3.w, r4.y, r2.w
-        add r3.w, -r4.w, r4.z
-        mad r3.w, r3.w, r4.y, r4.w
-        add r3.w, -r2.w, r3.w
-        mad r2.w, r3.w, r4.x, r2.w
-        div r3.w, r1.w, cb2[66].w
-        add r3.w, -r3.w, l(1.000000)
-        mad r3.w, -r3.w, r3.w, l(1.000000)
-        mad r3.w, r3.w, l(-14.000000), l(16.000000)
-        add r4.x, r1.w, -r2.w
-        mul_sat r4.x, r4.x, l(2.500000)
-        add r4.x, -r4.x, l(1.000000)
-        dp2 r1.y, r4.xxxx, r1.yyyy
-        add r1.w, -r1.w, r2.w
-        mul r1.w, r1.w, r3.w
-        mul r1.w, r1.w, l(1.442695)
-        exp r1.w, r1.w
-        add_sat r1.z, r1.y, r1.w
-      else 
-        mov r1.z, l(1.000000)
-      endif 
-    endif 
-  endif 
-endif 
-mad r1.y, r1.z, v7.y, -v7.y
-add r1.y, r1.y, l(1.000000)
-mad r0.x, cb2[69].w, r0.x, l(-1.000000)
-sample_l_indexable(texture2d)(float,float,float,float) r4.xyz, r6.zwzz, t15.xyzw, s15, r0.x
-add r5.xyz, -r4.xyzx, r4.xxxx
-mad r4.xyz, cb2[66].zzzz, r5.xyzx, r4.xyzx
-mul r4.xyz, r4.xyzx, r4.xyzx
-mul r1.yzw, r1.yyyy, r4.xxyz
-mul r1.xyz, r1.xxxx, r1.yzwy
-mad r0.xyz, r2.xyzx, r3.xyzx, r0.yzwy
-mul r0.xyz, r1.xyzx, r0.xyzx
-mul o0.xyz, r0.xyzx, cb2[40].zzzz
-mov o0.w, l(1.000000)
-ret 
-// Approximately 932 instruction slots used
- 
-~~~~~~~~~~~~~~~~~~~~~~~~~~~~~~~~~~~~~~~~~~~~~~~~~~~~~~~~~~~~~~~~~~~~~~~~~~~*/
-=======
-
-cbuffer cbDefaultXSC : register(b0)
-{
-  float4x4 ViewProj : packoffset(c0);
-  float4x4 ViewMatrix : packoffset(c4);
-  float4x4 SecondaryProj : packoffset(c8);
-  float4x4 SecondaryViewProj : packoffset(c12);
-  float4x4 SecondaryInvViewProj : packoffset(c16);
-  float4 ConstantColour : packoffset(c20);
-  float4 Time : packoffset(c21);
-  float4 CameraPosition : packoffset(c22);
-  float4 InvProjectionParams : packoffset(c23);
-  float4 SecondaryInvProjectionParams : packoffset(c24);
-  float4 ShaderDebugParams : packoffset(c25);
-  float4 ToneMappingDebugParams : packoffset(c26);
-  float4 HDR_EncodeScale2 : packoffset(c27);
-  float4 EmissiveSurfaceMultiplier : packoffset(c28);
-  float4 AlphaLight_OffsetScale : packoffset(c29);
-  float4 TessellationScaleFactor : packoffset(c30);
-  float4 FogNearColour : packoffset(c31);
-  float4 FogFarColour : packoffset(c32);
-  float4 FogParams : packoffset(c33);
-  float4 AdvanceEnvironmentShaderDebugParams : packoffset(c34);
-  float4 SMAA_RTMetrics : packoffset(c35);
-}
-
-cbuffer cbDefaultPSC : register(b2)
-{
-  float4x4 AlphaLight_WorldtoClipMatrix : packoffset(c0);
-  float4x4 AlphaLight_CliptoWorldMatrix : packoffset(c4);
-  float4x4 ProjectorMatrix : packoffset(c8);
-  float4x4 MotionBlurCurrInvViewProjection : packoffset(c12);
-  float4x4 MotionBlurPrevViewProjection : packoffset(c16);
-  float4x4 MotionBlurPrevSecViewProjection : packoffset(c20);
-  float4x4 Spotlight0_Transform : packoffset(c24);
-  float4 TextureAnimation : packoffset(c28);
-  float4 AmbientDiffuse : packoffset(c29);
-  float4 EnvironmentDebugParams : packoffset(c30);
-  float4 ShadowFilterESMWeights : packoffset(c31);
-  float4 LegacyDofParams : packoffset(c32);
-  float4 OnePixelStepForS0 : packoffset(c33);
-  float4 RenderTargetSize : packoffset(c34);
-  float4 ModelTrackerID : packoffset(c35);
-  float4 Sharpness_Bloom_Controls : packoffset(c36);
-  float4 Blur_Direction : packoffset(c37);
-  float4 LightMeterDebugParams : packoffset(c38);
-  float4 SourceResolution : packoffset(c39);
-  float4 HDR_EncodeScale : packoffset(c40);
-  float4 OutputGamma : packoffset(c41);
-  float4 AlphaLight_ScaleParams : packoffset(c42);
-  float4 WrinkleMapWeights[6] : packoffset(c43);
-  float4 RadiosityCubeMapIdx : packoffset(c49);
-  float4 HairShadingParams[8] : packoffset(c50);
-  float4 SkinShadingParams : packoffset(c58);
-  float4 HDR_EncodeScale3 : packoffset(c59);
-  float4 ScreenResolution[4] : packoffset(c60);
-  float4 VelocityParams : packoffset(c64);
-  float4 DeferredConstColor : packoffset(c65);
-  float4 Spotlight0_Shadow_Params : packoffset(c66);
-  float4 Spotlight0_ShadowMapDimensions : packoffset(c67);
-  float4 ShadowFilterType : packoffset(c68);
-  float4 Spotlight0_ReverseZPerspective : packoffset(c69);
-  float4 SpacesuitVisorParams : packoffset(c70);
-  float4 Directional_Light_Colour : packoffset(c71);
-  float4 Directional_Light_Direction : packoffset(c72);
-  float4 EnvironmentMap_Params : packoffset(c73);
-  float4 Spotlight0_Shadow_Bias_GoboScale : packoffset(c74);
-  float4 ScreenSpaceLightShaftParams1 : packoffset(c75);
-  float4 ScreenSpaceLightShaftParams2 : packoffset(c76);
-  float4 ScreenSpaceLightPosition : packoffset(c77);
-  float4 LensAndScreenCenter : packoffset(c78);
-  float4 ScaleAndScaleIn : packoffset(c79);
-  float4 HmdWarpParam : packoffset(c80);
-  float4 ChromAbParam : packoffset(c81);
-  float4 SMAA_SubsampleIndices : packoffset(c82);
-}
-SamplerState frameSamplerReg_SMP_s : register(s7);
-SamplerState depthSamplerReg_SMP_s : register(s8);
-SamplerState emissiveSamplerReg_SMP_s : register(s11);
-SamplerState normalSamplerReg_SMP_s : register(s12);
-SamplerState specularSamplerReg_SMP_s : register(s13);
-SamplerState spotlight0ShadowSamplerReg_SMP_s : register(s14);
-SamplerState spotlight0ProjectiveReg_SMP_s : register(s15);
-SamplerComparisonState spotlight0ShadowSamplerReg_CMP_s : register(s6);
-Texture2D<float4> frameSamplerReg_TEX : register(t7);
-Texture2D<float4> depthSamplerReg_TEX : register(t8);
-Texture2D<float4> emissiveSamplerReg_TEX : register(t11);
-Texture2D<float4> normalSamplerReg_TEX : register(t12);
-Texture2D<float4> specularSamplerReg_TEX : register(t13);
-Texture2D<float4> spotlight0ShadowSamplerReg_TEX : register(t14);
-Texture2D<float4> spotlight0ProjectiveReg_TEX : register(t15);
-
-Texture2D<float4> StereoParams : register(t125);
-
-void main(
-  float4 v0 : TEXCOORD0,
-  float4 v1 : TEXCOORD1,
-  float4 v2 : TEXCOORD2,
-  float4 v3 : TEXCOORD3,
-  float4 v4 : TEXCOORD4,
-  float4 v5 : TEXCOORD5,
-  float4 v6 : TEXCOORD6,
-  float4 v7 : TEXCOORD7,
-  float4 v8 : TEXCOORD8,
-  out float4 o0 : SV_Target0)
-{
-  float4 r0,r1,r2,r3,r4,r5,r6,r7,r8,r9,r10,r11,r12,r13,r14,r15,r16,r17;
-  uint4 bitmask;
-  r0.x = 1.000000e+000 / v3.w;
-  r0.yz = v4.xy * r0.xx;
-  r1.xyz = v2.yzw * r0.xxx;
-  r0.x = depthSamplerReg_TEX.Sample(depthSamplerReg_SMP_s, r0.yz).x;
-  r0.w = r0.x < 0.000000000e+000;
-  r1.w = -r0.x * SecondaryInvProjectionParams.y + SecondaryInvProjectionParams.z;
-  r1.w = SecondaryInvProjectionParams.x / r1.w;
-  r1.w = max(r1.w, 0.000000000e+000);
-  r0.x = r0.x * InvProjectionParams.y + InvProjectionParams.z;
-  r0.x = InvProjectionParams.x / r0.x;
-  r0.x = max(r0.x, 0.000000000e+000);
-  r0.x = r0.w ? r1.w : r0.x;
-  r1.xyz = r1.xyz * r0.xxx + CameraPosition.xyz;
+
+float4 stereo = StereoParams.Load(0);
+float4 r25;
+r1.w =1.0e+000;
+r25.x = dot(r1.xyzw, ViewProj._m00_m10_m20_m30);
+r25.y = dot(r1.xyzw, ViewProj._m01_m11_m21_m31);
+r25.z = dot(r1.xyzw, ViewProj._m02_m12_m22_m32);
+r25.w = dot(r1.xyzw, ViewProj._m03_m13_m23_m33);
+r25.x -= stereo.x * (r25.w - stereo.y);
+r1.x = dot(r25.xyzw, v10.xyzw);
+r1.y = dot(r25.xyzw, v11.xyzw);
+r1.z = dot(r25.xyzw, v12.xyzw);
+r1.w = dot(r25.xyzw, v13.xyzw);
+r1.xyzw /= r1.wwww;
+
+
   r2.xyzw = normalSamplerReg_TEX.Sample(normalSamplerReg_SMP_s, r0.yz).xwyz;
   r3.xyz = r2.xzw * float3(2.000000e+000,2.000000e+000,2.000000e+000) + float3(-1.000000e+000,-1.000000e+000,-1.000000e+000);
   r0.x = dot(r3.xyz, r3.xyz);
@@ -4409,5 +2158,4 @@
 ret 
 // Approximately 932 instruction slots used
  
-~~~~~~~~~~~~~~~~~~~~~~~~~~~~~~~~~~~~~~~~~~~~~~~~~~~~~~~~~~~~~~~~~~~~~~~~~~~*/
->>>>>>> bd2418b1
+~~~~~~~~~~~~~~~~~~~~~~~~~~~~~~~~~~~~~~~~~~~~~~~~~~~~~~~~~~~~~~~~~~~~~~~~~~~*/