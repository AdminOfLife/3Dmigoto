
cbuffer cbDefaultXSC : register(b0)
{
  float4x4 ViewProj : packoffset(c0);
  float4x4 ViewMatrix : packoffset(c4);
  float4x4 SecondaryProj : packoffset(c8);
  float4x4 SecondaryViewProj : packoffset(c12);
  float4x4 SecondaryInvViewProj : packoffset(c16);
  float4 ConstantColour : packoffset(c20);
  float4 Time : packoffset(c21);
  float4 CameraPosition : packoffset(c22);
  float4 InvProjectionParams : packoffset(c23);
  float4 SecondaryInvProjectionParams : packoffset(c24);
  float4 ShaderDebugParams : packoffset(c25);
  float4 ToneMappingDebugParams : packoffset(c26);
  float4 HDR_EncodeScale2 : packoffset(c27);
  float4 EmissiveSurfaceMultiplier : packoffset(c28);
  float4 AlphaLight_OffsetScale : packoffset(c29);
  float4 TessellationScaleFactor : packoffset(c30);
  float4 FogNearColour : packoffset(c31);
  float4 FogFarColour : packoffset(c32);
  float4 FogParams : packoffset(c33);
  float4 AdvanceEnvironmentShaderDebugParams : packoffset(c34);
  float4 SMAA_RTMetrics : packoffset(c35);
}

cbuffer cbDefaultPSC : register(b2)
{
  float4x4 AlphaLight_WorldtoClipMatrix : packoffset(c0);
  float4x4 AlphaLight_CliptoWorldMatrix : packoffset(c4);
  float4x4 ProjectorMatrix : packoffset(c8);
  float4x4 MotionBlurCurrInvViewProjection : packoffset(c12);
  float4x4 MotionBlurPrevViewProjection : packoffset(c16);
  float4x4 MotionBlurPrevSecViewProjection : packoffset(c20);
  float4x4 Spotlight0_Transform : packoffset(c24);
  float4 TextureAnimation : packoffset(c28);
  float4 AmbientDiffuse : packoffset(c29);
  float4 EnvironmentDebugParams : packoffset(c30);
  float4 ShadowFilterESMWeights : packoffset(c31);
  float4 LegacyDofParams : packoffset(c32);
  float4 OnePixelStepForS0 : packoffset(c33);
  float4 RenderTargetSize : packoffset(c34);
  float4 ModelTrackerID : packoffset(c35);
  float4 Sharpness_Bloom_Controls : packoffset(c36);
  float4 Blur_Direction : packoffset(c37);
  float4 LightMeterDebugParams : packoffset(c38);
  float4 SourceResolution : packoffset(c39);
  float4 HDR_EncodeScale : packoffset(c40);
  float4 OutputGamma : packoffset(c41);
  float4 AlphaLight_ScaleParams : packoffset(c42);
  float4 WrinkleMapWeights[6] : packoffset(c43);
  float4 RadiosityCubeMapIdx : packoffset(c49);
  float4 HairShadingParams[8] : packoffset(c50);
  float4 SkinShadingParams : packoffset(c58);
  float4 HDR_EncodeScale3 : packoffset(c59);
  float4 ScreenResolution[4] : packoffset(c60);
  float4 VelocityParams : packoffset(c64);
  float4 DeferredConstColor : packoffset(c65);
  float4 Spotlight0_Shadow_Params : packoffset(c66);
  float4 Spotlight0_ShadowMapDimensions : packoffset(c67);
  float4 ShadowFilterType : packoffset(c68);
  float4 Spotlight0_ReverseZPerspective : packoffset(c69);
  float4 SpacesuitVisorParams : packoffset(c70);
  float4 Directional_Light_Colour : packoffset(c71);
  float4 Directional_Light_Direction : packoffset(c72);
  float4 EnvironmentMap_Params : packoffset(c73);
  float4 Spotlight0_Shadow_Bias_GoboScale : packoffset(c74);
  float4 ScreenSpaceLightShaftParams1 : packoffset(c75);
  float4 ScreenSpaceLightShaftParams2 : packoffset(c76);
  float4 ScreenSpaceLightPosition : packoffset(c77);
  float4 LensAndScreenCenter : packoffset(c78);
  float4 ScaleAndScaleIn : packoffset(c79);
  float4 HmdWarpParam : packoffset(c80);
  float4 ChromAbParam : packoffset(c81);
  float4 SMAA_SubsampleIndices : packoffset(c82);
}
SamplerState frameSamplerReg_SMP_s : register(s7);
SamplerState depthSamplerReg_SMP_s : register(s8);
SamplerState normalSamplerReg_SMP_s : register(s12);
SamplerState specularSamplerReg_SMP_s : register(s13);
SamplerState spotlight0ShadowSamplerReg_SMP_s : register(s14);
SamplerState spotlight0ProjectiveReg_SMP_s : register(s15);
SamplerComparisonState spotlight0ShadowSamplerReg_CMP_s : register(s6);
Texture2D<float4> frameSamplerReg_TEX : register(t7);
Texture2D<float4> depthSamplerReg_TEX : register(t8);
Texture2D<float4> normalSamplerReg_TEX : register(t12);
Texture2D<float4> specularSamplerReg_TEX : register(t13);
Texture2D<float4> spotlight0ShadowSamplerReg_TEX : register(t14);
Texture2D<float4> spotlight0ProjectiveReg_TEX : register(t15);

Texture2D<float4> StereoParams : register(t125);

void main(
  float4 v0 : TEXCOORD0,
  float4 v1 : TEXCOORD1,
  float4 v2 : TEXCOORD2,
  float4 v3 : TEXCOORD3,
  float4 v4 : TEXCOORD4,
  float4 v5 : TEXCOORD5,
  float4 v6 : TEXCOORD6,
  float4 v7 : TEXCOORD7,
  float4 v8 : TEXCOORD8,
  float4 v10 : TEXCOORD9,
  float4 v11 : TEXCOORD10,
  float4 v12 : TEXCOORD11,
  float4 v13 : TEXCOORD12,  
  out float4 o0 : SV_Target0)
{
  float4 r0,r1,r2,r3,r4,r5,r6,r7,r8,r9,r10,r11,r12,r13,r14,r15,r16;
  uint4 bitmask;
  r0.x = 1.000000e+000 / v3.w;
  r0.yz = v4.xy * r0.xx;
  r1.xyz = v2.yzw * r0.xxx;
  r0.x = depthSamplerReg_TEX.Sample(depthSamplerReg_SMP_s, r0.yz).x;
  r0.w = r0.x < 0.000000000e+000;
  r1.w = -r0.x * SecondaryInvProjectionParams.y + SecondaryInvProjectionParams.z;
  r1.w = SecondaryInvProjectionParams.x / r1.w;
  r1.w = max(r1.w, 0.000000000e+000);
  r0.x = r0.x * InvProjectionParams.y + InvProjectionParams.z;
  r0.x = InvProjectionParams.x / r0.x;
  r0.x = max(r0.x, 0.000000000e+000);
  r0.x = r0.w ? r1.w : r0.x;
  r1.xyz = r1.xyz * r0.xxx + CameraPosition.xyz;
  
float4 stereo = StereoParams.Load(0);
float4 r25;
r1.w =1.0e+000;

r25.x = dot(r1.xyzw, ViewProj._m00_m10_m20_m30);
r25.y = dot(r1.xyzw, ViewProj._m01_m11_m21_m31);
r25.z = dot(r1.xyzw, ViewProj._m02_m12_m22_m32);
r25.w = dot(r1.xyzw, ViewProj._m03_m13_m23_m33);

r25.x -= stereo.x * (r25.w - stereo.y);

r1.x = dot(r25.xyzw, v10.xyzw);
r1.y = dot(r25.xyzw, v11.xyzw);
r1.z = dot(r25.xyzw, v12.xyzw);
r1.w = dot(r25.xyzw, v13.xyzw); 
r1.xyzw /= r1.wwww;

  r2.xyz = normalSamplerReg_TEX.Sample(normalSamplerReg_SMP_s, r0.yz).xyz;
  r2.xyz = r2.xyz * float3(2.000000e+000,2.000000e+000,2.000000e+000) + float3(-1.000000e+000,-1.000000e+000,-1.000000e+000);
  r0.x = dot(r2.xyz, r2.xyz);
  r0.x = rsqrt(r0.x);
  r2.xyz = r2.xyz * r0.xxx;
  r0.x = dot(v6.xyz, v6.xyz);
  r0.x = rsqrt(r0.x);
  r3.xyz = v0.xyz + -r1.xyz;
  r0.w = dot(r3.xyz, r3.xyz);
  r2.w = rsqrt(r0.w);
  r4.xyz = r3.xyz * r2.www;
  r2.w = dot(r4.xyz, r2.xyz);
  r3.xyz = v8.xxx * v5.xyz + r3.xyz;
  r3.x = dot(r3.xyz, r3.xyz);
  r3.x = sqrt(r3.x);
  r3.x = saturate(v7.w / r3.x);
  r3.y = 1.000000000e+000 + -r2.w;
  r3.z = 1.000000000e+000 + r3.x;
  r3.y = r3.y / r3.z;
  r3.z = r3.y * r3.x;
  r5.xyz = frameSamplerReg_TEX.Sample(frameSamplerReg_SMP_s, r0.yz).xyz;
  r0.yz = specularSamplerReg_TEX.Sample(specularSamplerReg_SMP_s, r0.yz).xy;
  r5.xyz = r5.xyz * r5.xyz;
  r5.xyz = r5.xyz + r5.xyz;
  r3.w = saturate(r0.z * 2.000000000e+000 + -1.000000000e+000);
  r0.z = saturate(-r0.z * 2.000000000e+000 + 1.000000000e+000);
  r0.z = r0.z * r0.z;
  r4.w = max(r5.y, r5.x);
  r5.w = max(r5.z, 9.999999747e-005);
  r4.w = max(r4.w, r5.w);
  r4.w = 1.000000e+000 / r4.w;
  r6.xyz = r5.xyz * r4.www;
  r6.xyz = r3.www * r6.xyz + r0.zzz;
  r0.z = sqrt(r0.w);
  r0.w = -v0.w + r0.z;
  r0.w = max(r0.w, 0.000000000e+000);
  r3.w = 1.000000e+000 / v1.w;
  r3.w = saturate(r3.w * r0.w);
  r4.w = r3.w * -2.000000000e+000 + 3.000000000e+000;
  r3.w = r3.w * r3.w;
  r3.w = -r4.w * r3.w + 1.000000000e+000;
  r0.w = r0.w * r0.w + v2.x;
  r0.w = r3.w / r0.w;
  r0.y = v7.x * r0.y;
  r2.w = saturate(r3.y * r3.x + r2.w);
  r0.y = r0.y * -7.500000000e-001 + 7.500000000e-001;
  r3.xyw = v6.xyz * r0.xxx + r4.xyz;
  r0.x = dot(r3.xyw, r3.xyw);
  r0.x = rsqrt(r0.x);
  r3.xyw = r3.xyw * r0.xxx;
  r0.x = r0.y * r0.y;
  r2.x = dot(r2.xyz, r3.xyw);
  r2.x = r2.x * r2.x;
  r0.y = r0.y * r0.y + -1.000000000e+000;
  r0.y = r2.x * r0.y + 1.000000000e+000;
  r0.y = r0.y * r0.y;
  r0.x = r0.x / r0.y;
  r2.xyz = r6.xyz * r0.xxx;
  r3.xyw = r5.xyz * r2.www;
  r2.xyz = r2.xyz * r2.www;
  r0.xyw = v1.xyz * r0.www;
  r3.xyw = r0.xyw * r3.xyw;
  r1.w = 1.000000000e+000;
  r4.x = dot(r1.xyzw, Spotlight0_Transform._m00_m10_m20_m30);
  r4.y = dot(r1.xyzw, Spotlight0_Transform._m01_m11_m21_m31);
  r4.z = dot(r1.xyzw, Spotlight0_Transform._m02_m12_m22_m32);
  r1.x = dot(r1.xyzw, Spotlight0_Transform._m03_m13_m23_m33);
  r1.yzw = r4.xyz / r1.xxx;
  r5.xyw = float3(5.000000e-001,-5.000000e-001,-5.000000e-001) * r1.yzz;
  r5.z = Spotlight0_Shadow_Bias_GoboScale.y * r1.y;
  r5.xyzw = float4(5.000000e-001,5.000000e-001,5.000000e-001,5.000000e-001) + r5.xyzw;
  r1.x = v7.z * r1.x + r4.z;
  r1.x = r1.x >= 0.000000000e+000;
  r1.x = r1.x ? 1.000000 : 0;
  r1.y = (int)ShadowFilterType.x;
  r1.z = r1.y == 4;
  if (r1.z != 0) {
  r1.z = r1.w * Spotlight0_ReverseZPerspective.y + Spotlight0_ReverseZPerspective.z;
  r1.z = Spotlight0_ReverseZPerspective.x / r1.z;
  r1.z = -Spotlight0_Shadow_Bias_GoboScale.x + r1.z;
  r2.w = Spotlight0_ReverseZPerspective.y * r1.z;
  r1.z = -r1.z * Spotlight0_ReverseZPerspective.z + Spotlight0_ReverseZPerspective.x;
  r1.z = r1.z / r2.w;
  r1.z = spotlight0ShadowSamplerReg_TEX.SampleCmpLevelZero(spotlight0ShadowSamplerReg_CMP_s, r5.xy, r1.z).x;
  } else {
  r2.w = r1.y == 1;
  if (r2.w != 0) {
  r2.w = (int)Spotlight0_Shadow_Params.y;
  if (r2.w == 0) {
  r1.z = 1.000000000e+000;
  } else {
  r4.x = r1.w * Spotlight0_ReverseZPerspective.y + Spotlight0_ReverseZPerspective.z;
  r4.x = Spotlight0_ReverseZPerspective.x / r4.x;
  r4.x = -Spotlight0_Shadow_Bias_GoboScale.x + r4.x;
  r4.y = Spotlight0_ReverseZPerspective.y * r4.x;
  r4.x = -r4.x * Spotlight0_ReverseZPerspective.z + Spotlight0_ReverseZPerspective.x;
  r4.x = r4.x / r4.y;
  r4.y = r2.w == 1;
  if (r4.y != 0) {
  r1.z = spotlight0ShadowSamplerReg_TEX.SampleCmpLevelZero(spotlight0ShadowSamplerReg_CMP_s, r5.xy, r4.x).x;
  } else {
  r4.y = 1.000000e+000 / Spotlight0_Shadow_Params.x;
  r4.z = 5.000000000e-001 * r4.y;
  r4.w = (int)r2.w + -1;
  r4.w = r4.w;
  r4.z = r4.z * r4.w;
  r4.w = 0.000000000e+000;
  r6.x = 0.000000000e+000;
  while (true) {
  r6.y = (int)r6.x >= (int)r2.w;
  if (r6.y != 0) break;
  r7.y = r6.x;
  r6.y = r4.w;
  r6.z = 0.000000000e+000;
  while (true) {
  r6.w = (int)r6.z >= (int)r2.w;
  if (r6.w != 0) break;
  r7.x = r6.z;
  r7.xz = r7.xy * r4.yy + -r4.zz;
  r7.xz = r7.xz + r5.xy;
  r6.w = spotlight0ShadowSamplerReg_TEX.SampleCmpLevelZero(spotlight0ShadowSamplerReg_CMP_s, r7.xz, r4.x).x;
  r6.y = r6.y + r6.w;
  r6.z = (int)r6.z + 1;
  }
  r4.w = r6.y;
  r6.x = (int)r6.x + 1;
  }
  r2.w = (int)r2.w * (int)r2.w;
  r2.w = r2.w;
  r1.z = r4.w / r2.w;
  }
  }
  } else {
  r2.w = r1.y == 2;
  if (r2.w != 0) {
  r2.w = r1.w * Spotlight0_ReverseZPerspective.y + Spotlight0_ReverseZPerspective.z;
  r2.w = Spotlight0_ReverseZPerspective.x / r2.w;
  r2.w = -Spotlight0_Shadow_Bias_GoboScale.x + r2.w;
  r4.x = Spotlight0_ReverseZPerspective.y * r2.w;
  r2.w = -r2.w * Spotlight0_ReverseZPerspective.z + Spotlight0_ReverseZPerspective.x;
  r2.w = r2.w / r4.x;
  r4.xy = Spotlight0_ShadowMapDimensions.xy * r5.xy + float2(5.000000e-001,5.000000e-001);
  r4.zw = floor(r4.xy);
  r4.xy = r4.xy + -r4.zw;
  r4.zw = -r4.xy * Spotlight0_ShadowMapDimensions.zw + r5.xy;
  r6.xyzw = spotlight0ShadowSamplerReg_TEX.Gather(spotlight0ShadowSamplerReg_SMP_s, r4.zw, int2(-5, -5)).xyzw;
<<<<<<< HEAD
  r7.x = r6.x >= r2.w;
  r7.y = r6.y >= r2.w;
  r7.z = r6.z >= r2.w;
  r7.w = r6.w >= r2.w;
  r7.x = r7.x ? 0 : 1;
  r7.y = r7.y ? 0 : 1;
  r7.z = r7.z ? 0 : 1;
  r7.w = r7.w ? 0 : 1;
  r8.x = dot(r7.xyzw, float4(1.000000e+000,1.000000e+000,1.000000e+000,1.000000e+000));
  r6.x = dot(r6.xyzw, r7.xyzw);
  r7.xyzw = spotlight0ShadowSamplerReg_TEX.Gather(spotlight0ShadowSamplerReg_SMP_s, r4.zw, int2(-3, -5)).xyzw;
  r9.x = r7.x >= r2.w;
  r9.y = r7.y >= r2.w;
  r9.z = r7.z >= r2.w;
  r9.w = r7.w >= r2.w;
  r9.x = r9.x ? 0 : 1;
  r9.y = r9.y ? 0 : 1;
  r9.z = r9.z ? 0 : 1;
  r9.w = r9.w ? 0 : 1;
=======
  r7.xyzw = r6.xyzw >= r2.wwww;
  r7.xyzw = r7.xyzw ? float4(0.000000e+000,0.000000e+000,0.000000e+000,0.000000e+000) : float4(1.000000e+000,1.000000e+000,1.000000e+000,1.000000e+000);
  r8.x = dot(r7.xyzw, float4(1.000000e+000,1.000000e+000,1.000000e+000,1.000000e+000));
  r6.x = dot(r6.xyzw, r7.xyzw);
  r7.xyzw = spotlight0ShadowSamplerReg_TEX.Gather(spotlight0ShadowSamplerReg_SMP_s, r4.zw, int2(-3, -5)).xyzw;
  r9.xyzw = r7.xyzw >= r2.wwww;
  r9.xyzw = r9.xyzw ? float4(0.000000e+000,0.000000e+000,0.000000e+000,0.000000e+000) : float4(1.000000e+000,1.000000e+000,1.000000e+000,1.000000e+000);
>>>>>>> bd2418b1
  r6.y = dot(r9.xyzw, float4(1.000000e+000,1.000000e+000,1.000000e+000,1.000000e+000));
  r6.y = r8.x + r6.y;
  r6.z = dot(r7.xyzw, r9.xyzw);
  r6.x = r6.x + r6.z;
  r7.xyzw = spotlight0ShadowSamplerReg_TEX.Gather(spotlight0ShadowSamplerReg_SMP_s, r4.zw, int2(-1, -5)).xyzw;
<<<<<<< HEAD
  r8.x = r7.x >= r2.w;
  r8.y = r7.y >= r2.w;
  r8.z = r7.z >= r2.w;
  r8.w = r7.w >= r2.w;
  r8.x = r8.x ? 0 : 1;
  r8.y = r8.y ? 0 : 1;
  r8.z = r8.z ? 0 : 1;
  r8.w = r8.w ? 0 : 1;
=======
  r8.xyzw = r7.xyzw >= r2.wwww;
  r8.xyzw = r8.xyzw ? float4(0.000000e+000,0.000000e+000,0.000000e+000,0.000000e+000) : float4(1.000000e+000,1.000000e+000,1.000000e+000,1.000000e+000);
>>>>>>> bd2418b1
  r6.z = dot(r8.xyzw, float4(1.000000e+000,1.000000e+000,1.000000e+000,1.000000e+000));
  r6.y = r6.y + r6.z;
  r6.z = dot(r7.xyzw, r8.xyzw);
  r6.x = r6.x + r6.z;
  r7.xyzw = spotlight0ShadowSamplerReg_TEX.Gather(spotlight0ShadowSamplerReg_SMP_s, r4.zw, int2(1, -5)).xyzw;
<<<<<<< HEAD
  r8.x = r7.x >= r2.w;
  r8.y = r7.y >= r2.w;
  r8.z = r7.z >= r2.w;
  r8.w = r7.w >= r2.w;
  r8.x = r8.x ? 0 : 1;
  r8.y = r8.y ? 0 : 1;
  r8.z = r8.z ? 0 : 1;
  r8.w = r8.w ? 0 : 1;
=======
  r8.xyzw = r7.xyzw >= r2.wwww;
  r8.xyzw = r8.xyzw ? float4(0.000000e+000,0.000000e+000,0.000000e+000,0.000000e+000) : float4(1.000000e+000,1.000000e+000,1.000000e+000,1.000000e+000);
>>>>>>> bd2418b1
  r6.z = dot(r8.xyzw, float4(1.000000e+000,1.000000e+000,1.000000e+000,1.000000e+000));
  r6.y = r6.y + r6.z;
  r6.z = dot(r7.xyzw, r8.xyzw);
  r6.x = r6.x + r6.z;
  r7.xyzw = spotlight0ShadowSamplerReg_TEX.Gather(spotlight0ShadowSamplerReg_SMP_s, r4.zw, int2(3, -5)).xyzw;
<<<<<<< HEAD
  r8.x = r7.x >= r2.w;
  r8.y = r7.y >= r2.w;
  r8.z = r7.z >= r2.w;
  r8.w = r7.w >= r2.w;
  r8.x = r8.x ? 0 : 1;
  r8.y = r8.y ? 0 : 1;
  r8.z = r8.z ? 0 : 1;
  r8.w = r8.w ? 0 : 1;
=======
  r8.xyzw = r7.xyzw >= r2.wwww;
  r8.xyzw = r8.xyzw ? float4(0.000000e+000,0.000000e+000,0.000000e+000,0.000000e+000) : float4(1.000000e+000,1.000000e+000,1.000000e+000,1.000000e+000);
>>>>>>> bd2418b1
  r6.z = dot(r8.xyzw, float4(1.000000e+000,1.000000e+000,1.000000e+000,1.000000e+000));
  r6.y = r6.y + r6.z;
  r6.z = dot(r7.xyzw, r8.xyzw);
  r6.x = r6.x + r6.z;
  r7.xyzw = spotlight0ShadowSamplerReg_TEX.Gather(spotlight0ShadowSamplerReg_SMP_s, r4.zw, int2(5, -5)).xyzw;
<<<<<<< HEAD
  r8.x = r7.x >= r2.w;
  r8.y = r7.y >= r2.w;
  r8.z = r7.z >= r2.w;
  r8.w = r7.w >= r2.w;
  r8.x = r8.x ? 0 : 1;
  r8.y = r8.y ? 0 : 1;
  r8.z = r8.z ? 0 : 1;
  r8.w = r8.w ? 0 : 1;
=======
  r8.xyzw = r7.xyzw >= r2.wwww;
  r8.xyzw = r8.xyzw ? float4(0.000000e+000,0.000000e+000,0.000000e+000,0.000000e+000) : float4(1.000000e+000,1.000000e+000,1.000000e+000,1.000000e+000);
>>>>>>> bd2418b1
  r6.z = dot(r8.xyzw, float4(1.000000e+000,1.000000e+000,1.000000e+000,1.000000e+000));
  r6.y = r6.y + r6.z;
  r6.z = dot(r7.xyzw, r8.xyzw);
  r6.x = r6.x + r6.z;
  r7.xyzw = spotlight0ShadowSamplerReg_TEX.Gather(spotlight0ShadowSamplerReg_SMP_s, r4.zw, int2(-5, -3)).xyzw;
<<<<<<< HEAD
  r8.x = r7.x >= r2.w;
  r8.y = r7.y >= r2.w;
  r8.z = r7.z >= r2.w;
  r8.w = r7.w >= r2.w;
  r8.x = r8.x ? 0 : 1;
  r8.y = r8.y ? 0 : 1;
  r8.z = r8.z ? 0 : 1;
  r8.w = r8.w ? 0 : 1;
=======
  r8.xyzw = r7.xyzw >= r2.wwww;
  r8.xyzw = r8.xyzw ? float4(0.000000e+000,0.000000e+000,0.000000e+000,0.000000e+000) : float4(1.000000e+000,1.000000e+000,1.000000e+000,1.000000e+000);
>>>>>>> bd2418b1
  r6.z = dot(r8.xyzw, float4(1.000000e+000,1.000000e+000,1.000000e+000,1.000000e+000));
  r6.y = r6.y + r6.z;
  r6.z = dot(r7.xyzw, r8.xyzw);
  r6.x = r6.x + r6.z;
  r7.xyzw = spotlight0ShadowSamplerReg_TEX.Gather(spotlight0ShadowSamplerReg_SMP_s, r4.zw, int2(-3, -3)).xyzw;
<<<<<<< HEAD
  r8.x = r7.x >= r2.w;
  r8.y = r7.y >= r2.w;
  r8.z = r7.z >= r2.w;
  r8.w = r7.w >= r2.w;
  r8.x = r8.x ? 0 : 1;
  r8.y = r8.y ? 0 : 1;
  r8.z = r8.z ? 0 : 1;
  r8.w = r8.w ? 0 : 1;
=======
  r8.xyzw = r7.xyzw >= r2.wwww;
  r8.xyzw = r8.xyzw ? float4(0.000000e+000,0.000000e+000,0.000000e+000,0.000000e+000) : float4(1.000000e+000,1.000000e+000,1.000000e+000,1.000000e+000);
>>>>>>> bd2418b1
  r6.z = dot(r8.xyzw, float4(1.000000e+000,1.000000e+000,1.000000e+000,1.000000e+000));
  r6.y = r6.y + r6.z;
  r6.z = dot(r7.xyzw, r8.xyzw);
  r6.x = r6.x + r6.z;
  r7.xyzw = spotlight0ShadowSamplerReg_TEX.Gather(spotlight0ShadowSamplerReg_SMP_s, r4.zw, int2(-1, -3)).xyzw;
<<<<<<< HEAD
  r8.x = r7.x >= r2.w;
  r8.y = r7.y >= r2.w;
  r8.z = r7.z >= r2.w;
  r8.w = r7.w >= r2.w;
  r8.x = r8.x ? 0 : 1;
  r8.y = r8.y ? 0 : 1;
  r8.z = r8.z ? 0 : 1;
  r8.w = r8.w ? 0 : 1;
=======
  r8.xyzw = r7.xyzw >= r2.wwww;
  r8.xyzw = r8.xyzw ? float4(0.000000e+000,0.000000e+000,0.000000e+000,0.000000e+000) : float4(1.000000e+000,1.000000e+000,1.000000e+000,1.000000e+000);
>>>>>>> bd2418b1
  r6.z = dot(r8.xyzw, float4(1.000000e+000,1.000000e+000,1.000000e+000,1.000000e+000));
  r6.y = r6.y + r6.z;
  r6.z = dot(r7.xyzw, r8.xyzw);
  r6.x = r6.x + r6.z;
  r7.xyzw = spotlight0ShadowSamplerReg_TEX.Gather(spotlight0ShadowSamplerReg_SMP_s, r4.zw, int2(1, -3)).xyzw;
<<<<<<< HEAD
  r8.x = r7.x >= r2.w;
  r8.y = r7.y >= r2.w;
  r8.z = r7.z >= r2.w;
  r8.w = r7.w >= r2.w;
  r8.x = r8.x ? 0 : 1;
  r8.y = r8.y ? 0 : 1;
  r8.z = r8.z ? 0 : 1;
  r8.w = r8.w ? 0 : 1;
=======
  r8.xyzw = r7.xyzw >= r2.wwww;
  r8.xyzw = r8.xyzw ? float4(0.000000e+000,0.000000e+000,0.000000e+000,0.000000e+000) : float4(1.000000e+000,1.000000e+000,1.000000e+000,1.000000e+000);
>>>>>>> bd2418b1
  r6.z = dot(r8.xyzw, float4(1.000000e+000,1.000000e+000,1.000000e+000,1.000000e+000));
  r6.y = r6.y + r6.z;
  r6.z = dot(r7.xyzw, r8.xyzw);
  r6.x = r6.x + r6.z;
  r7.xyzw = spotlight0ShadowSamplerReg_TEX.Gather(spotlight0ShadowSamplerReg_SMP_s, r4.zw, int2(3, -3)).xyzw;
<<<<<<< HEAD
  r8.x = r7.x >= r2.w;
  r8.y = r7.y >= r2.w;
  r8.z = r7.z >= r2.w;
  r8.w = r7.w >= r2.w;
  r8.x = r8.x ? 0 : 1;
  r8.y = r8.y ? 0 : 1;
  r8.z = r8.z ? 0 : 1;
  r8.w = r8.w ? 0 : 1;
=======
  r8.xyzw = r7.xyzw >= r2.wwww;
  r8.xyzw = r8.xyzw ? float4(0.000000e+000,0.000000e+000,0.000000e+000,0.000000e+000) : float4(1.000000e+000,1.000000e+000,1.000000e+000,1.000000e+000);
>>>>>>> bd2418b1
  r6.z = dot(r8.xyzw, float4(1.000000e+000,1.000000e+000,1.000000e+000,1.000000e+000));
  r6.y = r6.y + r6.z;
  r6.z = dot(r7.xyzw, r8.xyzw);
  r6.x = r6.x + r6.z;
  r7.xyzw = spotlight0ShadowSamplerReg_TEX.Gather(spotlight0ShadowSamplerReg_SMP_s, r4.zw, int2(5, -3)).xyzw;
<<<<<<< HEAD
  r8.x = r7.x >= r2.w;
  r8.y = r7.y >= r2.w;
  r8.z = r7.z >= r2.w;
  r8.w = r7.w >= r2.w;
  r8.x = r8.x ? 0 : 1;
  r8.y = r8.y ? 0 : 1;
  r8.z = r8.z ? 0 : 1;
  r8.w = r8.w ? 0 : 1;
=======
  r8.xyzw = r7.xyzw >= r2.wwww;
  r8.xyzw = r8.xyzw ? float4(0.000000e+000,0.000000e+000,0.000000e+000,0.000000e+000) : float4(1.000000e+000,1.000000e+000,1.000000e+000,1.000000e+000);
>>>>>>> bd2418b1
  r6.z = dot(r8.xyzw, float4(1.000000e+000,1.000000e+000,1.000000e+000,1.000000e+000));
  r6.y = r6.y + r6.z;
  r6.z = dot(r7.xyzw, r8.xyzw);
  r6.x = r6.x + r6.z;
  r7.xyzw = spotlight0ShadowSamplerReg_TEX.Gather(spotlight0ShadowSamplerReg_SMP_s, r4.zw, int2(-5, -1)).xyzw;
<<<<<<< HEAD
  r8.x = r7.x >= r2.w;
  r8.y = r7.y >= r2.w;
  r8.z = r7.z >= r2.w;
  r8.w = r7.w >= r2.w;
  r8.x = r8.x ? 0 : 1;
  r8.y = r8.y ? 0 : 1;
  r8.z = r8.z ? 0 : 1;
  r8.w = r8.w ? 0 : 1;
=======
  r8.xyzw = r7.xyzw >= r2.wwww;
  r8.xyzw = r8.xyzw ? float4(0.000000e+000,0.000000e+000,0.000000e+000,0.000000e+000) : float4(1.000000e+000,1.000000e+000,1.000000e+000,1.000000e+000);
>>>>>>> bd2418b1
  r6.z = dot(r8.xyzw, float4(1.000000e+000,1.000000e+000,1.000000e+000,1.000000e+000));
  r6.y = r6.y + r6.z;
  r6.z = dot(r7.xyzw, r8.xyzw);
  r6.x = r6.x + r6.z;
  r7.xyzw = spotlight0ShadowSamplerReg_TEX.Gather(spotlight0ShadowSamplerReg_SMP_s, r4.zw, int2(-3, -1)).xyzw;
<<<<<<< HEAD
  r8.x = r7.x >= r2.w;
  r8.y = r7.y >= r2.w;
  r8.z = r7.z >= r2.w;
  r8.w = r7.w >= r2.w;
  r8.x = r8.x ? 0 : 1;
  r8.y = r8.y ? 0 : 1;
  r8.z = r8.z ? 0 : 1;
  r8.w = r8.w ? 0 : 1;
=======
  r8.xyzw = r7.xyzw >= r2.wwww;
  r8.xyzw = r8.xyzw ? float4(0.000000e+000,0.000000e+000,0.000000e+000,0.000000e+000) : float4(1.000000e+000,1.000000e+000,1.000000e+000,1.000000e+000);
>>>>>>> bd2418b1
  r6.z = dot(r8.xyzw, float4(1.000000e+000,1.000000e+000,1.000000e+000,1.000000e+000));
  r6.y = r6.y + r6.z;
  r6.z = dot(r7.xyzw, r8.xyzw);
  r6.x = r6.x + r6.z;
  r7.xyzw = spotlight0ShadowSamplerReg_TEX.Gather(spotlight0ShadowSamplerReg_SMP_s, r4.zw, int2(-1, -1)).xyzw;
<<<<<<< HEAD
  r8.x = r7.x >= r2.w;
  r8.y = r7.y >= r2.w;
  r8.z = r7.z >= r2.w;
  r8.w = r7.w >= r2.w;
  r8.x = r8.x ? 0 : 1;
  r8.y = r8.y ? 0 : 1;
  r8.z = r8.z ? 0 : 1;
  r8.w = r8.w ? 0 : 1;
=======
  r8.xyzw = r7.xyzw >= r2.wwww;
  r8.xyzw = r8.xyzw ? float4(0.000000e+000,0.000000e+000,0.000000e+000,0.000000e+000) : float4(1.000000e+000,1.000000e+000,1.000000e+000,1.000000e+000);
>>>>>>> bd2418b1
  r6.z = dot(r8.xyzw, float4(1.000000e+000,1.000000e+000,1.000000e+000,1.000000e+000));
  r6.y = r6.y + r6.z;
  r6.z = dot(r7.xyzw, r8.xyzw);
  r6.x = r6.x + r6.z;
  r7.xyzw = spotlight0ShadowSamplerReg_TEX.Gather(spotlight0ShadowSamplerReg_SMP_s, r4.zw, int2(1, -1)).xyzw;
<<<<<<< HEAD
  r8.x = r7.x >= r2.w;
  r8.y = r7.y >= r2.w;
  r8.z = r7.z >= r2.w;
  r8.w = r7.w >= r2.w;
  r8.x = r8.x ? 0 : 1;
  r8.y = r8.y ? 0 : 1;
  r8.z = r8.z ? 0 : 1;
  r8.w = r8.w ? 0 : 1;
=======
  r8.xyzw = r7.xyzw >= r2.wwww;
  r8.xyzw = r8.xyzw ? float4(0.000000e+000,0.000000e+000,0.000000e+000,0.000000e+000) : float4(1.000000e+000,1.000000e+000,1.000000e+000,1.000000e+000);
>>>>>>> bd2418b1
  r6.z = dot(r8.xyzw, float4(1.000000e+000,1.000000e+000,1.000000e+000,1.000000e+000));
  r6.y = r6.y + r6.z;
  r6.z = dot(r7.xyzw, r8.xyzw);
  r6.x = r6.x + r6.z;
  r7.xyzw = spotlight0ShadowSamplerReg_TEX.Gather(spotlight0ShadowSamplerReg_SMP_s, r4.zw, int2(3, -1)).xyzw;
<<<<<<< HEAD
  r8.x = r7.x >= r2.w;
  r8.y = r7.y >= r2.w;
  r8.z = r7.z >= r2.w;
  r8.w = r7.w >= r2.w;
  r8.x = r8.x ? 0 : 1;
  r8.y = r8.y ? 0 : 1;
  r8.z = r8.z ? 0 : 1;
  r8.w = r8.w ? 0 : 1;
=======
  r8.xyzw = r7.xyzw >= r2.wwww;
  r8.xyzw = r8.xyzw ? float4(0.000000e+000,0.000000e+000,0.000000e+000,0.000000e+000) : float4(1.000000e+000,1.000000e+000,1.000000e+000,1.000000e+000);
>>>>>>> bd2418b1
  r6.z = dot(r8.xyzw, float4(1.000000e+000,1.000000e+000,1.000000e+000,1.000000e+000));
  r6.y = r6.y + r6.z;
  r6.z = dot(r7.xyzw, r8.xyzw);
  r6.x = r6.x + r6.z;
  r7.xyzw = spotlight0ShadowSamplerReg_TEX.Gather(spotlight0ShadowSamplerReg_SMP_s, r4.zw, int2(5, -1)).xyzw;
<<<<<<< HEAD
  r8.x = r7.x >= r2.w;
  r8.y = r7.y >= r2.w;
  r8.z = r7.z >= r2.w;
  r8.w = r7.w >= r2.w;
  r8.x = r8.x ? 0 : 1;
  r8.y = r8.y ? 0 : 1;
  r8.z = r8.z ? 0 : 1;
  r8.w = r8.w ? 0 : 1;
=======
  r8.xyzw = r7.xyzw >= r2.wwww;
  r8.xyzw = r8.xyzw ? float4(0.000000e+000,0.000000e+000,0.000000e+000,0.000000e+000) : float4(1.000000e+000,1.000000e+000,1.000000e+000,1.000000e+000);
>>>>>>> bd2418b1
  r6.z = dot(r8.xyzw, float4(1.000000e+000,1.000000e+000,1.000000e+000,1.000000e+000));
  r6.y = r6.y + r6.z;
  r6.z = dot(r7.xyzw, r8.xyzw);
  r6.x = r6.x + r6.z;
  r7.xyzw = spotlight0ShadowSamplerReg_TEX.Gather(spotlight0ShadowSamplerReg_SMP_s, r4.zw, int2(-5, 1)).xyzw;
<<<<<<< HEAD
  r8.x = r7.x >= r2.w;
  r8.y = r7.y >= r2.w;
  r8.z = r7.z >= r2.w;
  r8.w = r7.w >= r2.w;
  r8.x = r8.x ? 0 : 1;
  r8.y = r8.y ? 0 : 1;
  r8.z = r8.z ? 0 : 1;
  r8.w = r8.w ? 0 : 1;
=======
  r8.xyzw = r7.xyzw >= r2.wwww;
  r8.xyzw = r8.xyzw ? float4(0.000000e+000,0.000000e+000,0.000000e+000,0.000000e+000) : float4(1.000000e+000,1.000000e+000,1.000000e+000,1.000000e+000);
>>>>>>> bd2418b1
  r6.z = dot(r8.xyzw, float4(1.000000e+000,1.000000e+000,1.000000e+000,1.000000e+000));
  r6.y = r6.y + r6.z;
  r6.z = dot(r7.xyzw, r8.xyzw);
  r6.x = r6.x + r6.z;
  r7.xyzw = spotlight0ShadowSamplerReg_TEX.Gather(spotlight0ShadowSamplerReg_SMP_s, r4.zw, int2(-3, 1)).xyzw;
<<<<<<< HEAD
  r8.x = r7.x >= r2.w;
  r8.y = r7.y >= r2.w;
  r8.z = r7.z >= r2.w;
  r8.w = r7.w >= r2.w;
  r8.x = r8.x ? 0 : 1;
  r8.y = r8.y ? 0 : 1;
  r8.z = r8.z ? 0 : 1;
  r8.w = r8.w ? 0 : 1;
=======
  r8.xyzw = r7.xyzw >= r2.wwww;
  r8.xyzw = r8.xyzw ? float4(0.000000e+000,0.000000e+000,0.000000e+000,0.000000e+000) : float4(1.000000e+000,1.000000e+000,1.000000e+000,1.000000e+000);
>>>>>>> bd2418b1
  r6.z = dot(r8.xyzw, float4(1.000000e+000,1.000000e+000,1.000000e+000,1.000000e+000));
  r6.y = r6.y + r6.z;
  r6.z = dot(r7.xyzw, r8.xyzw);
  r6.x = r6.x + r6.z;
  r7.xyzw = spotlight0ShadowSamplerReg_TEX.Gather(spotlight0ShadowSamplerReg_SMP_s, r4.zw, int2(-1, 1)).xyzw;
<<<<<<< HEAD
  r8.x = r7.x >= r2.w;
  r8.y = r7.y >= r2.w;
  r8.z = r7.z >= r2.w;
  r8.w = r7.w >= r2.w;
  r8.x = r8.x ? 0 : 1;
  r8.y = r8.y ? 0 : 1;
  r8.z = r8.z ? 0 : 1;
  r8.w = r8.w ? 0 : 1;
=======
  r8.xyzw = r7.xyzw >= r2.wwww;
  r8.xyzw = r8.xyzw ? float4(0.000000e+000,0.000000e+000,0.000000e+000,0.000000e+000) : float4(1.000000e+000,1.000000e+000,1.000000e+000,1.000000e+000);
>>>>>>> bd2418b1
  r6.z = dot(r8.xyzw, float4(1.000000e+000,1.000000e+000,1.000000e+000,1.000000e+000));
  r6.y = r6.y + r6.z;
  r6.z = dot(r7.xyzw, r8.xyzw);
  r6.x = r6.x + r6.z;
  r7.xyzw = spotlight0ShadowSamplerReg_TEX.Gather(spotlight0ShadowSamplerReg_SMP_s, r4.zw, int2(1, 1)).xyzw;
<<<<<<< HEAD
  r8.x = r7.x >= r2.w;
  r8.y = r7.y >= r2.w;
  r8.z = r7.z >= r2.w;
  r8.w = r7.w >= r2.w;
  r8.x = r8.x ? 0 : 1;
  r8.y = r8.y ? 0 : 1;
  r8.z = r8.z ? 0 : 1;
  r8.w = r8.w ? 0 : 1;
=======
  r8.xyzw = r7.xyzw >= r2.wwww;
  r8.xyzw = r8.xyzw ? float4(0.000000e+000,0.000000e+000,0.000000e+000,0.000000e+000) : float4(1.000000e+000,1.000000e+000,1.000000e+000,1.000000e+000);
>>>>>>> bd2418b1
  r6.z = dot(r8.xyzw, float4(1.000000e+000,1.000000e+000,1.000000e+000,1.000000e+000));
  r6.y = r6.y + r6.z;
  r6.z = dot(r7.xyzw, r8.xyzw);
  r6.x = r6.x + r6.z;
  r7.xyzw = spotlight0ShadowSamplerReg_TEX.Gather(spotlight0ShadowSamplerReg_SMP_s, r4.zw, int2(3, 1)).xyzw;
<<<<<<< HEAD
  r8.x = r7.x >= r2.w;
  r8.y = r7.y >= r2.w;
  r8.z = r7.z >= r2.w;
  r8.w = r7.w >= r2.w;
  r8.x = r8.x ? 0 : 1;
  r8.y = r8.y ? 0 : 1;
  r8.z = r8.z ? 0 : 1;
  r8.w = r8.w ? 0 : 1;
=======
  r8.xyzw = r7.xyzw >= r2.wwww;
  r8.xyzw = r8.xyzw ? float4(0.000000e+000,0.000000e+000,0.000000e+000,0.000000e+000) : float4(1.000000e+000,1.000000e+000,1.000000e+000,1.000000e+000);
>>>>>>> bd2418b1
  r6.z = dot(r8.xyzw, float4(1.000000e+000,1.000000e+000,1.000000e+000,1.000000e+000));
  r6.y = r6.y + r6.z;
  r6.z = dot(r7.xyzw, r8.xyzw);
  r6.x = r6.x + r6.z;
  r7.xyzw = spotlight0ShadowSamplerReg_TEX.Gather(spotlight0ShadowSamplerReg_SMP_s, r4.zw, int2(5, 1)).xyzw;
<<<<<<< HEAD
  r8.x = r7.x >= r2.w;
  r8.y = r7.y >= r2.w;
  r8.z = r7.z >= r2.w;
  r8.w = r7.w >= r2.w;
  r8.x = r8.x ? 0 : 1;
  r8.y = r8.y ? 0 : 1;
  r8.z = r8.z ? 0 : 1;
  r8.w = r8.w ? 0 : 1;
=======
  r8.xyzw = r7.xyzw >= r2.wwww;
  r8.xyzw = r8.xyzw ? float4(0.000000e+000,0.000000e+000,0.000000e+000,0.000000e+000) : float4(1.000000e+000,1.000000e+000,1.000000e+000,1.000000e+000);
>>>>>>> bd2418b1
  r6.z = dot(r8.xyzw, float4(1.000000e+000,1.000000e+000,1.000000e+000,1.000000e+000));
  r6.y = r6.y + r6.z;
  r6.z = dot(r7.xyzw, r8.xyzw);
  r6.x = r6.x + r6.z;
  r7.xyzw = spotlight0ShadowSamplerReg_TEX.Gather(spotlight0ShadowSamplerReg_SMP_s, r4.zw, int2(-5, 3)).xyzw;
<<<<<<< HEAD
  r8.x = r7.x >= r2.w;
  r8.y = r7.y >= r2.w;
  r8.z = r7.z >= r2.w;
  r8.w = r7.w >= r2.w;
  r8.x = r8.x ? 0 : 1;
  r8.y = r8.y ? 0 : 1;
  r8.z = r8.z ? 0 : 1;
  r8.w = r8.w ? 0 : 1;
=======
  r8.xyzw = r7.xyzw >= r2.wwww;
  r8.xyzw = r8.xyzw ? float4(0.000000e+000,0.000000e+000,0.000000e+000,0.000000e+000) : float4(1.000000e+000,1.000000e+000,1.000000e+000,1.000000e+000);
>>>>>>> bd2418b1
  r6.z = dot(r8.xyzw, float4(1.000000e+000,1.000000e+000,1.000000e+000,1.000000e+000));
  r6.y = r6.y + r6.z;
  r6.z = dot(r7.xyzw, r8.xyzw);
  r6.x = r6.x + r6.z;
  r7.xyzw = spotlight0ShadowSamplerReg_TEX.Gather(spotlight0ShadowSamplerReg_SMP_s, r4.zw, int2(-3, 3)).xyzw;
<<<<<<< HEAD
  r8.x = r7.x >= r2.w;
  r8.y = r7.y >= r2.w;
  r8.z = r7.z >= r2.w;
  r8.w = r7.w >= r2.w;
  r8.x = r8.x ? 0 : 1;
  r8.y = r8.y ? 0 : 1;
  r8.z = r8.z ? 0 : 1;
  r8.w = r8.w ? 0 : 1;
=======
  r8.xyzw = r7.xyzw >= r2.wwww;
  r8.xyzw = r8.xyzw ? float4(0.000000e+000,0.000000e+000,0.000000e+000,0.000000e+000) : float4(1.000000e+000,1.000000e+000,1.000000e+000,1.000000e+000);
>>>>>>> bd2418b1
  r6.z = dot(r8.xyzw, float4(1.000000e+000,1.000000e+000,1.000000e+000,1.000000e+000));
  r6.y = r6.y + r6.z;
  r6.z = dot(r7.xyzw, r8.xyzw);
  r6.x = r6.x + r6.z;
  r7.xyzw = spotlight0ShadowSamplerReg_TEX.Gather(spotlight0ShadowSamplerReg_SMP_s, r4.zw, int2(-1, 3)).xyzw;
<<<<<<< HEAD
  r8.x = r7.x >= r2.w;
  r8.y = r7.y >= r2.w;
  r8.z = r7.z >= r2.w;
  r8.w = r7.w >= r2.w;
  r8.x = r8.x ? 0 : 1;
  r8.y = r8.y ? 0 : 1;
  r8.z = r8.z ? 0 : 1;
  r8.w = r8.w ? 0 : 1;
=======
  r8.xyzw = r7.xyzw >= r2.wwww;
  r8.xyzw = r8.xyzw ? float4(0.000000e+000,0.000000e+000,0.000000e+000,0.000000e+000) : float4(1.000000e+000,1.000000e+000,1.000000e+000,1.000000e+000);
>>>>>>> bd2418b1
  r6.z = dot(r8.xyzw, float4(1.000000e+000,1.000000e+000,1.000000e+000,1.000000e+000));
  r6.y = r6.y + r6.z;
  r6.z = dot(r7.xyzw, r8.xyzw);
  r6.x = r6.x + r6.z;
  r7.xyzw = spotlight0ShadowSamplerReg_TEX.Gather(spotlight0ShadowSamplerReg_SMP_s, r4.zw, int2(1, 3)).xyzw;
<<<<<<< HEAD
  r8.x = r7.x >= r2.w;
  r8.y = r7.y >= r2.w;
  r8.z = r7.z >= r2.w;
  r8.w = r7.w >= r2.w;
  r8.x = r8.x ? 0 : 1;
  r8.y = r8.y ? 0 : 1;
  r8.z = r8.z ? 0 : 1;
  r8.w = r8.w ? 0 : 1;
=======
  r8.xyzw = r7.xyzw >= r2.wwww;
  r8.xyzw = r8.xyzw ? float4(0.000000e+000,0.000000e+000,0.000000e+000,0.000000e+000) : float4(1.000000e+000,1.000000e+000,1.000000e+000,1.000000e+000);
>>>>>>> bd2418b1
  r6.z = dot(r8.xyzw, float4(1.000000e+000,1.000000e+000,1.000000e+000,1.000000e+000));
  r6.y = r6.y + r6.z;
  r6.z = dot(r7.xyzw, r8.xyzw);
  r6.x = r6.x + r6.z;
  r7.xyzw = spotlight0ShadowSamplerReg_TEX.Gather(spotlight0ShadowSamplerReg_SMP_s, r4.zw, int2(3, 3)).xyzw;
<<<<<<< HEAD
  r8.x = r7.x >= r2.w;
  r8.y = r7.y >= r2.w;
  r8.z = r7.z >= r2.w;
  r8.w = r7.w >= r2.w;
  r8.x = r8.x ? 0 : 1;
  r8.y = r8.y ? 0 : 1;
  r8.z = r8.z ? 0 : 1;
  r8.w = r8.w ? 0 : 1;
=======
  r8.xyzw = r7.xyzw >= r2.wwww;
  r8.xyzw = r8.xyzw ? float4(0.000000e+000,0.000000e+000,0.000000e+000,0.000000e+000) : float4(1.000000e+000,1.000000e+000,1.000000e+000,1.000000e+000);
>>>>>>> bd2418b1
  r6.z = dot(r8.xyzw, float4(1.000000e+000,1.000000e+000,1.000000e+000,1.000000e+000));
  r6.y = r6.y + r6.z;
  r6.z = dot(r7.xyzw, r8.xyzw);
  r6.x = r6.x + r6.z;
  r7.xyzw = spotlight0ShadowSamplerReg_TEX.Gather(spotlight0ShadowSamplerReg_SMP_s, r4.zw, int2(5, 3)).xyzw;
<<<<<<< HEAD
  r8.x = r7.x >= r2.w;
  r8.y = r7.y >= r2.w;
  r8.z = r7.z >= r2.w;
  r8.w = r7.w >= r2.w;
  r8.x = r8.x ? 0 : 1;
  r8.y = r8.y ? 0 : 1;
  r8.z = r8.z ? 0 : 1;
  r8.w = r8.w ? 0 : 1;
=======
  r8.xyzw = r7.xyzw >= r2.wwww;
  r8.xyzw = r8.xyzw ? float4(0.000000e+000,0.000000e+000,0.000000e+000,0.000000e+000) : float4(1.000000e+000,1.000000e+000,1.000000e+000,1.000000e+000);
>>>>>>> bd2418b1
  r6.z = dot(r8.xyzw, float4(1.000000e+000,1.000000e+000,1.000000e+000,1.000000e+000));
  r6.y = r6.y + r6.z;
  r6.z = dot(r7.xyzw, r8.xyzw);
  r6.x = r6.x + r6.z;
  r7.xyzw = spotlight0ShadowSamplerReg_TEX.Gather(spotlight0ShadowSamplerReg_SMP_s, r4.zw, int2(-5, 5)).xyzw;
<<<<<<< HEAD
  r8.x = r7.x >= r2.w;
  r8.y = r7.y >= r2.w;
  r8.z = r7.z >= r2.w;
  r8.w = r7.w >= r2.w;
  r8.x = r8.x ? 0 : 1;
  r8.y = r8.y ? 0 : 1;
  r8.z = r8.z ? 0 : 1;
  r8.w = r8.w ? 0 : 1;
=======
  r8.xyzw = r7.xyzw >= r2.wwww;
  r8.xyzw = r8.xyzw ? float4(0.000000e+000,0.000000e+000,0.000000e+000,0.000000e+000) : float4(1.000000e+000,1.000000e+000,1.000000e+000,1.000000e+000);
>>>>>>> bd2418b1
  r6.z = dot(r8.xyzw, float4(1.000000e+000,1.000000e+000,1.000000e+000,1.000000e+000));
  r6.y = r6.y + r6.z;
  r6.z = dot(r7.xyzw, r8.xyzw);
  r6.x = r6.x + r6.z;
  r7.xyzw = spotlight0ShadowSamplerReg_TEX.Gather(spotlight0ShadowSamplerReg_SMP_s, r4.zw, int2(-3, 5)).xyzw;
<<<<<<< HEAD
  r8.x = r7.x >= r2.w;
  r8.y = r7.y >= r2.w;
  r8.z = r7.z >= r2.w;
  r8.w = r7.w >= r2.w;
  r8.x = r8.x ? 0 : 1;
  r8.y = r8.y ? 0 : 1;
  r8.z = r8.z ? 0 : 1;
  r8.w = r8.w ? 0 : 1;
=======
  r8.xyzw = r7.xyzw >= r2.wwww;
  r8.xyzw = r8.xyzw ? float4(0.000000e+000,0.000000e+000,0.000000e+000,0.000000e+000) : float4(1.000000e+000,1.000000e+000,1.000000e+000,1.000000e+000);
>>>>>>> bd2418b1
  r6.z = dot(r8.xyzw, float4(1.000000e+000,1.000000e+000,1.000000e+000,1.000000e+000));
  r6.y = r6.y + r6.z;
  r6.z = dot(r7.xyzw, r8.xyzw);
  r6.x = r6.x + r6.z;
  r7.xyzw = spotlight0ShadowSamplerReg_TEX.Gather(spotlight0ShadowSamplerReg_SMP_s, r4.zw, int2(-1, 5)).xyzw;
<<<<<<< HEAD
  r8.x = r7.x >= r2.w;
  r8.y = r7.y >= r2.w;
  r8.z = r7.z >= r2.w;
  r8.w = r7.w >= r2.w;
  r8.x = r8.x ? 0 : 1;
  r8.y = r8.y ? 0 : 1;
  r8.z = r8.z ? 0 : 1;
  r8.w = r8.w ? 0 : 1;
=======
  r8.xyzw = r7.xyzw >= r2.wwww;
  r8.xyzw = r8.xyzw ? float4(0.000000e+000,0.000000e+000,0.000000e+000,0.000000e+000) : float4(1.000000e+000,1.000000e+000,1.000000e+000,1.000000e+000);
>>>>>>> bd2418b1
  r6.z = dot(r8.xyzw, float4(1.000000e+000,1.000000e+000,1.000000e+000,1.000000e+000));
  r6.y = r6.y + r6.z;
  r6.z = dot(r7.xyzw, r8.xyzw);
  r6.x = r6.x + r6.z;
  r7.xyzw = spotlight0ShadowSamplerReg_TEX.Gather(spotlight0ShadowSamplerReg_SMP_s, r4.zw, int2(1, 5)).xyzw;
<<<<<<< HEAD
  r8.x = r7.x >= r2.w;
  r8.y = r7.y >= r2.w;
  r8.z = r7.z >= r2.w;
  r8.w = r7.w >= r2.w;
  r8.x = r8.x ? 0 : 1;
  r8.y = r8.y ? 0 : 1;
  r8.z = r8.z ? 0 : 1;
  r8.w = r8.w ? 0 : 1;
=======
  r8.xyzw = r7.xyzw >= r2.wwww;
  r8.xyzw = r8.xyzw ? float4(0.000000e+000,0.000000e+000,0.000000e+000,0.000000e+000) : float4(1.000000e+000,1.000000e+000,1.000000e+000,1.000000e+000);
>>>>>>> bd2418b1
  r6.z = dot(r8.xyzw, float4(1.000000e+000,1.000000e+000,1.000000e+000,1.000000e+000));
  r6.y = r6.y + r6.z;
  r6.z = dot(r7.xyzw, r8.xyzw);
  r6.x = r6.x + r6.z;
  r7.xyzw = spotlight0ShadowSamplerReg_TEX.Gather(spotlight0ShadowSamplerReg_SMP_s, r4.zw, int2(3, 5)).xyzw;
<<<<<<< HEAD
  r8.x = r7.x >= r2.w;
  r8.y = r7.y >= r2.w;
  r8.z = r7.z >= r2.w;
  r8.w = r7.w >= r2.w;
  r8.x = r8.x ? 0 : 1;
  r8.y = r8.y ? 0 : 1;
  r8.z = r8.z ? 0 : 1;
  r8.w = r8.w ? 0 : 1;
=======
  r8.xyzw = r7.xyzw >= r2.wwww;
  r8.xyzw = r8.xyzw ? float4(0.000000e+000,0.000000e+000,0.000000e+000,0.000000e+000) : float4(1.000000e+000,1.000000e+000,1.000000e+000,1.000000e+000);
>>>>>>> bd2418b1
  r6.z = dot(r8.xyzw, float4(1.000000e+000,1.000000e+000,1.000000e+000,1.000000e+000));
  r6.y = r6.y + r6.z;
  r6.z = dot(r7.xyzw, r8.xyzw);
  r6.x = r6.x + r6.z;
  r7.xyzw = spotlight0ShadowSamplerReg_TEX.Gather(spotlight0ShadowSamplerReg_SMP_s, r4.zw, int2(5, 5)).xyzw;
<<<<<<< HEAD
  r8.x = r7.x >= r2.w;
  r8.y = r7.y >= r2.w;
  r8.z = r7.z >= r2.w;
  r8.w = r7.w >= r2.w;
  r8.x = r8.x ? 0 : 1;
  r8.y = r8.y ? 0 : 1;
  r8.z = r8.z ? 0 : 1;
  r8.w = r8.w ? 0 : 1;
=======
  r8.xyzw = r7.xyzw >= r2.wwww;
  r8.xyzw = r8.xyzw ? float4(0.000000e+000,0.000000e+000,0.000000e+000,0.000000e+000) : float4(1.000000e+000,1.000000e+000,1.000000e+000,1.000000e+000);
>>>>>>> bd2418b1
  r6.z = dot(r8.xyzw, float4(1.000000e+000,1.000000e+000,1.000000e+000,1.000000e+000));
  r6.y = r6.y + r6.z;
  r6.z = dot(r7.xyzw, r8.xyzw);
  r6.x = r6.x + r6.z;
  r6.z = 0.000000000e+000 < r6.y;
  r6.x = r6.x / r6.y;
  r6.y = -r6.x + r2.w;
  r6.y = Spotlight0_ShadowMapDimensions.x * r6.y;
  r6.y = 1.000000015e-001 * r6.y;
  r6.x = saturate(r6.y / r6.x);
  r6.x = r6.x * r6.x;
  r6.x = r6.z ? r6.x : 0;
  r6.y = r6.x * r6.x;
  r6.z = r6.y * r6.x;
  r6.w = 3.000000000e+000 * r6.y;
  r7.x = 1.000000000e+000 + -r6.x;
  r7.y = r7.x * r6.w;
  r7.y = 2.000000030e-001 * r7.y;
  r7.z = r6.y * r6.x + r7.y;
  r7.w = 1.400000000e+001 * r6.z;
  r7.w = r7.z * 1.000000000e+001 + r7.w;
  r8.x = r7.x * r7.x;
  r8.y = r8.x * r6.x;
  r8.zw = float2(3.000000e+000,6.000000e-001) * r8.yy;
  r8.zw = r6.yy * r6.xx + r8.zw;
  r8.zw = r6.ww * r7.xx + r8.zw;
  r7.w = r8.w * 7.000000000e+000 + r7.w;
  r7.w = r7.w + r7.z;
  r7.w = r6.z * 2.000000000e+000 + r7.w;
  r7.w = r7.w + r7.z;
  r7.w = r7.w + r8.w;
  r7.w = r8.z * 5.000000000e+000 + r7.w;
  r7.w = r7.w + r8.w;
  r7.w = r7.w + r7.z;
  r7.w = r6.z * 2.000000000e+000 + r7.w;
  r7.w = r7.w + r7.z;
  r7.w = r7.w + r8.w;
  r7.w = r7.w + r8.z;
  r9.x = r8.x * r7.x;
  r9.x = r9.x * 8.000000119e-001 + r6.z;
  r9.x = r8.y * 3.000000000e+000 + r9.x;
  r9.x = r6.w * r7.x + r9.x;
  r7.w = r9.x * 3.000000000e+000 + r7.w;
  r7.w = r7.w + r8.z;
  r7.w = r7.w + r8.w;
  r7.w = r7.w + r7.z;
  r7.w = r6.z * 2.000000000e+000 + r7.w;
  r7.w = r7.w + r7.z;
  r7.w = r7.w + r8.w;
  r7.w = r7.w + r8.z;
  r7.w = r7.w + r9.x;
  r8.x = r8.x * r7.x + r6.z;
  r8.x = r8.y * 3.000000000e+000 + r8.x;
  r6.w = r6.w * r7.x + r8.x;
  r7.x = r7.w + r6.w;
  r7.x = r7.x + r9.x;
  r7.x = r7.x + r8.z;
  r7.x = r7.x + r8.w;
  r7.x = r7.x + r7.z;
  r7.x = r6.z * 2.000000000e+000 + r7.x;
  r7.x = r7.x + r7.z;
  r7.x = r7.x + r8.w;
  r7.x = r7.x + r8.z;
  r7.x = r9.x * 3.000000000e+000 + r7.x;
  r7.x = r7.x + r8.z;
  r7.x = r7.x + r8.w;
  r7.x = r7.x + r7.z;
  r7.x = r6.z * 2.000000000e+000 + r7.x;
  r7.x = r7.x + r7.z;
  r7.x = r7.x + r8.w;
  r7.x = r8.z * 5.000000000e+000 + r7.x;
  r7.x = r7.x + r8.w;
  r7.x = r7.x + r7.z;
  r7.x = r6.z * 2.000000000e+000 + r7.x;
  r7.x = r7.x + r7.z;
  r7.x = r8.w * 7.000000000e+000 + r7.x;
  r7.x = r7.x + r7.z;
  r7.x = r6.z * 2.000000000e+000 + r7.x;
  r7.x = r7.z * 9.000000000e+000 + r7.x;
  r7.x = r6.z * 1.200000000e+001 + r7.x;
  r10.xyzw = spotlight0ShadowSamplerReg_TEX.GatherCmp(spotlight0ShadowSamplerReg_CMP_s, r4.zw, r2.w, int2(-5,-5)).xyzw;
  r7.w = 1.000000000e+000 + -r4.y;
  r8.x = -r6.z * r4.x + r6.z;
  r9.yz = r10.wx * r8.xx;
  r9.yw = r10.zy * r6.zz + r9.yz;
  r8.y = r9.w * r4.y;
  r8.y = r7.w * r9.y + r8.y;
  r11.xyzw = spotlight0ShadowSamplerReg_TEX.GatherCmp(spotlight0ShadowSamplerReg_CMP_s, r4.zw, r2.w, int2(-3,-5)).xyzw;
  r9.y = dot(r11.wz, r6.zz);
  r8.y = r7.w * r9.y + r8.y;
  r9.y = dot(r11.xy, r6.zz);
  r8.y = r4.y * r9.y + r8.y;
  r12.xyzw = spotlight0ShadowSamplerReg_TEX.GatherCmp(spotlight0ShadowSamplerReg_CMP_s, r4.zw, r2.w, int2(-1,-5)).xyzw;
  r9.y = dot(r12.wz, r6.zz);
  r8.y = r7.w * r9.y + r8.y;
  r9.y = dot(r12.xy, r6.zz);
  r8.y = r4.y * r9.y + r8.y;
  r13.xyzw = spotlight0ShadowSamplerReg_TEX.GatherCmp(spotlight0ShadowSamplerReg_CMP_s, r4.zw, r2.w, int2(1,-5)).xyzw;
  r9.y = dot(r13.wz, r6.zz);
  r8.y = r7.w * r9.y + r8.y;
  r9.y = dot(r13.xy, r6.zz);
  r8.y = r4.y * r9.y + r8.y;
  r14.xyzw = spotlight0ShadowSamplerReg_TEX.GatherCmp(spotlight0ShadowSamplerReg_CMP_s, r4.zw, r2.w, int2(3,-5)).xyzw;
  r9.y = dot(r14.wz, r6.zz);
  r8.y = r7.w * r9.y + r8.y;
  r9.y = dot(r14.xy, r6.zz);
  r8.y = r4.y * r9.y + r8.y;
  r15.xyzw = spotlight0ShadowSamplerReg_TEX.GatherCmp(spotlight0ShadowSamplerReg_CMP_s, r4.zw, r2.w, int2(5,-5)).xyzw;
  r9.yw = r15.zy * r4.xx;
  r9.yw = r9.yw * r6.zz;
  r10.xz = r15.wx * r6.zz + r9.yw;
  r8.y = r7.w * r10.x + r8.y;
  r8.y = r4.y * r10.z + r8.y;
  r16.xyzw = spotlight0ShadowSamplerReg_TEX.GatherCmp(spotlight0ShadowSamplerReg_CMP_s, r4.zw, r2.w, int2(-5,-3)).xyzw;
  r6.x = r6.y * r6.x + -r7.z;
  r6.x = r4.x * r6.x + r7.z;
  r10.xz = r16.yz * r6.xx;
  r10.xz = r16.xw * r8.xx + r10.xz;
  r6.y = r7.w * r10.z + r8.y;
  r6.y = r4.y * r10.x + r6.y;
  r8.y = r10.y * r6.x + r9.z;
  r6.y = r7.w * r8.y + r6.y;
  r6.y = r4.y * r10.z + r6.y;
  r16.xyzw = spotlight0ShadowSamplerReg_TEX.GatherCmp(spotlight0ShadowSamplerReg_CMP_s, r4.zw, r2.w, int2(-3,-3)).xyzw;
  r8.y = -r8.w + r7.z;
  r8.y = r4.x * r8.y + r8.w;
  r9.yz = r16.wx * r8.yy;
  r10.yz = r16.zy * r8.ww + r9.yz;
  r6.y = r7.w * r10.y + r6.y;
  r6.y = r4.y * r10.z + r6.y;
  r9.y = dot(r11.xy, r7.zz);
  r6.y = r7.w * r9.y + r6.y;
  r9.y = dot(r16.wz, r7.zz);
  r6.y = r4.y * r9.y + r6.y;
  r11.xyzw = spotlight0ShadowSamplerReg_TEX.GatherCmp(spotlight0ShadowSamplerReg_CMP_s, r4.zw, r2.w, int2(-1,-3)).xyzw;
  r9.y = dot(r11.wz, r8.ww);
  r6.y = r7.w * r9.y + r6.y;
  r9.y = dot(r11.xy, r8.ww);
  r6.y = r4.y * r9.y + r6.y;
  r9.y = dot(r12.xy, r7.zz);
  r6.y = r7.w * r9.y + r6.y;
  r9.y = dot(r11.wz, r7.zz);
  r6.y = r4.y * r9.y + r6.y;
  r12.xyzw = spotlight0ShadowSamplerReg_TEX.GatherCmp(spotlight0ShadowSamplerReg_CMP_s, r4.zw, r2.w, int2(1,-3)).xyzw;
  r9.y = dot(r12.wz, r8.ww);
  r6.y = r7.w * r9.y + r6.y;
  r9.y = dot(r12.xy, r8.ww);
  r6.y = r4.y * r9.y + r6.y;
  r9.y = dot(r13.xy, r7.zz);
  r6.y = r7.w * r9.y + r6.y;
  r9.y = dot(r12.wz, r7.zz);
  r6.y = r4.y * r9.y + r6.y;
  r13.xyzw = spotlight0ShadowSamplerReg_TEX.GatherCmp(spotlight0ShadowSamplerReg_CMP_s, r4.zw, r2.w, int2(3,-3)).xyzw;
  r9.y = r8.w + -r7.z;
  r9.y = r4.x * r9.y + r7.z;
  r10.yz = r13.zy * r9.yy;
  r10.yw = r13.wx * r8.ww + r10.yz;
  r6.y = r7.w * r10.y + r6.y;
  r6.y = r4.y * r10.w + r6.y;
  r10.y = dot(r14.xy, r7.zz);
  r6.y = r7.w * r10.y + r6.y;
  r10.y = dot(r13.wz, r7.zz);
  r6.y = r4.y * r10.y + r6.y;
  r14.xyzw = spotlight0ShadowSamplerReg_TEX.GatherCmp(spotlight0ShadowSamplerReg_CMP_s, r4.zw, r2.w, int2(5,-3)).xyzw;
  r7.y = r4.x * r7.y + r6.z;
  r10.yw = r14.yz * r4.xx;
  r10.yw = r10.yw * r6.zz;
  r10.yw = r14.xw * r7.yy + r10.yw;
  r6.y = r7.w * r10.w + r6.y;
  r6.y = r4.y * r10.y + r6.y;
  r9.w = r15.x * r7.y + r9.w;
  r6.y = r7.w * r9.w + r6.y;
  r6.y = r4.y * r10.w + r6.y;
  r14.xyzw = spotlight0ShadowSamplerReg_TEX.GatherCmp(spotlight0ShadowSamplerReg_CMP_s, r4.zw, r2.w, int2(-5,-1)).xyzw;
  r11.zw = r14.yz * r6.xx;
  r11.zw = r14.xw * r8.xx + r11.zw;
  r6.y = r7.w * r11.w + r6.y;
  r6.y = r4.y * r11.z + r6.y;
  r6.y = r7.w * r10.x + r6.y;
  r6.y = r4.y * r11.w + r6.y;
  r14.xyzw = spotlight0ShadowSamplerReg_TEX.GatherCmp(spotlight0ShadowSamplerReg_CMP_s, r4.zw, r2.w, int2(-3,-1)).xyzw;
  r10.xw = r8.wz + -r8.zw;
  r10.xw = r4.xx * r10.xw + r8.zw;
  r12.zw = r14.yz * r10.xx;
  r12.zw = r14.xw * r8.yy + r12.zw;
  r6.y = r7.w * r12.w + r6.y;
  r6.y = r4.y * r12.z + r6.y;
  r9.z = r16.y * r10.x + r9.z;
  r6.y = r7.w * r9.z + r6.y;
  r6.y = r4.y * r12.w + r6.y;
  r14.xyzw = spotlight0ShadowSamplerReg_TEX.GatherCmp(spotlight0ShadowSamplerReg_CMP_s, r4.zw, r2.w, int2(-1,-1)).xyzw;
  r9.z = -r9.x + r8.z;
  r9.z = r4.x * r9.z + r9.x;
  r13.yz = r14.wx * r9.zz;
  r13.yw = r14.zy * r9.xx + r13.yz;
  r6.y = r7.w * r13.y + r6.y;
  r6.y = r4.y * r13.w + r6.y;
  r9.w = dot(r11.xy, r8.zz);
  r6.y = r7.w * r9.w + r6.y;
  r9.w = dot(r14.wz, r8.zz);
  r6.y = r4.y * r9.w + r6.y;
  r15.xyzw = spotlight0ShadowSamplerReg_TEX.GatherCmp(spotlight0ShadowSamplerReg_CMP_s, r4.zw, r2.w, int2(1,-1)).xyzw;
  r9.w = r9.x + -r8.z;
  r9.w = r4.x * r9.w + r8.z;
  r11.xy = r15.zy * r9.ww;
  r11.xw = r15.wx * r9.xx + r11.xy;
  r6.y = r7.w * r11.x + r6.y;
  r6.y = r4.y * r11.w + r6.y;
  r11.x = dot(r12.xy, r8.zz);
  r6.y = r7.w * r11.x + r6.y;
  r11.x = dot(r15.wz, r8.zz);
  r6.y = r4.y * r11.x + r6.y;
  r16.xyzw = spotlight0ShadowSamplerReg_TEX.GatherCmp(spotlight0ShadowSamplerReg_CMP_s, r4.zw, r2.w, int2(3,-1)).xyzw;
  r11.xw = r16.yz * r9.yy;
  r11.xw = r16.xw * r10.ww + r11.xw;
  r6.y = r7.w * r11.w + r6.y;
  r6.y = r4.y * r11.x + r6.y;
  r10.z = r13.x * r10.w + r10.z;
  r6.y = r7.w * r10.z + r6.y;
  r6.y = r4.y * r11.w + r6.y;
  r16.xyzw = spotlight0ShadowSamplerReg_TEX.GatherCmp(spotlight0ShadowSamplerReg_CMP_s, r4.zw, r2.w, int2(5,-1)).xyzw;
  r12.xy = r16.yz * r4.xx;
  r12.xy = r12.xy * r6.zz;
  r12.xy = r16.xw * r7.yy + r12.xy;
  r6.y = r7.w * r12.y + r6.y;
  r6.y = r4.y * r12.x + r6.y;
  r6.y = r7.w * r10.y + r6.y;
  r6.y = r4.y * r12.y + r6.y;
  r16.xyzw = spotlight0ShadowSamplerReg_TEX.GatherCmp(spotlight0ShadowSamplerReg_CMP_s, r4.zw, r2.w, int2(-5,1)).xyzw;
  r10.yz = r16.yz * r6.xx;
  r10.yz = r16.xw * r8.xx + r10.yz;
  r6.y = r7.w * r10.z + r6.y;
  r6.y = r4.y * r10.y + r6.y;
  r6.y = r7.w * r11.z + r6.y;
  r6.y = r4.y * r10.z + r6.y;
  r16.xyzw = spotlight0ShadowSamplerReg_TEX.GatherCmp(spotlight0ShadowSamplerReg_CMP_s, r4.zw, r2.w, int2(-3,1)).xyzw;
  r11.zw = r16.yz * r10.xx;
  r11.zw = r16.xw * r8.yy + r11.zw;
  r6.y = r7.w * r11.w + r6.y;
  r6.y = r4.y * r11.z + r6.y;
  r6.y = r7.w * r12.z + r6.y;
  r6.y = r4.y * r11.w + r6.y;
  r16.xyzw = spotlight0ShadowSamplerReg_TEX.GatherCmp(spotlight0ShadowSamplerReg_CMP_s, r4.zw, r2.w, int2(-1,1)).xyzw;
  r12.yz = r16.wx * r9.zz;
  r12.zw = r16.zy * r9.xx + r12.yz;
  r6.y = r7.w * r12.z + r6.y;
  r6.y = r4.y * r12.w + r6.y;
  r9.z = r9.x + -r6.w;
  r9.z = r4.x * r9.z + r6.w;
  r10.z = r14.y * r9.z + r13.z;
  r6.y = r7.w * r10.z + r6.y;
  r9.z = r16.z * r9.z + r12.y;
  r6.y = r4.y * r9.z + r6.y;
  r13.xyzw = spotlight0ShadowSamplerReg_TEX.GatherCmp(spotlight0ShadowSamplerReg_CMP_s, r4.zw, r2.w, int2(1,1)).xyzw;
  r9.zw = r13.zy * r9.ww;
  r12.yz = r13.wx * r9.xx + r9.zw;
  r6.y = r7.w * r12.y + r6.y;
  r6.y = r4.y * r12.z + r6.y;
  r6.w = r6.w + -r9.x;
  r6.w = r4.x * r6.w + r9.x;
  r9.x = r15.x * r6.w + r11.y;
  r6.y = r7.w * r9.x + r6.y;
  r6.w = r13.w * r6.w + r9.z;
  r6.y = r4.y * r6.w + r6.y;
  r14.xyzw = spotlight0ShadowSamplerReg_TEX.GatherCmp(spotlight0ShadowSamplerReg_CMP_s, r4.zw, r2.w, int2(3,1)).xyzw;
  r9.xz = r14.yz * r9.yy;
  r9.xz = r14.xw * r10.ww + r9.xz;
  r6.y = r7.w * r9.z + r6.y;
  r6.y = r4.y * r9.x + r6.y;
  r6.y = r7.w * r11.x + r6.y;
  r6.y = r4.y * r9.z + r6.y;
  r14.xyzw = spotlight0ShadowSamplerReg_TEX.GatherCmp(spotlight0ShadowSamplerReg_CMP_s, r4.zw, r2.w, int2(5,1)).xyzw;
  r9.zw = r14.yz * r4.xx;
  r9.zw = r9.zw * r6.zz;
  r9.zw = r14.xw * r7.yy + r9.zw;
  r6.y = r7.w * r9.w + r6.y;
  r6.y = r4.y * r9.z + r6.y;
  r6.y = r7.w * r12.x + r6.y;
  r6.y = r4.y * r9.w + r6.y;
  r12.xyzw = spotlight0ShadowSamplerReg_TEX.GatherCmp(spotlight0ShadowSamplerReg_CMP_s, r4.zw, r2.w, int2(-5,3)).xyzw;
  r11.xy = r12.yz * r6.xx;
  r11.xy = r12.xw * r8.xx + r11.xy;
  r6.y = r7.w * r11.y + r6.y;
  r6.y = r4.y * r11.x + r6.y;
  r6.y = r7.w * r10.y + r6.y;
  r6.y = r4.y * r11.y + r6.y;
  r12.xyzw = spotlight0ShadowSamplerReg_TEX.GatherCmp(spotlight0ShadowSamplerReg_CMP_s, r4.zw, r2.w, int2(-3,3)).xyzw;
  r10.yz = r12.wx * r8.yy;
  r11.yw = r12.zy * r8.ww + r10.yz;
  r6.y = r7.w * r11.y + r6.y;
  r6.y = r4.y * r11.w + r6.y;
  r6.y = r7.w * r11.z + r6.y;
  r6.w = r12.z * r10.x + r10.y;
  r6.y = r4.y * r6.w + r6.y;
  r14.xyzw = spotlight0ShadowSamplerReg_TEX.GatherCmp(spotlight0ShadowSamplerReg_CMP_s, r4.zw, r2.w, int2(-1,3)).xyzw;
  r6.w = dot(r14.wz, r8.ww);
  r6.y = r7.w * r6.w + r6.y;
  r6.w = dot(r14.xy, r8.ww);
  r6.y = r4.y * r6.w + r6.y;
  r6.w = dot(r16.xy, r8.zz);
  r6.y = r7.w * r6.w + r6.y;
  r6.w = dot(r14.wz, r8.zz);
  r6.y = r4.y * r6.w + r6.y;
  r15.xyzw = spotlight0ShadowSamplerReg_TEX.GatherCmp(spotlight0ShadowSamplerReg_CMP_s, r4.zw, r2.w, int2(1,3)).xyzw;
  r6.w = dot(r15.wz, r8.ww);
  r6.y = r7.w * r6.w + r6.y;
  r6.w = dot(r15.xy, r8.ww);
  r6.y = r4.y * r6.w + r6.y;
  r6.w = dot(r13.xy, r8.zz);
  r6.y = r7.w * r6.w + r6.y;
  r6.w = dot(r15.wz, r8.zz);
  r6.y = r4.y * r6.w + r6.y;
  r13.xyzw = spotlight0ShadowSamplerReg_TEX.GatherCmp(spotlight0ShadowSamplerReg_CMP_s, r4.zw, r2.w, int2(3,3)).xyzw;
  r8.yz = r13.zy * r9.yy;
  r8.zw = r13.wx * r8.ww + r8.yz;
  r6.y = r7.w * r8.z + r6.y;
  r6.y = r4.y * r8.w + r6.y;
  r6.y = r7.w * r9.x + r6.y;
  r6.w = r13.w * r10.w + r8.y;
  r6.y = r4.y * r6.w + r6.y;
  r10.xyzw = spotlight0ShadowSamplerReg_TEX.GatherCmp(spotlight0ShadowSamplerReg_CMP_s, r4.zw, r2.w, int2(5,3)).xyzw;
  r8.yz = r10.yz * r4.xx;
  r8.yz = r8.yz * r6.zz;
  r8.yz = r10.xw * r7.yy + r8.yz;
  r6.y = r7.w * r8.z + r6.y;
  r6.y = r4.y * r8.y + r6.y;
  r6.y = r7.w * r9.z + r6.y;
  r6.y = r4.y * r8.z + r6.y;
  r9.xyzw = spotlight0ShadowSamplerReg_TEX.GatherCmp(spotlight0ShadowSamplerReg_CMP_s, r4.zw, r2.w, int2(-5,5)).xyzw;
  r8.xz = r9.wx * r8.xx;
  r8.zw = r9.zy * r6.zz + r8.xz;
  r6.y = r7.w * r8.z + r6.y;
  r6.y = r4.y * r8.w + r6.y;
  r6.y = r7.w * r11.x + r6.y;
  r6.x = r9.z * r6.x + r8.x;
  r6.x = r4.y * r6.x + r6.y;
  r9.xyzw = spotlight0ShadowSamplerReg_TEX.GatherCmp(spotlight0ShadowSamplerReg_CMP_s, r4.zw, r2.w, int2(-3,5)).xyzw;
  r6.y = dot(r9.wz, r6.zz);
  r6.x = r7.w * r6.y + r6.x;
  r6.y = dot(r9.xy, r6.zz);
  r6.x = r4.y * r6.y + r6.x;
  r6.y = dot(r12.xy, r7.zz);
  r6.x = r7.w * r6.y + r6.x;
  r6.y = dot(r9.wz, r7.zz);
  r6.x = r4.y * r6.y + r6.x;
  r9.xyzw = spotlight0ShadowSamplerReg_TEX.GatherCmp(spotlight0ShadowSamplerReg_CMP_s, r4.zw, r2.w, int2(-1,5)).xyzw;
  r6.y = dot(r9.wz, r6.zz);
  r6.x = r7.w * r6.y + r6.x;
  r6.y = dot(r9.xy, r6.zz);
  r6.x = r4.y * r6.y + r6.x;
  r6.y = dot(r14.xy, r7.zz);
  r6.x = r7.w * r6.y + r6.x;
  r6.y = dot(r9.wz, r7.zz);
  r6.x = r4.y * r6.y + r6.x;
  r9.xyzw = spotlight0ShadowSamplerReg_TEX.GatherCmp(spotlight0ShadowSamplerReg_CMP_s, r4.zw, r2.w, int2(1,5)).xyzw;
  r6.y = dot(r9.wz, r6.zz);
  r6.x = r7.w * r6.y + r6.x;
  r6.y = dot(r9.xy, r6.zz);
  r6.x = r4.y * r6.y + r6.x;
  r6.y = dot(r15.xy, r7.zz);
  r6.x = r7.w * r6.y + r6.x;
  r6.y = dot(r9.wz, r7.zz);
  r6.x = r4.y * r6.y + r6.x;
  r9.xyzw = spotlight0ShadowSamplerReg_TEX.GatherCmp(spotlight0ShadowSamplerReg_CMP_s, r4.zw, r2.w, int2(3,5)).xyzw;
  r6.y = dot(r9.wz, r6.zz);
  r6.x = r7.w * r6.y + r6.x;
  r6.y = dot(r9.xy, r6.zz);
  r6.x = r4.y * r6.y + r6.x;
  r6.y = dot(r13.xy, r7.zz);
  r6.x = r7.w * r6.y + r6.x;
  r6.y = dot(r9.wz, r7.zz);
  r6.x = r4.y * r6.y + r6.x;
  r9.xyzw = spotlight0ShadowSamplerReg_TEX.GatherCmp(spotlight0ShadowSamplerReg_CMP_s, r4.zw, r2.w, int2(5,5)).xyzw;
  r4.xz = r9.zy * r4.xx;
  r4.xz = r4.xz * r6.zz;
  r4.zw = r9.wx * r6.zz + r4.xz;
  r2.w = r7.w * r4.z + r6.x;
  r2.w = r4.y * r4.w + r2.w;
  r2.w = r7.w * r8.y + r2.w;
  r4.x = r9.w * r7.y + r4.x;
  r2.w = r4.y * r4.x + r2.w;
  r1.z = r2.w / r7.x;
  } else {
  r1.y = r1.y == 3;
  if (r1.y != 0) {
  r1.y = r1.w * Spotlight0_ReverseZPerspective.y + Spotlight0_ReverseZPerspective.z;
  r1.y = Spotlight0_ReverseZPerspective.x / r1.y;
  r1.w = 1.000000e+000 / Spotlight0_Shadow_Params.x;
  r1.w = 5.000000000e-001 * r1.w;
  r4.xy = float2(-2.000000e+000,-2.000000e+000) + OnePixelStepForS0.zw;
  r4.xy = r4.xy / OnePixelStepForS0.zw;
  r6.xy = r4.xy * r1.ww;
  r6.zw = -r6.xy;
  r7.xyzw = r6.zyxy + r5.xyxy;
  r2.w = spotlight0ShadowSamplerReg_TEX.Sample(spotlight0ShadowSamplerReg_SMP_s, r7.xy).x;
  r4.z = spotlight0ShadowSamplerReg_TEX.Sample(spotlight0ShadowSamplerReg_SMP_s, r7.zw).x;
  r6.xy = r6.xw + r5.xy;
  r4.w = spotlight0ShadowSamplerReg_TEX.Sample(spotlight0ShadowSamplerReg_SMP_s, r6.xy).x;
  r4.xy = -r1.ww * r4.xy + r5.xy;
  r1.w = spotlight0ShadowSamplerReg_TEX.Sample(spotlight0ShadowSamplerReg_SMP_s, r4.xy).x;
  r4.xy = r5.xy * OnePixelStepForS0.zw + float2(5.000000e-001,5.000000e-001);
  r4.xy = frac(r4.xy);
  r2.w = r2.w + -r1.w;
  r1.w = r2.w * r4.y + r1.w;
  r2.w = r4.z + -r4.w;
  r2.w = r2.w * r4.y + r4.w;
  r2.w = r2.w + -r1.w;
  r1.w = r2.w * r4.x + r1.w;
  r2.w = r1.y / Spotlight0_Shadow_Params.w;
  r2.w = 1.000000000e+000 + -r2.w;
  r2.w = -r2.w * r2.w + 1.000000000e+000;
  r2.w = r2.w * -1.400000000e+001 + 1.600000000e+001;
  r4.x = r1.y + -r1.w;
  r4.x = saturate(2.500000000e+000 * r4.x);
  r4.x = 1.000000000e+000 + -r4.x;
  r3.z = dot(r4.xx, r3.zz);
  r1.y = r1.w + -r1.y;
  r1.y = r2.w * r1.y;
  r1.y = 1.442695022e+000 * r1.y;
  r1.y = exp2(r1.y);
  r1.z = saturate(r1.y + r3.z);
  } else {
  r1.z = 1.000000000e+000;
  }
  }
  }
  }
  r1.y = r1.z * v7.y + -v7.y;
  r1.y = 1.000000000e+000 + r1.y;
  r0.z = Spotlight0_ReverseZPerspective.w * r0.z + -1.000000000e+000;
  r4.xyz = spotlight0ProjectiveReg_TEX.SampleLevel(spotlight0ProjectiveReg_SMP_s, r5.zw, r0.z).xyz;
  r5.xyz = r4.xxx + -r4.xyz;
  r4.xyz = Spotlight0_Shadow_Params.zzz * r5.xyz + r4.xyz;
  r4.xyz = r4.xyz * r4.xyz;
  r1.yzw = r4.xyz * r1.yyy;
  r1.xyz = r1.yzw * r1.xxx;
  r0.xyz = r0.xyw * r2.xyz + r3.xyw;
  r0.xyz = r0.xyz * r1.xyz;
  o0.xyz = HDR_EncodeScale.zzz * r0.xyz;
  o0.w = 1.000000000e+000;
  return;
}

/*~~~~~~~~~~~~~~~~~~~~~~~~~~~~~~~~~~~~~~~~~~~~~~~~~~~~~~~~~~~~~~~~~~~~~~~~~~~
//
// Generated by Microsoft (R) HLSL Shader Compiler 9.29.952.3111
//
//
// Buffer Definitions: 
//
// cbuffer cbDefaultXSC
// {
//
//   float4x4 ViewProj;                 // Offset:    0 Size:    64 [unused]
//   float4x4 ViewMatrix;               // Offset:   64 Size:    64 [unused]
//   float4x4 SecondaryProj;            // Offset:  128 Size:    64 [unused]
//   float4x4 SecondaryViewProj;        // Offset:  192 Size:    64 [unused]
//   float4x4 SecondaryInvViewProj;     // Offset:  256 Size:    64 [unused]
//   float4 ConstantColour;             // Offset:  320 Size:    16 [unused]
//   float4 Time;                       // Offset:  336 Size:    16 [unused]
//   float4 CameraPosition;             // Offset:  352 Size:    16
//   float4 InvProjectionParams;        // Offset:  368 Size:    16
//   float4 SecondaryInvProjectionParams;// Offset:  384 Size:    16
//   float4 ShaderDebugParams;          // Offset:  400 Size:    16 [unused]
//   float4 ToneMappingDebugParams;     // Offset:  416 Size:    16 [unused]
//   float4 HDR_EncodeScale2;           // Offset:  432 Size:    16 [unused]
//   float4 EmissiveSurfaceMultiplier;  // Offset:  448 Size:    16 [unused]
//   float4 AlphaLight_OffsetScale;     // Offset:  464 Size:    16 [unused]
//   float4 TessellationScaleFactor;    // Offset:  480 Size:    16 [unused]
//   float4 FogNearColour;              // Offset:  496 Size:    16 [unused]
//   float4 FogFarColour;               // Offset:  512 Size:    16 [unused]
//   float4 FogParams;                  // Offset:  528 Size:    16 [unused]
//   float4 AdvanceEnvironmentShaderDebugParams;// Offset:  544 Size:    16 [unused]
//   float4 SMAA_RTMetrics;             // Offset:  560 Size:    16 [unused]
//
// }
//
// cbuffer cbDefaultPSC
// {
//
//   float4x4 AlphaLight_WorldtoClipMatrix;// Offset:    0 Size:    64 [unused]
//   float4x4 AlphaLight_CliptoWorldMatrix;// Offset:   64 Size:    64 [unused]
//   float4x4 ProjectorMatrix;          // Offset:  128 Size:    64 [unused]
//   float4x4 MotionBlurCurrInvViewProjection;// Offset:  192 Size:    64 [unused]
//   float4x4 MotionBlurPrevViewProjection;// Offset:  256 Size:    64 [unused]
//   float4x4 MotionBlurPrevSecViewProjection;// Offset:  320 Size:    64 [unused]
//   float4x4 Spotlight0_Transform;     // Offset:  384 Size:    64
//   float4 TextureAnimation;           // Offset:  448 Size:    16 [unused]
//   float4 AmbientDiffuse;             // Offset:  464 Size:    16 [unused]
//   float4 EnvironmentDebugParams;     // Offset:  480 Size:    16 [unused]
//   float4 ShadowFilterESMWeights;     // Offset:  496 Size:    16 [unused]
//   float4 LegacyDofParams;            // Offset:  512 Size:    16 [unused]
//   float4 OnePixelStepForS0;          // Offset:  528 Size:    16
//   float4 RenderTargetSize;           // Offset:  544 Size:    16 [unused]
//   float4 ModelTrackerID;             // Offset:  560 Size:    16 [unused]
//   float4 Sharpness_Bloom_Controls;   // Offset:  576 Size:    16 [unused]
//   float4 Blur_Direction;             // Offset:  592 Size:    16 [unused]
//   float4 LightMeterDebugParams;      // Offset:  608 Size:    16 [unused]
//   float4 SourceResolution;           // Offset:  624 Size:    16 [unused]
//   float4 HDR_EncodeScale;            // Offset:  640 Size:    16
//   float4 OutputGamma;                // Offset:  656 Size:    16 [unused]
//   float4 AlphaLight_ScaleParams;     // Offset:  672 Size:    16 [unused]
//   float4 WrinkleMapWeights[6];       // Offset:  688 Size:    96 [unused]
//   float4 RadiosityCubeMapIdx;        // Offset:  784 Size:    16 [unused]
//   float4 HairShadingParams[8];       // Offset:  800 Size:   128 [unused]
//   float4 SkinShadingParams;          // Offset:  928 Size:    16 [unused]
//   float4 HDR_EncodeScale3;           // Offset:  944 Size:    16 [unused]
//   float4 ScreenResolution[4];        // Offset:  960 Size:    64 [unused]
//   float4 VelocityParams;             // Offset: 1024 Size:    16 [unused]
//   float4 DeferredConstColor;         // Offset: 1040 Size:    16 [unused]
//   float4 Spotlight0_Shadow_Params;   // Offset: 1056 Size:    16
//   float4 Spotlight0_ShadowMapDimensions;// Offset: 1072 Size:    16
//   float4 ShadowFilterType;           // Offset: 1088 Size:    16
//   float4 Spotlight0_ReverseZPerspective;// Offset: 1104 Size:    16
//   float4 SpacesuitVisorParams;       // Offset: 1120 Size:    16 [unused]
//   float4 Directional_Light_Colour;   // Offset: 1136 Size:    16 [unused]
//   float4 Directional_Light_Direction;// Offset: 1152 Size:    16 [unused]
//   float4 EnvironmentMap_Params;      // Offset: 1168 Size:    16 [unused]
//   float4 Spotlight0_Shadow_Bias_GoboScale;// Offset: 1184 Size:    16
//   float4 ScreenSpaceLightShaftParams1;// Offset: 1200 Size:    16 [unused]
//   float4 ScreenSpaceLightShaftParams2;// Offset: 1216 Size:    16 [unused]
//   float4 ScreenSpaceLightPosition;   // Offset: 1232 Size:    16 [unused]
//   float4 LensAndScreenCenter;        // Offset: 1248 Size:    16 [unused]
//   float4 ScaleAndScaleIn;            // Offset: 1264 Size:    16 [unused]
//   float4 HmdWarpParam;               // Offset: 1280 Size:    16 [unused]
//   float4 ChromAbParam;               // Offset: 1296 Size:    16 [unused]
//   float4 SMAA_SubsampleIndices;      // Offset: 1312 Size:    16 [unused]
//
// }
//
//
// Resource Bindings:
//
// Name                                 Type  Format         Dim Slot Elements
// ------------------------------ ---------- ------- ----------- ---- --------
// spotlight0ShadowSamplerReg_CMP  sampler_c      NA          NA    6        1
// frameSamplerReg_SMP               sampler      NA          NA    7        1
// depthSamplerReg_SMP               sampler      NA          NA    8        1
// normalSamplerReg_SMP              sampler      NA          NA   12        1
// specularSamplerReg_SMP            sampler      NA          NA   13        1
// spotlight0ShadowSamplerReg_SMP    sampler      NA          NA   14        1
// spotlight0ProjectiveReg_SMP       sampler      NA          NA   15        1
// frameSamplerReg_TEX               texture  float4          2d    7        1
// depthSamplerReg_TEX               texture  float4          2d    8        1
// normalSamplerReg_TEX              texture  float4          2d   12        1
// specularSamplerReg_TEX            texture  float4          2d   13        1
// spotlight0ShadowSamplerReg_TEX    texture  float4          2d   14        1
// spotlight0ProjectiveReg_TEX       texture  float4          2d   15        1
// cbDefaultXSC                      cbuffer      NA          NA    0        1
// cbDefaultPSC                      cbuffer      NA          NA    2        1
//
//
//
// Input signature:
//
// Name                 Index   Mask Register SysValue  Format   Used
// -------------------- ----- ------ -------- -------- ------- ------
// TEXCOORD                 0   xyzw        0     NONE   float   xyzw
// TEXCOORD                 1   xyzw        1     NONE   float   xyzw
// TEXCOORD                 2   xyzw        2     NONE   float   xyzw
// TEXCOORD                 3   xyzw        3     NONE   float      w
// TEXCOORD                 4   xyzw        4     NONE   float   xy  
// TEXCOORD                 5   xyzw        5     NONE   float   xyz 
// TEXCOORD                 6   xyzw        6     NONE   float   xyz 
// TEXCOORD                 7   xyzw        7     NONE   float   xyzw
// TEXCOORD                 8   xyzw        8     NONE   float   x   
//
//
// Output signature:
//
// Name                 Index   Mask Register SysValue  Format   Used
// -------------------- ----- ------ -------- -------- ------- ------
// SV_Target                0   xyzw        0   TARGET   float   xyzw
//
ps_5_0
dcl_globalFlags refactoringAllowed
dcl_constantbuffer cb0[25], immediateIndexed
dcl_constantbuffer cb2[75], immediateIndexed
dcl_sampler s6, mode_comparison
dcl_sampler s7, mode_default
dcl_sampler s8, mode_default
dcl_sampler s12, mode_default
dcl_sampler s13, mode_default
dcl_sampler s14, mode_default
dcl_sampler s15, mode_default
dcl_resource_texture2d (float,float,float,float) t7
dcl_resource_texture2d (float,float,float,float) t8
dcl_resource_texture2d (float,float,float,float) t12
dcl_resource_texture2d (float,float,float,float) t13
dcl_resource_texture2d (float,float,float,float) t14
dcl_resource_texture2d (float,float,float,float) t15
dcl_input_ps linear v0.xyzw
dcl_input_ps linear v1.xyzw
dcl_input_ps linear v2.xyzw
dcl_input_ps linear v3.w
dcl_input_ps linear v4.xy
dcl_input_ps linear v5.xyz
dcl_input_ps linear v6.xyz
dcl_input_ps linear v7.xyzw
dcl_input_ps linear v8.x
dcl_output o0.xyzw
dcl_temps 17
div r0.x, l(1.000000, 1.000000, 1.000000, 1.000000), v3.w
mul r0.yz, r0.xxxx, v4.xxyx
mul r1.xyz, r0.xxxx, v2.yzwy
sample_indexable(texture2d)(float,float,float,float) r0.x, r0.yzyy, t8.xyzw, s8
lt r0.w, r0.x, l(0.000000)
mad r1.w, -r0.x, cb0[24].y, cb0[24].z
div r1.w, cb0[24].x, r1.w
max r1.w, r1.w, l(0.000000)
mad r0.x, r0.x, cb0[23].y, cb0[23].z
div r0.x, cb0[23].x, r0.x
max r0.x, r0.x, l(0.000000)
movc r0.x, r0.w, r1.w, r0.x
mad r1.xyz, r1.xyzx, r0.xxxx, cb0[22].xyzx
sample_indexable(texture2d)(float,float,float,float) r2.xyz, r0.yzyy, t12.xyzw, s12
mad r2.xyz, r2.xyzx, l(2.000000, 2.000000, 2.000000, 0.000000), l(-1.000000, -1.000000, -1.000000, 0.000000)
dp3 r0.x, r2.xyzx, r2.xyzx
rsq r0.x, r0.x
mul r2.xyz, r0.xxxx, r2.xyzx
dp3 r0.x, v6.xyzx, v6.xyzx
rsq r0.x, r0.x
add r3.xyz, -r1.xyzx, v0.xyzx
dp3 r0.w, r3.xyzx, r3.xyzx
rsq r2.w, r0.w
mul r4.xyz, r2.wwww, r3.xyzx
dp3 r2.w, r4.xyzx, r2.xyzx
mad r3.xyz, v8.xxxx, v5.xyzx, r3.xyzx
dp3 r3.x, r3.xyzx, r3.xyzx
sqrt r3.x, r3.x
div_sat r3.x, v7.w, r3.x
add r3.y, -r2.w, l(1.000000)
add r3.z, r3.x, l(1.000000)
div r3.y, r3.y, r3.z
mul r3.z, r3.x, r3.y
sample_indexable(texture2d)(float,float,float,float) r5.xyz, r0.yzyy, t7.xyzw, s7
sample_indexable(texture2d)(float,float,float,float) r0.yz, r0.yzyy, t13.zxyw, s13
mul r5.xyz, r5.xyzx, r5.xyzx
add r5.xyz, r5.xyzx, r5.xyzx
mad_sat r3.w, r0.z, l(2.000000), l(-1.000000)
mad_sat r0.z, -r0.z, l(2.000000), l(1.000000)
mul r0.z, r0.z, r0.z
max r4.w, r5.y, r5.x
max r5.w, r5.z, l(0.000100)
max r4.w, r4.w, r5.w
div r4.w, l(1.000000, 1.000000, 1.000000, 1.000000), r4.w
mul r6.xyz, r4.wwww, r5.xyzx
mad r6.xyz, r3.wwww, r6.xyzx, r0.zzzz
sqrt r0.z, r0.w
add r0.w, r0.z, -v0.w
max r0.w, r0.w, l(0.000000)
div r3.w, l(1.000000, 1.000000, 1.000000, 1.000000), v1.w
mul_sat r3.w, r0.w, r3.w
mad r4.w, r3.w, l(-2.000000), l(3.000000)
mul r3.w, r3.w, r3.w
mad r3.w, -r4.w, r3.w, l(1.000000)
mad r0.w, r0.w, r0.w, v2.x
div r0.w, r3.w, r0.w
mul r0.y, r0.y, v7.x
mad_sat r2.w, r3.y, r3.x, r2.w
mad r0.y, r0.y, l(-0.750000), l(0.750000)
mad r3.xyw, v6.xyxz, r0.xxxx, r4.xyxz
dp3 r0.x, r3.xywx, r3.xywx
rsq r0.x, r0.x
mul r3.xyw, r0.xxxx, r3.xyxw
mul r0.x, r0.y, r0.y
dp3 r2.x, r2.xyzx, r3.xywx
mul r2.x, r2.x, r2.x
mad r0.y, r0.y, r0.y, l(-1.000000)
mad r0.y, r2.x, r0.y, l(1.000000)
mul r0.y, r0.y, r0.y
div r0.x, r0.x, r0.y
mul r2.xyz, r0.xxxx, r6.xyzx
mul r3.xyw, r2.wwww, r5.xyxz
mul r2.xyz, r2.wwww, r2.xyzx
mul r0.xyw, r0.wwww, v1.xyxz
mul r3.xyw, r3.xyxw, r0.xyxw
mov r1.w, l(1.000000)
dp4 r4.x, r1.xyzw, cb2[24].xyzw
dp4 r4.y, r1.xyzw, cb2[25].xyzw
dp4 r4.z, r1.xyzw, cb2[26].xyzw
dp4 r1.x, r1.xyzw, cb2[27].xyzw
div r1.yzw, r4.xxyz, r1.xxxx
mul r5.xyw, r1.yzyz, l(0.500000, -0.500000, 0.000000, -0.500000)
mul r5.z, r1.y, cb2[74].y
add r5.xyzw, r5.xyzw, l(0.500000, 0.500000, 0.500000, 0.500000)
mad r1.x, v7.z, r1.x, r4.z
ge r1.x, r1.x, l(0.000000)
and r1.x, r1.x, l(0x3f800000)
ftoi r1.y, cb2[68].x
ieq r1.z, r1.y, l(4)
if_nz r1.z
  mad r1.z, r1.w, cb2[69].y, cb2[69].z
  div r1.z, cb2[69].x, r1.z
  add r1.z, r1.z, -cb2[74].x
  mul r2.w, r1.z, cb2[69].y
  mad r1.z, -r1.z, cb2[69].z, cb2[69].x
  div r1.z, r1.z, r2.w
  sample_c_lz_indexable(texture2d)(float,float,float,float) r1.z, r5.xyxx, t14.xxxx, s6, r1.z
else 
  ieq r2.w, r1.y, l(1)
  if_nz r2.w
    ftoi r2.w, cb2[66].y
    if_z r2.w
      mov r1.z, l(1.000000)
    else 
      mad r4.x, r1.w, cb2[69].y, cb2[69].z
      div r4.x, cb2[69].x, r4.x
      add r4.x, r4.x, -cb2[74].x
      mul r4.y, r4.x, cb2[69].y
      mad r4.x, -r4.x, cb2[69].z, cb2[69].x
      div r4.x, r4.x, r4.y
      ieq r4.y, r2.w, l(1)
      if_nz r4.y
        sample_c_lz_indexable(texture2d)(float,float,float,float) r1.z, r5.xyxx, t14.xxxx, s6, r4.x
      else 
        div r4.y, l(1.000000, 1.000000, 1.000000, 1.000000), cb2[66].x
        mul r4.z, r4.y, l(0.500000)
        iadd r4.w, r2.w, l(-1)
        itof r4.w, r4.w
        mul r4.z, r4.w, r4.z
        mov r4.w, l(0)
        mov r6.x, l(0)
        loop 
          ige r6.y, r6.x, r2.w
          breakc_nz r6.y
          itof r7.y, r6.x
          mov r6.y, r4.w
          mov r6.z, l(0)
          loop 
            ige r6.w, r6.z, r2.w
            breakc_nz r6.w
            itof r7.x, r6.z
            mad r7.xz, r7.xxyx, r4.yyyy, -r4.zzzz
            add r7.xz, r5.xxyx, r7.xxzx
            sample_c_lz_indexable(texture2d)(float,float,float,float) r6.w, r7.xzxx, t14.xxxx, s6, r4.x
            add r6.y, r6.w, r6.y
            iadd r6.z, r6.z, l(1)
          endloop 
          mov r4.w, r6.y
          iadd r6.x, r6.x, l(1)
        endloop 
        imul null, r2.w, r2.w, r2.w
        itof r2.w, r2.w
        div r1.z, r4.w, r2.w
      endif 
    endif 
  else 
    ieq r2.w, r1.y, l(2)
    if_nz r2.w
      mad r2.w, r1.w, cb2[69].y, cb2[69].z
      div r2.w, cb2[69].x, r2.w
      add r2.w, r2.w, -cb2[74].x
      mul r4.x, r2.w, cb2[69].y
      mad r2.w, -r2.w, cb2[69].z, cb2[69].x
      div r2.w, r2.w, r4.x
      mad r4.xy, cb2[67].xyxx, r5.xyxx, l(0.500000, 0.500000, 0.000000, 0.000000)
      round_ni r4.zw, r4.xxxy
      add r4.xy, -r4.zwzz, r4.xyxx
      mad r4.zw, -r4.xxxy, cb2[67].zzzw, r5.xxxy
      gather4_aoffimmi_indexable(-5,-5,0)(texture2d)(float,float,float,float) r6.xyzw, r4.zwzz, t14.xyzw, s14.x
      ge r7.xyzw, r6.xyzw, r2.wwww
      movc r7.xyzw, r7.xyzw, l(0,0,0,0), l(1.000000,1.000000,1.000000,1.000000)
      dp4 r8.x, r7.xyzw, l(1.000000, 1.000000, 1.000000, 1.000000)
      dp4 r6.x, r6.xyzw, r7.xyzw
      gather4_aoffimmi_indexable(-3,-5,0)(texture2d)(float,float,float,float) r7.xyzw, r4.zwzz, t14.xyzw, s14.x
      ge r9.xyzw, r7.xyzw, r2.wwww
      movc r9.xyzw, r9.xyzw, l(0,0,0,0), l(1.000000,1.000000,1.000000,1.000000)
      dp4 r6.y, r9.xyzw, l(1.000000, 1.000000, 1.000000, 1.000000)
      add r6.y, r6.y, r8.x
      dp4 r6.z, r7.xyzw, r9.xyzw
      add r6.x, r6.z, r6.x
      gather4_aoffimmi_indexable(-1,-5,0)(texture2d)(float,float,float,float) r7.xyzw, r4.zwzz, t14.xyzw, s14.x
      ge r8.xyzw, r7.xyzw, r2.wwww
      movc r8.xyzw, r8.xyzw, l(0,0,0,0), l(1.000000,1.000000,1.000000,1.000000)
      dp4 r6.z, r8.xyzw, l(1.000000, 1.000000, 1.000000, 1.000000)
      add r6.y, r6.z, r6.y
      dp4 r6.z, r7.xyzw, r8.xyzw
      add r6.x, r6.z, r6.x
      gather4_aoffimmi_indexable(1,-5,0)(texture2d)(float,float,float,float) r7.xyzw, r4.zwzz, t14.xyzw, s14.x
      ge r8.xyzw, r7.xyzw, r2.wwww
      movc r8.xyzw, r8.xyzw, l(0,0,0,0), l(1.000000,1.000000,1.000000,1.000000)
      dp4 r6.z, r8.xyzw, l(1.000000, 1.000000, 1.000000, 1.000000)
      add r6.y, r6.z, r6.y
      dp4 r6.z, r7.xyzw, r8.xyzw
      add r6.x, r6.z, r6.x
      gather4_aoffimmi_indexable(3,-5,0)(texture2d)(float,float,float,float) r7.xyzw, r4.zwzz, t14.xyzw, s14.x
      ge r8.xyzw, r7.xyzw, r2.wwww
      movc r8.xyzw, r8.xyzw, l(0,0,0,0), l(1.000000,1.000000,1.000000,1.000000)
      dp4 r6.z, r8.xyzw, l(1.000000, 1.000000, 1.000000, 1.000000)
      add r6.y, r6.z, r6.y
      dp4 r6.z, r7.xyzw, r8.xyzw
      add r6.x, r6.z, r6.x
      gather4_aoffimmi_indexable(5,-5,0)(texture2d)(float,float,float,float) r7.xyzw, r4.zwzz, t14.xyzw, s14.x
      ge r8.xyzw, r7.xyzw, r2.wwww
      movc r8.xyzw, r8.xyzw, l(0,0,0,0), l(1.000000,1.000000,1.000000,1.000000)
      dp4 r6.z, r8.xyzw, l(1.000000, 1.000000, 1.000000, 1.000000)
      add r6.y, r6.z, r6.y
      dp4 r6.z, r7.xyzw, r8.xyzw
      add r6.x, r6.z, r6.x
      gather4_aoffimmi_indexable(-5,-3,0)(texture2d)(float,float,float,float) r7.xyzw, r4.zwzz, t14.xyzw, s14.x
      ge r8.xyzw, r7.xyzw, r2.wwww
      movc r8.xyzw, r8.xyzw, l(0,0,0,0), l(1.000000,1.000000,1.000000,1.000000)
      dp4 r6.z, r8.xyzw, l(1.000000, 1.000000, 1.000000, 1.000000)
      add r6.y, r6.z, r6.y
      dp4 r6.z, r7.xyzw, r8.xyzw
      add r6.x, r6.z, r6.x
      gather4_aoffimmi_indexable(-3,-3,0)(texture2d)(float,float,float,float) r7.xyzw, r4.zwzz, t14.xyzw, s14.x
      ge r8.xyzw, r7.xyzw, r2.wwww
      movc r8.xyzw, r8.xyzw, l(0,0,0,0), l(1.000000,1.000000,1.000000,1.000000)
      dp4 r6.z, r8.xyzw, l(1.000000, 1.000000, 1.000000, 1.000000)
      add r6.y, r6.z, r6.y
      dp4 r6.z, r7.xyzw, r8.xyzw
      add r6.x, r6.z, r6.x
      gather4_aoffimmi_indexable(-1,-3,0)(texture2d)(float,float,float,float) r7.xyzw, r4.zwzz, t14.xyzw, s14.x
      ge r8.xyzw, r7.xyzw, r2.wwww
      movc r8.xyzw, r8.xyzw, l(0,0,0,0), l(1.000000,1.000000,1.000000,1.000000)
      dp4 r6.z, r8.xyzw, l(1.000000, 1.000000, 1.000000, 1.000000)
      add r6.y, r6.z, r6.y
      dp4 r6.z, r7.xyzw, r8.xyzw
      add r6.x, r6.z, r6.x
      gather4_aoffimmi_indexable(1,-3,0)(texture2d)(float,float,float,float) r7.xyzw, r4.zwzz, t14.xyzw, s14.x
      ge r8.xyzw, r7.xyzw, r2.wwww
      movc r8.xyzw, r8.xyzw, l(0,0,0,0), l(1.000000,1.000000,1.000000,1.000000)
      dp4 r6.z, r8.xyzw, l(1.000000, 1.000000, 1.000000, 1.000000)
      add r6.y, r6.z, r6.y
      dp4 r6.z, r7.xyzw, r8.xyzw
      add r6.x, r6.z, r6.x
      gather4_aoffimmi_indexable(3,-3,0)(texture2d)(float,float,float,float) r7.xyzw, r4.zwzz, t14.xyzw, s14.x
      ge r8.xyzw, r7.xyzw, r2.wwww
      movc r8.xyzw, r8.xyzw, l(0,0,0,0), l(1.000000,1.000000,1.000000,1.000000)
      dp4 r6.z, r8.xyzw, l(1.000000, 1.000000, 1.000000, 1.000000)
      add r6.y, r6.z, r6.y
      dp4 r6.z, r7.xyzw, r8.xyzw
      add r6.x, r6.z, r6.x
      gather4_aoffimmi_indexable(5,-3,0)(texture2d)(float,float,float,float) r7.xyzw, r4.zwzz, t14.xyzw, s14.x
      ge r8.xyzw, r7.xyzw, r2.wwww
      movc r8.xyzw, r8.xyzw, l(0,0,0,0), l(1.000000,1.000000,1.000000,1.000000)
      dp4 r6.z, r8.xyzw, l(1.000000, 1.000000, 1.000000, 1.000000)
      add r6.y, r6.z, r6.y
      dp4 r6.z, r7.xyzw, r8.xyzw
      add r6.x, r6.z, r6.x
      gather4_aoffimmi_indexable(-5,-1,0)(texture2d)(float,float,float,float) r7.xyzw, r4.zwzz, t14.xyzw, s14.x
      ge r8.xyzw, r7.xyzw, r2.wwww
      movc r8.xyzw, r8.xyzw, l(0,0,0,0), l(1.000000,1.000000,1.000000,1.000000)
      dp4 r6.z, r8.xyzw, l(1.000000, 1.000000, 1.000000, 1.000000)
      add r6.y, r6.z, r6.y
      dp4 r6.z, r7.xyzw, r8.xyzw
      add r6.x, r6.z, r6.x
      gather4_aoffimmi_indexable(-3,-1,0)(texture2d)(float,float,float,float) r7.xyzw, r4.zwzz, t14.xyzw, s14.x
      ge r8.xyzw, r7.xyzw, r2.wwww
      movc r8.xyzw, r8.xyzw, l(0,0,0,0), l(1.000000,1.000000,1.000000,1.000000)
      dp4 r6.z, r8.xyzw, l(1.000000, 1.000000, 1.000000, 1.000000)
      add r6.y, r6.z, r6.y
      dp4 r6.z, r7.xyzw, r8.xyzw
      add r6.x, r6.z, r6.x
      gather4_aoffimmi_indexable(-1,-1,0)(texture2d)(float,float,float,float) r7.xyzw, r4.zwzz, t14.xyzw, s14.x
      ge r8.xyzw, r7.xyzw, r2.wwww
      movc r8.xyzw, r8.xyzw, l(0,0,0,0), l(1.000000,1.000000,1.000000,1.000000)
      dp4 r6.z, r8.xyzw, l(1.000000, 1.000000, 1.000000, 1.000000)
      add r6.y, r6.z, r6.y
      dp4 r6.z, r7.xyzw, r8.xyzw
      add r6.x, r6.z, r6.x
      gather4_aoffimmi_indexable(1,-1,0)(texture2d)(float,float,float,float) r7.xyzw, r4.zwzz, t14.xyzw, s14.x
      ge r8.xyzw, r7.xyzw, r2.wwww
      movc r8.xyzw, r8.xyzw, l(0,0,0,0), l(1.000000,1.000000,1.000000,1.000000)
      dp4 r6.z, r8.xyzw, l(1.000000, 1.000000, 1.000000, 1.000000)
      add r6.y, r6.z, r6.y
      dp4 r6.z, r7.xyzw, r8.xyzw
      add r6.x, r6.z, r6.x
      gather4_aoffimmi_indexable(3,-1,0)(texture2d)(float,float,float,float) r7.xyzw, r4.zwzz, t14.xyzw, s14.x
      ge r8.xyzw, r7.xyzw, r2.wwww
      movc r8.xyzw, r8.xyzw, l(0,0,0,0), l(1.000000,1.000000,1.000000,1.000000)
      dp4 r6.z, r8.xyzw, l(1.000000, 1.000000, 1.000000, 1.000000)
      add r6.y, r6.z, r6.y
      dp4 r6.z, r7.xyzw, r8.xyzw
      add r6.x, r6.z, r6.x
      gather4_aoffimmi_indexable(5,-1,0)(texture2d)(float,float,float,float) r7.xyzw, r4.zwzz, t14.xyzw, s14.x
      ge r8.xyzw, r7.xyzw, r2.wwww
      movc r8.xyzw, r8.xyzw, l(0,0,0,0), l(1.000000,1.000000,1.000000,1.000000)
      dp4 r6.z, r8.xyzw, l(1.000000, 1.000000, 1.000000, 1.000000)
      add r6.y, r6.z, r6.y
      dp4 r6.z, r7.xyzw, r8.xyzw
      add r6.x, r6.z, r6.x
      gather4_aoffimmi_indexable(-5,1,0)(texture2d)(float,float,float,float) r7.xyzw, r4.zwzz, t14.xyzw, s14.x
      ge r8.xyzw, r7.xyzw, r2.wwww
      movc r8.xyzw, r8.xyzw, l(0,0,0,0), l(1.000000,1.000000,1.000000,1.000000)
      dp4 r6.z, r8.xyzw, l(1.000000, 1.000000, 1.000000, 1.000000)
      add r6.y, r6.z, r6.y
      dp4 r6.z, r7.xyzw, r8.xyzw
      add r6.x, r6.z, r6.x
      gather4_aoffimmi_indexable(-3,1,0)(texture2d)(float,float,float,float) r7.xyzw, r4.zwzz, t14.xyzw, s14.x
      ge r8.xyzw, r7.xyzw, r2.wwww
      movc r8.xyzw, r8.xyzw, l(0,0,0,0), l(1.000000,1.000000,1.000000,1.000000)
      dp4 r6.z, r8.xyzw, l(1.000000, 1.000000, 1.000000, 1.000000)
      add r6.y, r6.z, r6.y
      dp4 r6.z, r7.xyzw, r8.xyzw
      add r6.x, r6.z, r6.x
      gather4_aoffimmi_indexable(-1,1,0)(texture2d)(float,float,float,float) r7.xyzw, r4.zwzz, t14.xyzw, s14.x
      ge r8.xyzw, r7.xyzw, r2.wwww
      movc r8.xyzw, r8.xyzw, l(0,0,0,0), l(1.000000,1.000000,1.000000,1.000000)
      dp4 r6.z, r8.xyzw, l(1.000000, 1.000000, 1.000000, 1.000000)
      add r6.y, r6.z, r6.y
      dp4 r6.z, r7.xyzw, r8.xyzw
      add r6.x, r6.z, r6.x
      gather4_aoffimmi_indexable(1,1,0)(texture2d)(float,float,float,float) r7.xyzw, r4.zwzz, t14.xyzw, s14.x
      ge r8.xyzw, r7.xyzw, r2.wwww
      movc r8.xyzw, r8.xyzw, l(0,0,0,0), l(1.000000,1.000000,1.000000,1.000000)
      dp4 r6.z, r8.xyzw, l(1.000000, 1.000000, 1.000000, 1.000000)
      add r6.y, r6.z, r6.y
      dp4 r6.z, r7.xyzw, r8.xyzw
      add r6.x, r6.z, r6.x
      gather4_aoffimmi_indexable(3,1,0)(texture2d)(float,float,float,float) r7.xyzw, r4.zwzz, t14.xyzw, s14.x
      ge r8.xyzw, r7.xyzw, r2.wwww
      movc r8.xyzw, r8.xyzw, l(0,0,0,0), l(1.000000,1.000000,1.000000,1.000000)
      dp4 r6.z, r8.xyzw, l(1.000000, 1.000000, 1.000000, 1.000000)
      add r6.y, r6.z, r6.y
      dp4 r6.z, r7.xyzw, r8.xyzw
      add r6.x, r6.z, r6.x
      gather4_aoffimmi_indexable(5,1,0)(texture2d)(float,float,float,float) r7.xyzw, r4.zwzz, t14.xyzw, s14.x
      ge r8.xyzw, r7.xyzw, r2.wwww
      movc r8.xyzw, r8.xyzw, l(0,0,0,0), l(1.000000,1.000000,1.000000,1.000000)
      dp4 r6.z, r8.xyzw, l(1.000000, 1.000000, 1.000000, 1.000000)
      add r6.y, r6.z, r6.y
      dp4 r6.z, r7.xyzw, r8.xyzw
      add r6.x, r6.z, r6.x
      gather4_aoffimmi_indexable(-5,3,0)(texture2d)(float,float,float,float) r7.xyzw, r4.zwzz, t14.xyzw, s14.x
      ge r8.xyzw, r7.xyzw, r2.wwww
      movc r8.xyzw, r8.xyzw, l(0,0,0,0), l(1.000000,1.000000,1.000000,1.000000)
      dp4 r6.z, r8.xyzw, l(1.000000, 1.000000, 1.000000, 1.000000)
      add r6.y, r6.z, r6.y
      dp4 r6.z, r7.xyzw, r8.xyzw
      add r6.x, r6.z, r6.x
      gather4_aoffimmi_indexable(-3,3,0)(texture2d)(float,float,float,float) r7.xyzw, r4.zwzz, t14.xyzw, s14.x
      ge r8.xyzw, r7.xyzw, r2.wwww
      movc r8.xyzw, r8.xyzw, l(0,0,0,0), l(1.000000,1.000000,1.000000,1.000000)
      dp4 r6.z, r8.xyzw, l(1.000000, 1.000000, 1.000000, 1.000000)
      add r6.y, r6.z, r6.y
      dp4 r6.z, r7.xyzw, r8.xyzw
      add r6.x, r6.z, r6.x
      gather4_aoffimmi_indexable(-1,3,0)(texture2d)(float,float,float,float) r7.xyzw, r4.zwzz, t14.xyzw, s14.x
      ge r8.xyzw, r7.xyzw, r2.wwww
      movc r8.xyzw, r8.xyzw, l(0,0,0,0), l(1.000000,1.000000,1.000000,1.000000)
      dp4 r6.z, r8.xyzw, l(1.000000, 1.000000, 1.000000, 1.000000)
      add r6.y, r6.z, r6.y
      dp4 r6.z, r7.xyzw, r8.xyzw
      add r6.x, r6.z, r6.x
      gather4_aoffimmi_indexable(1,3,0)(texture2d)(float,float,float,float) r7.xyzw, r4.zwzz, t14.xyzw, s14.x
      ge r8.xyzw, r7.xyzw, r2.wwww
      movc r8.xyzw, r8.xyzw, l(0,0,0,0), l(1.000000,1.000000,1.000000,1.000000)
      dp4 r6.z, r8.xyzw, l(1.000000, 1.000000, 1.000000, 1.000000)
      add r6.y, r6.z, r6.y
      dp4 r6.z, r7.xyzw, r8.xyzw
      add r6.x, r6.z, r6.x
      gather4_aoffimmi_indexable(3,3,0)(texture2d)(float,float,float,float) r7.xyzw, r4.zwzz, t14.xyzw, s14.x
      ge r8.xyzw, r7.xyzw, r2.wwww
      movc r8.xyzw, r8.xyzw, l(0,0,0,0), l(1.000000,1.000000,1.000000,1.000000)
      dp4 r6.z, r8.xyzw, l(1.000000, 1.000000, 1.000000, 1.000000)
      add r6.y, r6.z, r6.y
      dp4 r6.z, r7.xyzw, r8.xyzw
      add r6.x, r6.z, r6.x
      gather4_aoffimmi_indexable(5,3,0)(texture2d)(float,float,float,float) r7.xyzw, r4.zwzz, t14.xyzw, s14.x
      ge r8.xyzw, r7.xyzw, r2.wwww
      movc r8.xyzw, r8.xyzw, l(0,0,0,0), l(1.000000,1.000000,1.000000,1.000000)
      dp4 r6.z, r8.xyzw, l(1.000000, 1.000000, 1.000000, 1.000000)
      add r6.y, r6.z, r6.y
      dp4 r6.z, r7.xyzw, r8.xyzw
      add r6.x, r6.z, r6.x
      gather4_aoffimmi_indexable(-5,5,0)(texture2d)(float,float,float,float) r7.xyzw, r4.zwzz, t14.xyzw, s14.x
      ge r8.xyzw, r7.xyzw, r2.wwww
      movc r8.xyzw, r8.xyzw, l(0,0,0,0), l(1.000000,1.000000,1.000000,1.000000)
      dp4 r6.z, r8.xyzw, l(1.000000, 1.000000, 1.000000, 1.000000)
      add r6.y, r6.z, r6.y
      dp4 r6.z, r7.xyzw, r8.xyzw
      add r6.x, r6.z, r6.x
      gather4_aoffimmi_indexable(-3,5,0)(texture2d)(float,float,float,float) r7.xyzw, r4.zwzz, t14.xyzw, s14.x
      ge r8.xyzw, r7.xyzw, r2.wwww
      movc r8.xyzw, r8.xyzw, l(0,0,0,0), l(1.000000,1.000000,1.000000,1.000000)
      dp4 r6.z, r8.xyzw, l(1.000000, 1.000000, 1.000000, 1.000000)
      add r6.y, r6.z, r6.y
      dp4 r6.z, r7.xyzw, r8.xyzw
      add r6.x, r6.z, r6.x
      gather4_aoffimmi_indexable(-1,5,0)(texture2d)(float,float,float,float) r7.xyzw, r4.zwzz, t14.xyzw, s14.x
      ge r8.xyzw, r7.xyzw, r2.wwww
      movc r8.xyzw, r8.xyzw, l(0,0,0,0), l(1.000000,1.000000,1.000000,1.000000)
      dp4 r6.z, r8.xyzw, l(1.000000, 1.000000, 1.000000, 1.000000)
      add r6.y, r6.z, r6.y
      dp4 r6.z, r7.xyzw, r8.xyzw
      add r6.x, r6.z, r6.x
      gather4_aoffimmi_indexable(1,5,0)(texture2d)(float,float,float,float) r7.xyzw, r4.zwzz, t14.xyzw, s14.x
      ge r8.xyzw, r7.xyzw, r2.wwww
      movc r8.xyzw, r8.xyzw, l(0,0,0,0), l(1.000000,1.000000,1.000000,1.000000)
      dp4 r6.z, r8.xyzw, l(1.000000, 1.000000, 1.000000, 1.000000)
      add r6.y, r6.z, r6.y
      dp4 r6.z, r7.xyzw, r8.xyzw
      add r6.x, r6.z, r6.x
      gather4_aoffimmi_indexable(3,5,0)(texture2d)(float,float,float,float) r7.xyzw, r4.zwzz, t14.xyzw, s14.x
      ge r8.xyzw, r7.xyzw, r2.wwww
      movc r8.xyzw, r8.xyzw, l(0,0,0,0), l(1.000000,1.000000,1.000000,1.000000)
      dp4 r6.z, r8.xyzw, l(1.000000, 1.000000, 1.000000, 1.000000)
      add r6.y, r6.z, r6.y
      dp4 r6.z, r7.xyzw, r8.xyzw
      add r6.x, r6.z, r6.x
      gather4_aoffimmi_indexable(5,5,0)(texture2d)(float,float,float,float) r7.xyzw, r4.zwzz, t14.xyzw, s14.x
      ge r8.xyzw, r7.xyzw, r2.wwww
      movc r8.xyzw, r8.xyzw, l(0,0,0,0), l(1.000000,1.000000,1.000000,1.000000)
      dp4 r6.z, r8.xyzw, l(1.000000, 1.000000, 1.000000, 1.000000)
      add r6.y, r6.z, r6.y
      dp4 r6.z, r7.xyzw, r8.xyzw
      add r6.x, r6.z, r6.x
      lt r6.z, l(0.000000), r6.y
      div r6.x, r6.x, r6.y
      add r6.y, r2.w, -r6.x
      mul r6.y, r6.y, cb2[67].x
      mul r6.y, r6.y, l(0.100000)
      div_sat r6.x, r6.y, r6.x
      mul r6.x, r6.x, r6.x
      and r6.x, r6.x, r6.z
      mul r6.y, r6.x, r6.x
      mul r6.z, r6.x, r6.y
      mul r6.w, r6.y, l(3.000000)
      add r7.x, -r6.x, l(1.000000)
      mul r7.y, r6.w, r7.x
      mul r7.y, r7.y, l(0.200000)
      mad r7.z, r6.y, r6.x, r7.y
      mul r7.w, r6.z, l(14.000000)
      mad r7.w, r7.z, l(10.000000), r7.w
      mul r8.x, r7.x, r7.x
      mul r8.y, r6.x, r8.x
      mul r8.zw, r8.yyyy, l(0.000000, 0.000000, 3.000000, 0.600000)
      mad r8.zw, r6.yyyy, r6.xxxx, r8.zzzw
      mad r8.zw, r6.wwww, r7.xxxx, r8.zzzw
      mad r7.w, r8.w, l(7.000000), r7.w
      add r7.w, r7.z, r7.w
      mad r7.w, r6.z, l(2.000000), r7.w
      add r7.w, r7.z, r7.w
      add r7.w, r8.w, r7.w
      mad r7.w, r8.z, l(5.000000), r7.w
      add r7.w, r8.w, r7.w
      add r7.w, r7.z, r7.w
      mad r7.w, r6.z, l(2.000000), r7.w
      add r7.w, r7.z, r7.w
      add r7.w, r8.w, r7.w
      add r7.w, r8.z, r7.w
      mul r9.x, r7.x, r8.x
      mad r9.x, r9.x, l(0.800000), r6.z
      mad r9.x, r8.y, l(3.000000), r9.x
      mad r9.x, r6.w, r7.x, r9.x
      mad r7.w, r9.x, l(3.000000), r7.w
      add r7.w, r8.z, r7.w
      add r7.w, r8.w, r7.w
      add r7.w, r7.z, r7.w
      mad r7.w, r6.z, l(2.000000), r7.w
      add r7.w, r7.z, r7.w
      add r7.w, r8.w, r7.w
      add r7.w, r8.z, r7.w
      add r7.w, r9.x, r7.w
      mad r8.x, r8.x, r7.x, r6.z
      mad r8.x, r8.y, l(3.000000), r8.x
      mad r6.w, r6.w, r7.x, r8.x
      add r7.x, r6.w, r7.w
      add r7.x, r9.x, r7.x
      add r7.x, r8.z, r7.x
      add r7.x, r8.w, r7.x
      add r7.x, r7.z, r7.x
      mad r7.x, r6.z, l(2.000000), r7.x
      add r7.x, r7.z, r7.x
      add r7.x, r8.w, r7.x
      add r7.x, r8.z, r7.x
      mad r7.x, r9.x, l(3.000000), r7.x
      add r7.x, r8.z, r7.x
      add r7.x, r8.w, r7.x
      add r7.x, r7.z, r7.x
      mad r7.x, r6.z, l(2.000000), r7.x
      add r7.x, r7.z, r7.x
      add r7.x, r8.w, r7.x
      mad r7.x, r8.z, l(5.000000), r7.x
      add r7.x, r8.w, r7.x
      add r7.x, r7.z, r7.x
      mad r7.x, r6.z, l(2.000000), r7.x
      add r7.x, r7.z, r7.x
      mad r7.x, r8.w, l(7.000000), r7.x
      add r7.x, r7.z, r7.x
      mad r7.x, r6.z, l(2.000000), r7.x
      mad r7.x, r7.z, l(9.000000), r7.x
      mad r7.x, r6.z, l(12.000000), r7.x
      gather4_c_aoffimmi_indexable(-5,-5,0)(texture2d)(float,float,float,float) r10.xyzw, r4.zwzz, t14.xyzw, s6.x, r2.w
      add r7.w, -r4.y, l(1.000000)
      mad r8.x, -r6.z, r4.x, r6.z
      mul r9.yz, r8.xxxx, r10.wwxw
      mad r9.yw, r10.zzzy, r6.zzzz, r9.yyyz
      mul r8.y, r4.y, r9.w
      mad r8.y, r7.w, r9.y, r8.y
      gather4_c_aoffimmi_indexable(-3,-5,0)(texture2d)(float,float,float,float) r11.xyzw, r4.zwzz, t14.xyzw, s6.x, r2.w
      dp2 r9.y, r11.wzww, r6.zzzz
      mad r8.y, r7.w, r9.y, r8.y
      dp2 r9.y, r11.xyxx, r6.zzzz
      mad r8.y, r4.y, r9.y, r8.y
      gather4_c_aoffimmi_indexable(-1,-5,0)(texture2d)(float,float,float,float) r12.xyzw, r4.zwzz, t14.xyzw, s6.x, r2.w
      dp2 r9.y, r12.wzww, r6.zzzz
      mad r8.y, r7.w, r9.y, r8.y
      dp2 r9.y, r12.xyxx, r6.zzzz
      mad r8.y, r4.y, r9.y, r8.y
      gather4_c_aoffimmi_indexable(1,-5,0)(texture2d)(float,float,float,float) r13.xyzw, r4.zwzz, t14.xyzw, s6.x, r2.w
      dp2 r9.y, r13.wzww, r6.zzzz
      mad r8.y, r7.w, r9.y, r8.y
      dp2 r9.y, r13.xyxx, r6.zzzz
      mad r8.y, r4.y, r9.y, r8.y
      gather4_c_aoffimmi_indexable(3,-5,0)(texture2d)(float,float,float,float) r14.xyzw, r4.zwzz, t14.xyzw, s6.x, r2.w
      dp2 r9.y, r14.wzww, r6.zzzz
      mad r8.y, r7.w, r9.y, r8.y
      dp2 r9.y, r14.xyxx, r6.zzzz
      mad r8.y, r4.y, r9.y, r8.y
      gather4_c_aoffimmi_indexable(5,-5,0)(texture2d)(float,float,float,float) r15.xyzw, r4.zwzz, t14.xyzw, s6.x, r2.w
      mul r9.yw, r4.xxxx, r15.zzzy
      mul r9.yw, r6.zzzz, r9.yyyw
      mad r10.xz, r15.wwxw, r6.zzzz, r9.yywy
      mad r8.y, r7.w, r10.x, r8.y
      mad r8.y, r4.y, r10.z, r8.y
      gather4_c_aoffimmi_indexable(-5,-3,0)(texture2d)(float,float,float,float) r16.xyzw, r4.zwzz, t14.xyzw, s6.x, r2.w
      mad r6.x, r6.y, r6.x, -r7.z
      mad r6.x, r4.x, r6.x, r7.z
      mul r10.xz, r6.xxxx, r16.yyzy
      mad r10.xz, r16.xxwx, r8.xxxx, r10.xxzx
      mad r6.y, r7.w, r10.z, r8.y
      mad r6.y, r4.y, r10.x, r6.y
      mad r8.y, r10.y, r6.x, r9.z
      mad r6.y, r7.w, r8.y, r6.y
      mad r6.y, r4.y, r10.z, r6.y
      gather4_c_aoffimmi_indexable(-3,-3,0)(texture2d)(float,float,float,float) r16.xyzw, r4.zwzz, t14.xyzw, s6.x, r2.w
      add r8.y, r7.z, -r8.w
      mad r8.y, r4.x, r8.y, r8.w
      mul r9.yz, r8.yyyy, r16.wwxw
      mad r10.yz, r16.zzyz, r8.wwww, r9.yyzy
      mad r6.y, r7.w, r10.y, r6.y
      mad r6.y, r4.y, r10.z, r6.y
      dp2 r9.y, r11.xyxx, r7.zzzz
      mad r6.y, r7.w, r9.y, r6.y
      dp2 r9.y, r16.wzww, r7.zzzz
      mad r6.y, r4.y, r9.y, r6.y
      gather4_c_aoffimmi_indexable(-1,-3,0)(texture2d)(float,float,float,float) r11.xyzw, r4.zwzz, t14.xyzw, s6.x, r2.w
      dp2 r9.y, r11.wzww, r8.wwww
      mad r6.y, r7.w, r9.y, r6.y
      dp2 r9.y, r11.xyxx, r8.wwww
      mad r6.y, r4.y, r9.y, r6.y
      dp2 r9.y, r12.xyxx, r7.zzzz
      mad r6.y, r7.w, r9.y, r6.y
      dp2 r9.y, r11.wzww, r7.zzzz
      mad r6.y, r4.y, r9.y, r6.y
      gather4_c_aoffimmi_indexable(1,-3,0)(texture2d)(float,float,float,float) r12.xyzw, r4.zwzz, t14.xyzw, s6.x, r2.w
      dp2 r9.y, r12.wzww, r8.wwww
      mad r6.y, r7.w, r9.y, r6.y
      dp2 r9.y, r12.xyxx, r8.wwww
      mad r6.y, r4.y, r9.y, r6.y
      dp2 r9.y, r13.xyxx, r7.zzzz
      mad r6.y, r7.w, r9.y, r6.y
      dp2 r9.y, r12.wzww, r7.zzzz
      mad r6.y, r4.y, r9.y, r6.y
      gather4_c_aoffimmi_indexable(3,-3,0)(texture2d)(float,float,float,float) r13.xyzw, r4.zwzz, t14.xyzw, s6.x, r2.w
      add r9.y, -r7.z, r8.w
      mad r9.y, r4.x, r9.y, r7.z
      mul r10.yz, r9.yyyy, r13.zzyz
      mad r10.yw, r13.wwwx, r8.wwww, r10.yyyz
      mad r6.y, r7.w, r10.y, r6.y
      mad r6.y, r4.y, r10.w, r6.y
      dp2 r10.y, r14.xyxx, r7.zzzz
      mad r6.y, r7.w, r10.y, r6.y
      dp2 r10.y, r13.wzww, r7.zzzz
      mad r6.y, r4.y, r10.y, r6.y
      gather4_c_aoffimmi_indexable(5,-3,0)(texture2d)(float,float,float,float) r14.xyzw, r4.zwzz, t14.xyzw, s6.x, r2.w
      mad r7.y, r4.x, r7.y, r6.z
      mul r10.yw, r4.xxxx, r14.yyyz
      mul r10.yw, r6.zzzz, r10.yyyw
      mad r10.yw, r14.xxxw, r7.yyyy, r10.yyyw
      mad r6.y, r7.w, r10.w, r6.y
      mad r6.y, r4.y, r10.y, r6.y
      mad r9.w, r15.x, r7.y, r9.w
      mad r6.y, r7.w, r9.w, r6.y
      mad r6.y, r4.y, r10.w, r6.y
      gather4_c_aoffimmi_indexable(-5,-1,0)(texture2d)(float,float,float,float) r14.xyzw, r4.zwzz, t14.xyzw, s6.x, r2.w
      mul r11.zw, r6.xxxx, r14.yyyz
      mad r11.zw, r14.xxxw, r8.xxxx, r11.zzzw
      mad r6.y, r7.w, r11.w, r6.y
      mad r6.y, r4.y, r11.z, r6.y
      mad r6.y, r7.w, r10.x, r6.y
      mad r6.y, r4.y, r11.w, r6.y
      gather4_c_aoffimmi_indexable(-3,-1,0)(texture2d)(float,float,float,float) r14.xyzw, r4.zwzz, t14.xyzw, s6.x, r2.w
      add r10.xw, -r8.zzzw, r8.wwwz
      mad r10.xw, r4.xxxx, r10.xxxw, r8.zzzw
      mul r12.zw, r10.xxxx, r14.yyyz
      mad r12.zw, r14.xxxw, r8.yyyy, r12.zzzw
      mad r6.y, r7.w, r12.w, r6.y
      mad r6.y, r4.y, r12.z, r6.y
      mad r9.z, r16.y, r10.x, r9.z
      mad r6.y, r7.w, r9.z, r6.y
      mad r6.y, r4.y, r12.w, r6.y
      gather4_c_aoffimmi_indexable(-1,-1,0)(texture2d)(float,float,float,float) r14.xyzw, r4.zwzz, t14.xyzw, s6.x, r2.w
      add r9.z, r8.z, -r9.x
      mad r9.z, r4.x, r9.z, r9.x
      mul r13.yz, r9.zzzz, r14.wwxw
      mad r13.yw, r14.zzzy, r9.xxxx, r13.yyyz
      mad r6.y, r7.w, r13.y, r6.y
      mad r6.y, r4.y, r13.w, r6.y
      dp2 r9.w, r11.xyxx, r8.zzzz
      mad r6.y, r7.w, r9.w, r6.y
      dp2 r9.w, r14.wzww, r8.zzzz
      mad r6.y, r4.y, r9.w, r6.y
      gather4_c_aoffimmi_indexable(1,-1,0)(texture2d)(float,float,float,float) r15.xyzw, r4.zwzz, t14.xyzw, s6.x, r2.w
      add r9.w, -r8.z, r9.x
      mad r9.w, r4.x, r9.w, r8.z
      mul r11.xy, r9.wwww, r15.zyzz
      mad r11.xw, r15.wwwx, r9.xxxx, r11.xxxy
      mad r6.y, r7.w, r11.x, r6.y
      mad r6.y, r4.y, r11.w, r6.y
      dp2 r11.x, r12.xyxx, r8.zzzz
      mad r6.y, r7.w, r11.x, r6.y
      dp2 r11.x, r15.wzww, r8.zzzz
      mad r6.y, r4.y, r11.x, r6.y
      gather4_c_aoffimmi_indexable(3,-1,0)(texture2d)(float,float,float,float) r16.xyzw, r4.zwzz, t14.xyzw, s6.x, r2.w
      mul r11.xw, r9.yyyy, r16.yyyz
      mad r11.xw, r16.xxxw, r10.wwww, r11.xxxw
      mad r6.y, r7.w, r11.w, r6.y
      mad r6.y, r4.y, r11.x, r6.y
      mad r10.z, r13.x, r10.w, r10.z
      mad r6.y, r7.w, r10.z, r6.y
      mad r6.y, r4.y, r11.w, r6.y
      gather4_c_aoffimmi_indexable(5,-1,0)(texture2d)(float,float,float,float) r16.xyzw, r4.zwzz, t14.xyzw, s6.x, r2.w
      mul r12.xy, r4.xxxx, r16.yzyy
      mul r12.xy, r6.zzzz, r12.xyxx
      mad r12.xy, r16.xwxx, r7.yyyy, r12.xyxx
      mad r6.y, r7.w, r12.y, r6.y
      mad r6.y, r4.y, r12.x, r6.y
      mad r6.y, r7.w, r10.y, r6.y
      mad r6.y, r4.y, r12.y, r6.y
      gather4_c_aoffimmi_indexable(-5,1,0)(texture2d)(float,float,float,float) r16.xyzw, r4.zwzz, t14.xyzw, s6.x, r2.w
      mul r10.yz, r6.xxxx, r16.yyzy
      mad r10.yz, r16.xxwx, r8.xxxx, r10.yyzy
      mad r6.y, r7.w, r10.z, r6.y
      mad r6.y, r4.y, r10.y, r6.y
      mad r6.y, r7.w, r11.z, r6.y
      mad r6.y, r4.y, r10.z, r6.y
      gather4_c_aoffimmi_indexable(-3,1,0)(texture2d)(float,float,float,float) r16.xyzw, r4.zwzz, t14.xyzw, s6.x, r2.w
      mul r11.zw, r10.xxxx, r16.yyyz
      mad r11.zw, r16.xxxw, r8.yyyy, r11.zzzw
      mad r6.y, r7.w, r11.w, r6.y
      mad r6.y, r4.y, r11.z, r6.y
      mad r6.y, r7.w, r12.z, r6.y
      mad r6.y, r4.y, r11.w, r6.y
      gather4_c_aoffimmi_indexable(-1,1,0)(texture2d)(float,float,float,float) r16.xyzw, r4.zwzz, t14.xyzw, s6.x, r2.w
      mul r12.yz, r9.zzzz, r16.wwxw
      mad r12.zw, r16.zzzy, r9.xxxx, r12.yyyz
      mad r6.y, r7.w, r12.z, r6.y
      mad r6.y, r4.y, r12.w, r6.y
      add r9.z, -r6.w, r9.x
      mad r9.z, r4.x, r9.z, r6.w
      mad r10.z, r14.y, r9.z, r13.z
      mad r6.y, r7.w, r10.z, r6.y
      mad r9.z, r16.z, r9.z, r12.y
      mad r6.y, r4.y, r9.z, r6.y
      gather4_c_aoffimmi_indexable(1,1,0)(texture2d)(float,float,float,float) r13.xyzw, r4.zwzz, t14.xyzw, s6.x, r2.w
      mul r9.zw, r9.wwww, r13.zzzy
      mad r12.yz, r13.wwxw, r9.xxxx, r9.zzwz
      mad r6.y, r7.w, r12.y, r6.y
      mad r6.y, r4.y, r12.z, r6.y
      add r6.w, -r9.x, r6.w
      mad r6.w, r4.x, r6.w, r9.x
      mad r9.x, r15.x, r6.w, r11.y
      mad r6.y, r7.w, r9.x, r6.y
      mad r6.w, r13.w, r6.w, r9.z
      mad r6.y, r4.y, r6.w, r6.y
      gather4_c_aoffimmi_indexable(3,1,0)(texture2d)(float,float,float,float) r14.xyzw, r4.zwzz, t14.xyzw, s6.x, r2.w
      mul r9.xz, r9.yyyy, r14.yyzy
      mad r9.xz, r14.xxwx, r10.wwww, r9.xxzx
      mad r6.y, r7.w, r9.z, r6.y
      mad r6.y, r4.y, r9.x, r6.y
      mad r6.y, r7.w, r11.x, r6.y
      mad r6.y, r4.y, r9.z, r6.y
      gather4_c_aoffimmi_indexable(5,1,0)(texture2d)(float,float,float,float) r14.xyzw, r4.zwzz, t14.xyzw, s6.x, r2.w
      mul r9.zw, r4.xxxx, r14.yyyz
      mul r9.zw, r6.zzzz, r9.zzzw
      mad r9.zw, r14.xxxw, r7.yyyy, r9.zzzw
      mad r6.y, r7.w, r9.w, r6.y
      mad r6.y, r4.y, r9.z, r6.y
      mad r6.y, r7.w, r12.x, r6.y
      mad r6.y, r4.y, r9.w, r6.y
      gather4_c_aoffimmi_indexable(-5,3,0)(texture2d)(float,float,float,float) r12.xyzw, r4.zwzz, t14.xyzw, s6.x, r2.w
      mul r11.xy, r6.xxxx, r12.yzyy
      mad r11.xy, r12.xwxx, r8.xxxx, r11.xyxx
      mad r6.y, r7.w, r11.y, r6.y
      mad r6.y, r4.y, r11.x, r6.y
      mad r6.y, r7.w, r10.y, r6.y
      mad r6.y, r4.y, r11.y, r6.y
      gather4_c_aoffimmi_indexable(-3,3,0)(texture2d)(float,float,float,float) r12.xyzw, r4.zwzz, t14.xyzw, s6.x, r2.w
      mul r10.yz, r8.yyyy, r12.wwxw
      mad r11.yw, r12.zzzy, r8.wwww, r10.yyyz
      mad r6.y, r7.w, r11.y, r6.y
      mad r6.y, r4.y, r11.w, r6.y
      mad r6.y, r7.w, r11.z, r6.y
      mad r6.w, r12.z, r10.x, r10.y
      mad r6.y, r4.y, r6.w, r6.y
      gather4_c_aoffimmi_indexable(-1,3,0)(texture2d)(float,float,float,float) r14.xyzw, r4.zwzz, t14.xyzw, s6.x, r2.w
      dp2 r6.w, r14.wzww, r8.wwww
      mad r6.y, r7.w, r6.w, r6.y
      dp2 r6.w, r14.xyxx, r8.wwww
      mad r6.y, r4.y, r6.w, r6.y
      dp2 r6.w, r16.xyxx, r8.zzzz
      mad r6.y, r7.w, r6.w, r6.y
      dp2 r6.w, r14.wzww, r8.zzzz
      mad r6.y, r4.y, r6.w, r6.y
      gather4_c_aoffimmi_indexable(1,3,0)(texture2d)(float,float,float,float) r15.xyzw, r4.zwzz, t14.xyzw, s6.x, r2.w
      dp2 r6.w, r15.wzww, r8.wwww
      mad r6.y, r7.w, r6.w, r6.y
      dp2 r6.w, r15.xyxx, r8.wwww
      mad r6.y, r4.y, r6.w, r6.y
      dp2 r6.w, r13.xyxx, r8.zzzz
      mad r6.y, r7.w, r6.w, r6.y
      dp2 r6.w, r15.wzww, r8.zzzz
      mad r6.y, r4.y, r6.w, r6.y
      gather4_c_aoffimmi_indexable(3,3,0)(texture2d)(float,float,float,float) r13.xyzw, r4.zwzz, t14.xyzw, s6.x, r2.w
      mul r8.yz, r9.yyyy, r13.zzyz
      mad r8.zw, r13.wwwx, r8.wwww, r8.yyyz
      mad r6.y, r7.w, r8.z, r6.y
      mad r6.y, r4.y, r8.w, r6.y
      mad r6.y, r7.w, r9.x, r6.y
      mad r6.w, r13.w, r10.w, r8.y
      mad r6.y, r4.y, r6.w, r6.y
      gather4_c_aoffimmi_indexable(5,3,0)(texture2d)(float,float,float,float) r10.xyzw, r4.zwzz, t14.xyzw, s6.x, r2.w
      mul r8.yz, r4.xxxx, r10.yyzy
      mul r8.yz, r6.zzzz, r8.yyzy
      mad r8.yz, r10.xxwx, r7.yyyy, r8.yyzy
      mad r6.y, r7.w, r8.z, r6.y
      mad r6.y, r4.y, r8.y, r6.y
      mad r6.y, r7.w, r9.z, r6.y
      mad r6.y, r4.y, r8.z, r6.y
      gather4_c_aoffimmi_indexable(-5,5,0)(texture2d)(float,float,float,float) r9.xyzw, r4.zwzz, t14.xyzw, s6.x, r2.w
      mul r8.xz, r8.xxxx, r9.wwxw
      mad r8.zw, r9.zzzy, r6.zzzz, r8.xxxz
      mad r6.y, r7.w, r8.z, r6.y
      mad r6.y, r4.y, r8.w, r6.y
      mad r6.y, r7.w, r11.x, r6.y
      mad r6.x, r9.z, r6.x, r8.x
      mad r6.x, r4.y, r6.x, r6.y
      gather4_c_aoffimmi_indexable(-3,5,0)(texture2d)(float,float,float,float) r9.xyzw, r4.zwzz, t14.xyzw, s6.x, r2.w
      dp2 r6.y, r9.wzww, r6.zzzz
      mad r6.x, r7.w, r6.y, r6.x
      dp2 r6.y, r9.xyxx, r6.zzzz
      mad r6.x, r4.y, r6.y, r6.x
      dp2 r6.y, r12.xyxx, r7.zzzz
      mad r6.x, r7.w, r6.y, r6.x
      dp2 r6.y, r9.wzww, r7.zzzz
      mad r6.x, r4.y, r6.y, r6.x
      gather4_c_aoffimmi_indexable(-1,5,0)(texture2d)(float,float,float,float) r9.xyzw, r4.zwzz, t14.xyzw, s6.x, r2.w
      dp2 r6.y, r9.wzww, r6.zzzz
      mad r6.x, r7.w, r6.y, r6.x
      dp2 r6.y, r9.xyxx, r6.zzzz
      mad r6.x, r4.y, r6.y, r6.x
      dp2 r6.y, r14.xyxx, r7.zzzz
      mad r6.x, r7.w, r6.y, r6.x
      dp2 r6.y, r9.wzww, r7.zzzz
      mad r6.x, r4.y, r6.y, r6.x
      gather4_c_aoffimmi_indexable(1,5,0)(texture2d)(float,float,float,float) r9.xyzw, r4.zwzz, t14.xyzw, s6.x, r2.w
      dp2 r6.y, r9.wzww, r6.zzzz
      mad r6.x, r7.w, r6.y, r6.x
      dp2 r6.y, r9.xyxx, r6.zzzz
      mad r6.x, r4.y, r6.y, r6.x
      dp2 r6.y, r15.xyxx, r7.zzzz
      mad r6.x, r7.w, r6.y, r6.x
      dp2 r6.y, r9.wzww, r7.zzzz
      mad r6.x, r4.y, r6.y, r6.x
      gather4_c_aoffimmi_indexable(3,5,0)(texture2d)(float,float,float,float) r9.xyzw, r4.zwzz, t14.xyzw, s6.x, r2.w
      dp2 r6.y, r9.wzww, r6.zzzz
      mad r6.x, r7.w, r6.y, r6.x
      dp2 r6.y, r9.xyxx, r6.zzzz
      mad r6.x, r4.y, r6.y, r6.x
      dp2 r6.y, r13.xyxx, r7.zzzz
      mad r6.x, r7.w, r6.y, r6.x
      dp2 r6.y, r9.wzww, r7.zzzz
      mad r6.x, r4.y, r6.y, r6.x
      gather4_c_aoffimmi_indexable(5,5,0)(texture2d)(float,float,float,float) r9.xyzw, r4.zwzz, t14.xyzw, s6.x, r2.w
      mul r4.xz, r4.xxxx, r9.zzyz
      mul r4.xz, r6.zzzz, r4.xxzx
      mad r4.zw, r9.wwwx, r6.zzzz, r4.xxxz
      mad r2.w, r7.w, r4.z, r6.x
      mad r2.w, r4.y, r4.w, r2.w
      mad r2.w, r7.w, r8.y, r2.w
      mad r4.x, r9.w, r7.y, r4.x
      mad r2.w, r4.y, r4.x, r2.w
      div r1.z, r2.w, r7.x
    else 
      ieq r1.y, r1.y, l(3)
      if_nz r1.y
        mad r1.y, r1.w, cb2[69].y, cb2[69].z
        div r1.y, cb2[69].x, r1.y
        div r1.w, l(1.000000, 1.000000, 1.000000, 1.000000), cb2[66].x
        mul r1.w, r1.w, l(0.500000)
        add r4.xy, cb2[33].zwzz, l(-2.000000, -2.000000, 0.000000, 0.000000)
        div r4.xy, r4.xyxx, cb2[33].zwzz
        mul r6.xy, r1.wwww, r4.xyxx
        mov r6.zw, -r6.xxxy
        add r7.xyzw, r5.xyxy, r6.zyxy
        sample_indexable(texture2d)(float,float,float,float) r2.w, r7.xyxx, t14.yzwx, s14
        sample_indexable(texture2d)(float,float,float,float) r4.z, r7.zwzz, t14.yzxw, s14
        add r6.xy, r5.xyxx, r6.xwxx
        sample_indexable(texture2d)(float,float,float,float) r4.w, r6.xyxx, t14.yzwx, s14
        mad r4.xy, -r1.wwww, r4.xyxx, r5.xyxx
        sample_indexable(texture2d)(float,float,float,float) r1.w, r4.xyxx, t14.yzwx, s14
        mad r4.xy, r5.xyxx, cb2[33].zwzz, l(0.500000, 0.500000, 0.000000, 0.000000)
        frc r4.xy, r4.xyxx
        add r2.w, -r1.w, r2.w
        mad r1.w, r2.w, r4.y, r1.w
        add r2.w, -r4.w, r4.z
        mad r2.w, r2.w, r4.y, r4.w
        add r2.w, -r1.w, r2.w
        mad r1.w, r2.w, r4.x, r1.w
        div r2.w, r1.y, cb2[66].w
        add r2.w, -r2.w, l(1.000000)
        mad r2.w, -r2.w, r2.w, l(1.000000)
        mad r2.w, r2.w, l(-14.000000), l(16.000000)
        add r4.x, -r1.w, r1.y
        mul_sat r4.x, r4.x, l(2.500000)
        add r4.x, -r4.x, l(1.000000)
        dp2 r3.z, r4.xxxx, r3.zzzz
        add r1.y, -r1.y, r1.w
        mul r1.y, r1.y, r2.w
        mul r1.y, r1.y, l(1.442695)
        exp r1.y, r1.y
        add_sat r1.z, r3.z, r1.y
      else 
        mov r1.z, l(1.000000)
      endif 
    endif 
  endif 
endif 
mad r1.y, r1.z, v7.y, -v7.y
add r1.y, r1.y, l(1.000000)
mad r0.z, cb2[69].w, r0.z, l(-1.000000)
sample_l_indexable(texture2d)(float,float,float,float) r4.xyz, r5.zwzz, t15.xyzw, s15, r0.z
add r5.xyz, -r4.xyzx, r4.xxxx
mad r4.xyz, cb2[66].zzzz, r5.xyzx, r4.xyzx
mul r4.xyz, r4.xyzx, r4.xyzx
mul r1.yzw, r1.yyyy, r4.xxyz
mul r1.xyz, r1.xxxx, r1.yzwy
mad r0.xyz, r0.xywx, r2.xyzx, r3.xywx
mul r0.xyz, r1.xyzx, r0.xyzx
mul o0.xyz, r0.xyzx, cb2[40].zzzz
mov o0.w, l(1.000000)
ret 
// Approximately 845 instruction slots used
 
~~~~~~~~~~~~~~~~~~~~~~~~~~~~~~~~~~~~~~~~~~~~~~~~~~~~~~~~~~~~~~~~~~~~~~~~~~~*/<|MERGE_RESOLUTION|>--- conflicted
+++ resolved
@@ -285,647 +285,251 @@
   r4.xy = r4.xy + -r4.zw;
   r4.zw = -r4.xy * Spotlight0_ShadowMapDimensions.zw + r5.xy;
   r6.xyzw = spotlight0ShadowSamplerReg_TEX.Gather(spotlight0ShadowSamplerReg_SMP_s, r4.zw, int2(-5, -5)).xyzw;
-<<<<<<< HEAD
-  r7.x = r6.x >= r2.w;
-  r7.y = r6.y >= r2.w;
-  r7.z = r6.z >= r2.w;
-  r7.w = r6.w >= r2.w;
-  r7.x = r7.x ? 0 : 1;
-  r7.y = r7.y ? 0 : 1;
-  r7.z = r7.z ? 0 : 1;
-  r7.w = r7.w ? 0 : 1;
-  r8.x = dot(r7.xyzw, float4(1.000000e+000,1.000000e+000,1.000000e+000,1.000000e+000));
-  r6.x = dot(r6.xyzw, r7.xyzw);
-  r7.xyzw = spotlight0ShadowSamplerReg_TEX.Gather(spotlight0ShadowSamplerReg_SMP_s, r4.zw, int2(-3, -5)).xyzw;
-  r9.x = r7.x >= r2.w;
-  r9.y = r7.y >= r2.w;
-  r9.z = r7.z >= r2.w;
-  r9.w = r7.w >= r2.w;
-  r9.x = r9.x ? 0 : 1;
-  r9.y = r9.y ? 0 : 1;
-  r9.z = r9.z ? 0 : 1;
-  r9.w = r9.w ? 0 : 1;
-=======
   r7.xyzw = r6.xyzw >= r2.wwww;
-  r7.xyzw = r7.xyzw ? float4(0.000000e+000,0.000000e+000,0.000000e+000,0.000000e+000) : float4(1.000000e+000,1.000000e+000,1.000000e+000,1.000000e+000);
+  r7.xyzw = r7.xyzw ? float4(0.000000e+000,0.000000e+000,0.000000e+000,0.000000e+000) : float4(1.000000e+000,1.000000e+000,1.000000e+000,1.000000e+000);
   r8.x = dot(r7.xyzw, float4(1.000000e+000,1.000000e+000,1.000000e+000,1.000000e+000));
   r6.x = dot(r6.xyzw, r7.xyzw);
   r7.xyzw = spotlight0ShadowSamplerReg_TEX.Gather(spotlight0ShadowSamplerReg_SMP_s, r4.zw, int2(-3, -5)).xyzw;
   r9.xyzw = r7.xyzw >= r2.wwww;
-  r9.xyzw = r9.xyzw ? float4(0.000000e+000,0.000000e+000,0.000000e+000,0.000000e+000) : float4(1.000000e+000,1.000000e+000,1.000000e+000,1.000000e+000);
->>>>>>> bd2418b1
+  r9.xyzw = r9.xyzw ? float4(0.000000e+000,0.000000e+000,0.000000e+000,0.000000e+000) : float4(1.000000e+000,1.000000e+000,1.000000e+000,1.000000e+000);
   r6.y = dot(r9.xyzw, float4(1.000000e+000,1.000000e+000,1.000000e+000,1.000000e+000));
   r6.y = r8.x + r6.y;
   r6.z = dot(r7.xyzw, r9.xyzw);
   r6.x = r6.x + r6.z;
   r7.xyzw = spotlight0ShadowSamplerReg_TEX.Gather(spotlight0ShadowSamplerReg_SMP_s, r4.zw, int2(-1, -5)).xyzw;
-<<<<<<< HEAD
-  r8.x = r7.x >= r2.w;
-  r8.y = r7.y >= r2.w;
-  r8.z = r7.z >= r2.w;
-  r8.w = r7.w >= r2.w;
-  r8.x = r8.x ? 0 : 1;
-  r8.y = r8.y ? 0 : 1;
-  r8.z = r8.z ? 0 : 1;
-  r8.w = r8.w ? 0 : 1;
-=======
-  r8.xyzw = r7.xyzw >= r2.wwww;
-  r8.xyzw = r8.xyzw ? float4(0.000000e+000,0.000000e+000,0.000000e+000,0.000000e+000) : float4(1.000000e+000,1.000000e+000,1.000000e+000,1.000000e+000);
->>>>>>> bd2418b1
+  r8.xyzw = r7.xyzw >= r2.wwww;
+  r8.xyzw = r8.xyzw ? float4(0.000000e+000,0.000000e+000,0.000000e+000,0.000000e+000) : float4(1.000000e+000,1.000000e+000,1.000000e+000,1.000000e+000);
   r6.z = dot(r8.xyzw, float4(1.000000e+000,1.000000e+000,1.000000e+000,1.000000e+000));
   r6.y = r6.y + r6.z;
   r6.z = dot(r7.xyzw, r8.xyzw);
   r6.x = r6.x + r6.z;
   r7.xyzw = spotlight0ShadowSamplerReg_TEX.Gather(spotlight0ShadowSamplerReg_SMP_s, r4.zw, int2(1, -5)).xyzw;
-<<<<<<< HEAD
-  r8.x = r7.x >= r2.w;
-  r8.y = r7.y >= r2.w;
-  r8.z = r7.z >= r2.w;
-  r8.w = r7.w >= r2.w;
-  r8.x = r8.x ? 0 : 1;
-  r8.y = r8.y ? 0 : 1;
-  r8.z = r8.z ? 0 : 1;
-  r8.w = r8.w ? 0 : 1;
-=======
-  r8.xyzw = r7.xyzw >= r2.wwww;
-  r8.xyzw = r8.xyzw ? float4(0.000000e+000,0.000000e+000,0.000000e+000,0.000000e+000) : float4(1.000000e+000,1.000000e+000,1.000000e+000,1.000000e+000);
->>>>>>> bd2418b1
+  r8.xyzw = r7.xyzw >= r2.wwww;
+  r8.xyzw = r8.xyzw ? float4(0.000000e+000,0.000000e+000,0.000000e+000,0.000000e+000) : float4(1.000000e+000,1.000000e+000,1.000000e+000,1.000000e+000);
   r6.z = dot(r8.xyzw, float4(1.000000e+000,1.000000e+000,1.000000e+000,1.000000e+000));
   r6.y = r6.y + r6.z;
   r6.z = dot(r7.xyzw, r8.xyzw);
   r6.x = r6.x + r6.z;
   r7.xyzw = spotlight0ShadowSamplerReg_TEX.Gather(spotlight0ShadowSamplerReg_SMP_s, r4.zw, int2(3, -5)).xyzw;
-<<<<<<< HEAD
-  r8.x = r7.x >= r2.w;
-  r8.y = r7.y >= r2.w;
-  r8.z = r7.z >= r2.w;
-  r8.w = r7.w >= r2.w;
-  r8.x = r8.x ? 0 : 1;
-  r8.y = r8.y ? 0 : 1;
-  r8.z = r8.z ? 0 : 1;
-  r8.w = r8.w ? 0 : 1;
-=======
-  r8.xyzw = r7.xyzw >= r2.wwww;
-  r8.xyzw = r8.xyzw ? float4(0.000000e+000,0.000000e+000,0.000000e+000,0.000000e+000) : float4(1.000000e+000,1.000000e+000,1.000000e+000,1.000000e+000);
->>>>>>> bd2418b1
+  r8.xyzw = r7.xyzw >= r2.wwww;
+  r8.xyzw = r8.xyzw ? float4(0.000000e+000,0.000000e+000,0.000000e+000,0.000000e+000) : float4(1.000000e+000,1.000000e+000,1.000000e+000,1.000000e+000);
   r6.z = dot(r8.xyzw, float4(1.000000e+000,1.000000e+000,1.000000e+000,1.000000e+000));
   r6.y = r6.y + r6.z;
   r6.z = dot(r7.xyzw, r8.xyzw);
   r6.x = r6.x + r6.z;
   r7.xyzw = spotlight0ShadowSamplerReg_TEX.Gather(spotlight0ShadowSamplerReg_SMP_s, r4.zw, int2(5, -5)).xyzw;
-<<<<<<< HEAD
-  r8.x = r7.x >= r2.w;
-  r8.y = r7.y >= r2.w;
-  r8.z = r7.z >= r2.w;
-  r8.w = r7.w >= r2.w;
-  r8.x = r8.x ? 0 : 1;
-  r8.y = r8.y ? 0 : 1;
-  r8.z = r8.z ? 0 : 1;
-  r8.w = r8.w ? 0 : 1;
-=======
-  r8.xyzw = r7.xyzw >= r2.wwww;
-  r8.xyzw = r8.xyzw ? float4(0.000000e+000,0.000000e+000,0.000000e+000,0.000000e+000) : float4(1.000000e+000,1.000000e+000,1.000000e+000,1.000000e+000);
->>>>>>> bd2418b1
+  r8.xyzw = r7.xyzw >= r2.wwww;
+  r8.xyzw = r8.xyzw ? float4(0.000000e+000,0.000000e+000,0.000000e+000,0.000000e+000) : float4(1.000000e+000,1.000000e+000,1.000000e+000,1.000000e+000);
   r6.z = dot(r8.xyzw, float4(1.000000e+000,1.000000e+000,1.000000e+000,1.000000e+000));
   r6.y = r6.y + r6.z;
   r6.z = dot(r7.xyzw, r8.xyzw);
   r6.x = r6.x + r6.z;
   r7.xyzw = spotlight0ShadowSamplerReg_TEX.Gather(spotlight0ShadowSamplerReg_SMP_s, r4.zw, int2(-5, -3)).xyzw;
-<<<<<<< HEAD
-  r8.x = r7.x >= r2.w;
-  r8.y = r7.y >= r2.w;
-  r8.z = r7.z >= r2.w;
-  r8.w = r7.w >= r2.w;
-  r8.x = r8.x ? 0 : 1;
-  r8.y = r8.y ? 0 : 1;
-  r8.z = r8.z ? 0 : 1;
-  r8.w = r8.w ? 0 : 1;
-=======
-  r8.xyzw = r7.xyzw >= r2.wwww;
-  r8.xyzw = r8.xyzw ? float4(0.000000e+000,0.000000e+000,0.000000e+000,0.000000e+000) : float4(1.000000e+000,1.000000e+000,1.000000e+000,1.000000e+000);
->>>>>>> bd2418b1
+  r8.xyzw = r7.xyzw >= r2.wwww;
+  r8.xyzw = r8.xyzw ? float4(0.000000e+000,0.000000e+000,0.000000e+000,0.000000e+000) : float4(1.000000e+000,1.000000e+000,1.000000e+000,1.000000e+000);
   r6.z = dot(r8.xyzw, float4(1.000000e+000,1.000000e+000,1.000000e+000,1.000000e+000));
   r6.y = r6.y + r6.z;
   r6.z = dot(r7.xyzw, r8.xyzw);
   r6.x = r6.x + r6.z;
   r7.xyzw = spotlight0ShadowSamplerReg_TEX.Gather(spotlight0ShadowSamplerReg_SMP_s, r4.zw, int2(-3, -3)).xyzw;
-<<<<<<< HEAD
-  r8.x = r7.x >= r2.w;
-  r8.y = r7.y >= r2.w;
-  r8.z = r7.z >= r2.w;
-  r8.w = r7.w >= r2.w;
-  r8.x = r8.x ? 0 : 1;
-  r8.y = r8.y ? 0 : 1;
-  r8.z = r8.z ? 0 : 1;
-  r8.w = r8.w ? 0 : 1;
-=======
-  r8.xyzw = r7.xyzw >= r2.wwww;
-  r8.xyzw = r8.xyzw ? float4(0.000000e+000,0.000000e+000,0.000000e+000,0.000000e+000) : float4(1.000000e+000,1.000000e+000,1.000000e+000,1.000000e+000);
->>>>>>> bd2418b1
+  r8.xyzw = r7.xyzw >= r2.wwww;
+  r8.xyzw = r8.xyzw ? float4(0.000000e+000,0.000000e+000,0.000000e+000,0.000000e+000) : float4(1.000000e+000,1.000000e+000,1.000000e+000,1.000000e+000);
   r6.z = dot(r8.xyzw, float4(1.000000e+000,1.000000e+000,1.000000e+000,1.000000e+000));
   r6.y = r6.y + r6.z;
   r6.z = dot(r7.xyzw, r8.xyzw);
   r6.x = r6.x + r6.z;
   r7.xyzw = spotlight0ShadowSamplerReg_TEX.Gather(spotlight0ShadowSamplerReg_SMP_s, r4.zw, int2(-1, -3)).xyzw;
-<<<<<<< HEAD
-  r8.x = r7.x >= r2.w;
-  r8.y = r7.y >= r2.w;
-  r8.z = r7.z >= r2.w;
-  r8.w = r7.w >= r2.w;
-  r8.x = r8.x ? 0 : 1;
-  r8.y = r8.y ? 0 : 1;
-  r8.z = r8.z ? 0 : 1;
-  r8.w = r8.w ? 0 : 1;
-=======
-  r8.xyzw = r7.xyzw >= r2.wwww;
-  r8.xyzw = r8.xyzw ? float4(0.000000e+000,0.000000e+000,0.000000e+000,0.000000e+000) : float4(1.000000e+000,1.000000e+000,1.000000e+000,1.000000e+000);
->>>>>>> bd2418b1
+  r8.xyzw = r7.xyzw >= r2.wwww;
+  r8.xyzw = r8.xyzw ? float4(0.000000e+000,0.000000e+000,0.000000e+000,0.000000e+000) : float4(1.000000e+000,1.000000e+000,1.000000e+000,1.000000e+000);
   r6.z = dot(r8.xyzw, float4(1.000000e+000,1.000000e+000,1.000000e+000,1.000000e+000));
   r6.y = r6.y + r6.z;
   r6.z = dot(r7.xyzw, r8.xyzw);
   r6.x = r6.x + r6.z;
   r7.xyzw = spotlight0ShadowSamplerReg_TEX.Gather(spotlight0ShadowSamplerReg_SMP_s, r4.zw, int2(1, -3)).xyzw;
-<<<<<<< HEAD
-  r8.x = r7.x >= r2.w;
-  r8.y = r7.y >= r2.w;
-  r8.z = r7.z >= r2.w;
-  r8.w = r7.w >= r2.w;
-  r8.x = r8.x ? 0 : 1;
-  r8.y = r8.y ? 0 : 1;
-  r8.z = r8.z ? 0 : 1;
-  r8.w = r8.w ? 0 : 1;
-=======
-  r8.xyzw = r7.xyzw >= r2.wwww;
-  r8.xyzw = r8.xyzw ? float4(0.000000e+000,0.000000e+000,0.000000e+000,0.000000e+000) : float4(1.000000e+000,1.000000e+000,1.000000e+000,1.000000e+000);
->>>>>>> bd2418b1
+  r8.xyzw = r7.xyzw >= r2.wwww;
+  r8.xyzw = r8.xyzw ? float4(0.000000e+000,0.000000e+000,0.000000e+000,0.000000e+000) : float4(1.000000e+000,1.000000e+000,1.000000e+000,1.000000e+000);
   r6.z = dot(r8.xyzw, float4(1.000000e+000,1.000000e+000,1.000000e+000,1.000000e+000));
   r6.y = r6.y + r6.z;
   r6.z = dot(r7.xyzw, r8.xyzw);
   r6.x = r6.x + r6.z;
   r7.xyzw = spotlight0ShadowSamplerReg_TEX.Gather(spotlight0ShadowSamplerReg_SMP_s, r4.zw, int2(3, -3)).xyzw;
-<<<<<<< HEAD
-  r8.x = r7.x >= r2.w;
-  r8.y = r7.y >= r2.w;
-  r8.z = r7.z >= r2.w;
-  r8.w = r7.w >= r2.w;
-  r8.x = r8.x ? 0 : 1;
-  r8.y = r8.y ? 0 : 1;
-  r8.z = r8.z ? 0 : 1;
-  r8.w = r8.w ? 0 : 1;
-=======
-  r8.xyzw = r7.xyzw >= r2.wwww;
-  r8.xyzw = r8.xyzw ? float4(0.000000e+000,0.000000e+000,0.000000e+000,0.000000e+000) : float4(1.000000e+000,1.000000e+000,1.000000e+000,1.000000e+000);
->>>>>>> bd2418b1
+  r8.xyzw = r7.xyzw >= r2.wwww;
+  r8.xyzw = r8.xyzw ? float4(0.000000e+000,0.000000e+000,0.000000e+000,0.000000e+000) : float4(1.000000e+000,1.000000e+000,1.000000e+000,1.000000e+000);
   r6.z = dot(r8.xyzw, float4(1.000000e+000,1.000000e+000,1.000000e+000,1.000000e+000));
   r6.y = r6.y + r6.z;
   r6.z = dot(r7.xyzw, r8.xyzw);
   r6.x = r6.x + r6.z;
   r7.xyzw = spotlight0ShadowSamplerReg_TEX.Gather(spotlight0ShadowSamplerReg_SMP_s, r4.zw, int2(5, -3)).xyzw;
-<<<<<<< HEAD
-  r8.x = r7.x >= r2.w;
-  r8.y = r7.y >= r2.w;
-  r8.z = r7.z >= r2.w;
-  r8.w = r7.w >= r2.w;
-  r8.x = r8.x ? 0 : 1;
-  r8.y = r8.y ? 0 : 1;
-  r8.z = r8.z ? 0 : 1;
-  r8.w = r8.w ? 0 : 1;
-=======
-  r8.xyzw = r7.xyzw >= r2.wwww;
-  r8.xyzw = r8.xyzw ? float4(0.000000e+000,0.000000e+000,0.000000e+000,0.000000e+000) : float4(1.000000e+000,1.000000e+000,1.000000e+000,1.000000e+000);
->>>>>>> bd2418b1
+  r8.xyzw = r7.xyzw >= r2.wwww;
+  r8.xyzw = r8.xyzw ? float4(0.000000e+000,0.000000e+000,0.000000e+000,0.000000e+000) : float4(1.000000e+000,1.000000e+000,1.000000e+000,1.000000e+000);
   r6.z = dot(r8.xyzw, float4(1.000000e+000,1.000000e+000,1.000000e+000,1.000000e+000));
   r6.y = r6.y + r6.z;
   r6.z = dot(r7.xyzw, r8.xyzw);
   r6.x = r6.x + r6.z;
   r7.xyzw = spotlight0ShadowSamplerReg_TEX.Gather(spotlight0ShadowSamplerReg_SMP_s, r4.zw, int2(-5, -1)).xyzw;
-<<<<<<< HEAD
-  r8.x = r7.x >= r2.w;
-  r8.y = r7.y >= r2.w;
-  r8.z = r7.z >= r2.w;
-  r8.w = r7.w >= r2.w;
-  r8.x = r8.x ? 0 : 1;
-  r8.y = r8.y ? 0 : 1;
-  r8.z = r8.z ? 0 : 1;
-  r8.w = r8.w ? 0 : 1;
-=======
-  r8.xyzw = r7.xyzw >= r2.wwww;
-  r8.xyzw = r8.xyzw ? float4(0.000000e+000,0.000000e+000,0.000000e+000,0.000000e+000) : float4(1.000000e+000,1.000000e+000,1.000000e+000,1.000000e+000);
->>>>>>> bd2418b1
+  r8.xyzw = r7.xyzw >= r2.wwww;
+  r8.xyzw = r8.xyzw ? float4(0.000000e+000,0.000000e+000,0.000000e+000,0.000000e+000) : float4(1.000000e+000,1.000000e+000,1.000000e+000,1.000000e+000);
   r6.z = dot(r8.xyzw, float4(1.000000e+000,1.000000e+000,1.000000e+000,1.000000e+000));
   r6.y = r6.y + r6.z;
   r6.z = dot(r7.xyzw, r8.xyzw);
   r6.x = r6.x + r6.z;
   r7.xyzw = spotlight0ShadowSamplerReg_TEX.Gather(spotlight0ShadowSamplerReg_SMP_s, r4.zw, int2(-3, -1)).xyzw;
-<<<<<<< HEAD
-  r8.x = r7.x >= r2.w;
-  r8.y = r7.y >= r2.w;
-  r8.z = r7.z >= r2.w;
-  r8.w = r7.w >= r2.w;
-  r8.x = r8.x ? 0 : 1;
-  r8.y = r8.y ? 0 : 1;
-  r8.z = r8.z ? 0 : 1;
-  r8.w = r8.w ? 0 : 1;
-=======
-  r8.xyzw = r7.xyzw >= r2.wwww;
-  r8.xyzw = r8.xyzw ? float4(0.000000e+000,0.000000e+000,0.000000e+000,0.000000e+000) : float4(1.000000e+000,1.000000e+000,1.000000e+000,1.000000e+000);
->>>>>>> bd2418b1
+  r8.xyzw = r7.xyzw >= r2.wwww;
+  r8.xyzw = r8.xyzw ? float4(0.000000e+000,0.000000e+000,0.000000e+000,0.000000e+000) : float4(1.000000e+000,1.000000e+000,1.000000e+000,1.000000e+000);
   r6.z = dot(r8.xyzw, float4(1.000000e+000,1.000000e+000,1.000000e+000,1.000000e+000));
   r6.y = r6.y + r6.z;
   r6.z = dot(r7.xyzw, r8.xyzw);
   r6.x = r6.x + r6.z;
   r7.xyzw = spotlight0ShadowSamplerReg_TEX.Gather(spotlight0ShadowSamplerReg_SMP_s, r4.zw, int2(-1, -1)).xyzw;
-<<<<<<< HEAD
-  r8.x = r7.x >= r2.w;
-  r8.y = r7.y >= r2.w;
-  r8.z = r7.z >= r2.w;
-  r8.w = r7.w >= r2.w;
-  r8.x = r8.x ? 0 : 1;
-  r8.y = r8.y ? 0 : 1;
-  r8.z = r8.z ? 0 : 1;
-  r8.w = r8.w ? 0 : 1;
-=======
-  r8.xyzw = r7.xyzw >= r2.wwww;
-  r8.xyzw = r8.xyzw ? float4(0.000000e+000,0.000000e+000,0.000000e+000,0.000000e+000) : float4(1.000000e+000,1.000000e+000,1.000000e+000,1.000000e+000);
->>>>>>> bd2418b1
+  r8.xyzw = r7.xyzw >= r2.wwww;
+  r8.xyzw = r8.xyzw ? float4(0.000000e+000,0.000000e+000,0.000000e+000,0.000000e+000) : float4(1.000000e+000,1.000000e+000,1.000000e+000,1.000000e+000);
   r6.z = dot(r8.xyzw, float4(1.000000e+000,1.000000e+000,1.000000e+000,1.000000e+000));
   r6.y = r6.y + r6.z;
   r6.z = dot(r7.xyzw, r8.xyzw);
   r6.x = r6.x + r6.z;
   r7.xyzw = spotlight0ShadowSamplerReg_TEX.Gather(spotlight0ShadowSamplerReg_SMP_s, r4.zw, int2(1, -1)).xyzw;
-<<<<<<< HEAD
-  r8.x = r7.x >= r2.w;
-  r8.y = r7.y >= r2.w;
-  r8.z = r7.z >= r2.w;
-  r8.w = r7.w >= r2.w;
-  r8.x = r8.x ? 0 : 1;
-  r8.y = r8.y ? 0 : 1;
-  r8.z = r8.z ? 0 : 1;
-  r8.w = r8.w ? 0 : 1;
-=======
-  r8.xyzw = r7.xyzw >= r2.wwww;
-  r8.xyzw = r8.xyzw ? float4(0.000000e+000,0.000000e+000,0.000000e+000,0.000000e+000) : float4(1.000000e+000,1.000000e+000,1.000000e+000,1.000000e+000);
->>>>>>> bd2418b1
+  r8.xyzw = r7.xyzw >= r2.wwww;
+  r8.xyzw = r8.xyzw ? float4(0.000000e+000,0.000000e+000,0.000000e+000,0.000000e+000) : float4(1.000000e+000,1.000000e+000,1.000000e+000,1.000000e+000);
   r6.z = dot(r8.xyzw, float4(1.000000e+000,1.000000e+000,1.000000e+000,1.000000e+000));
   r6.y = r6.y + r6.z;
   r6.z = dot(r7.xyzw, r8.xyzw);
   r6.x = r6.x + r6.z;
   r7.xyzw = spotlight0ShadowSamplerReg_TEX.Gather(spotlight0ShadowSamplerReg_SMP_s, r4.zw, int2(3, -1)).xyzw;
-<<<<<<< HEAD
-  r8.x = r7.x >= r2.w;
-  r8.y = r7.y >= r2.w;
-  r8.z = r7.z >= r2.w;
-  r8.w = r7.w >= r2.w;
-  r8.x = r8.x ? 0 : 1;
-  r8.y = r8.y ? 0 : 1;
-  r8.z = r8.z ? 0 : 1;
-  r8.w = r8.w ? 0 : 1;
-=======
-  r8.xyzw = r7.xyzw >= r2.wwww;
-  r8.xyzw = r8.xyzw ? float4(0.000000e+000,0.000000e+000,0.000000e+000,0.000000e+000) : float4(1.000000e+000,1.000000e+000,1.000000e+000,1.000000e+000);
->>>>>>> bd2418b1
+  r8.xyzw = r7.xyzw >= r2.wwww;
+  r8.xyzw = r8.xyzw ? float4(0.000000e+000,0.000000e+000,0.000000e+000,0.000000e+000) : float4(1.000000e+000,1.000000e+000,1.000000e+000,1.000000e+000);
   r6.z = dot(r8.xyzw, float4(1.000000e+000,1.000000e+000,1.000000e+000,1.000000e+000));
   r6.y = r6.y + r6.z;
   r6.z = dot(r7.xyzw, r8.xyzw);
   r6.x = r6.x + r6.z;
   r7.xyzw = spotlight0ShadowSamplerReg_TEX.Gather(spotlight0ShadowSamplerReg_SMP_s, r4.zw, int2(5, -1)).xyzw;
-<<<<<<< HEAD
-  r8.x = r7.x >= r2.w;
-  r8.y = r7.y >= r2.w;
-  r8.z = r7.z >= r2.w;
-  r8.w = r7.w >= r2.w;
-  r8.x = r8.x ? 0 : 1;
-  r8.y = r8.y ? 0 : 1;
-  r8.z = r8.z ? 0 : 1;
-  r8.w = r8.w ? 0 : 1;
-=======
-  r8.xyzw = r7.xyzw >= r2.wwww;
-  r8.xyzw = r8.xyzw ? float4(0.000000e+000,0.000000e+000,0.000000e+000,0.000000e+000) : float4(1.000000e+000,1.000000e+000,1.000000e+000,1.000000e+000);
->>>>>>> bd2418b1
+  r8.xyzw = r7.xyzw >= r2.wwww;
+  r8.xyzw = r8.xyzw ? float4(0.000000e+000,0.000000e+000,0.000000e+000,0.000000e+000) : float4(1.000000e+000,1.000000e+000,1.000000e+000,1.000000e+000);
   r6.z = dot(r8.xyzw, float4(1.000000e+000,1.000000e+000,1.000000e+000,1.000000e+000));
   r6.y = r6.y + r6.z;
   r6.z = dot(r7.xyzw, r8.xyzw);
   r6.x = r6.x + r6.z;
   r7.xyzw = spotlight0ShadowSamplerReg_TEX.Gather(spotlight0ShadowSamplerReg_SMP_s, r4.zw, int2(-5, 1)).xyzw;
-<<<<<<< HEAD
-  r8.x = r7.x >= r2.w;
-  r8.y = r7.y >= r2.w;
-  r8.z = r7.z >= r2.w;
-  r8.w = r7.w >= r2.w;
-  r8.x = r8.x ? 0 : 1;
-  r8.y = r8.y ? 0 : 1;
-  r8.z = r8.z ? 0 : 1;
-  r8.w = r8.w ? 0 : 1;
-=======
-  r8.xyzw = r7.xyzw >= r2.wwww;
-  r8.xyzw = r8.xyzw ? float4(0.000000e+000,0.000000e+000,0.000000e+000,0.000000e+000) : float4(1.000000e+000,1.000000e+000,1.000000e+000,1.000000e+000);
->>>>>>> bd2418b1
+  r8.xyzw = r7.xyzw >= r2.wwww;
+  r8.xyzw = r8.xyzw ? float4(0.000000e+000,0.000000e+000,0.000000e+000,0.000000e+000) : float4(1.000000e+000,1.000000e+000,1.000000e+000,1.000000e+000);
   r6.z = dot(r8.xyzw, float4(1.000000e+000,1.000000e+000,1.000000e+000,1.000000e+000));
   r6.y = r6.y + r6.z;
   r6.z = dot(r7.xyzw, r8.xyzw);
   r6.x = r6.x + r6.z;
   r7.xyzw = spotlight0ShadowSamplerReg_TEX.Gather(spotlight0ShadowSamplerReg_SMP_s, r4.zw, int2(-3, 1)).xyzw;
-<<<<<<< HEAD
-  r8.x = r7.x >= r2.w;
-  r8.y = r7.y >= r2.w;
-  r8.z = r7.z >= r2.w;
-  r8.w = r7.w >= r2.w;
-  r8.x = r8.x ? 0 : 1;
-  r8.y = r8.y ? 0 : 1;
-  r8.z = r8.z ? 0 : 1;
-  r8.w = r8.w ? 0 : 1;
-=======
-  r8.xyzw = r7.xyzw >= r2.wwww;
-  r8.xyzw = r8.xyzw ? float4(0.000000e+000,0.000000e+000,0.000000e+000,0.000000e+000) : float4(1.000000e+000,1.000000e+000,1.000000e+000,1.000000e+000);
->>>>>>> bd2418b1
+  r8.xyzw = r7.xyzw >= r2.wwww;
+  r8.xyzw = r8.xyzw ? float4(0.000000e+000,0.000000e+000,0.000000e+000,0.000000e+000) : float4(1.000000e+000,1.000000e+000,1.000000e+000,1.000000e+000);
   r6.z = dot(r8.xyzw, float4(1.000000e+000,1.000000e+000,1.000000e+000,1.000000e+000));
   r6.y = r6.y + r6.z;
   r6.z = dot(r7.xyzw, r8.xyzw);
   r6.x = r6.x + r6.z;
   r7.xyzw = spotlight0ShadowSamplerReg_TEX.Gather(spotlight0ShadowSamplerReg_SMP_s, r4.zw, int2(-1, 1)).xyzw;
-<<<<<<< HEAD
-  r8.x = r7.x >= r2.w;
-  r8.y = r7.y >= r2.w;
-  r8.z = r7.z >= r2.w;
-  r8.w = r7.w >= r2.w;
-  r8.x = r8.x ? 0 : 1;
-  r8.y = r8.y ? 0 : 1;
-  r8.z = r8.z ? 0 : 1;
-  r8.w = r8.w ? 0 : 1;
-=======
-  r8.xyzw = r7.xyzw >= r2.wwww;
-  r8.xyzw = r8.xyzw ? float4(0.000000e+000,0.000000e+000,0.000000e+000,0.000000e+000) : float4(1.000000e+000,1.000000e+000,1.000000e+000,1.000000e+000);
->>>>>>> bd2418b1
+  r8.xyzw = r7.xyzw >= r2.wwww;
+  r8.xyzw = r8.xyzw ? float4(0.000000e+000,0.000000e+000,0.000000e+000,0.000000e+000) : float4(1.000000e+000,1.000000e+000,1.000000e+000,1.000000e+000);
   r6.z = dot(r8.xyzw, float4(1.000000e+000,1.000000e+000,1.000000e+000,1.000000e+000));
   r6.y = r6.y + r6.z;
   r6.z = dot(r7.xyzw, r8.xyzw);
   r6.x = r6.x + r6.z;
   r7.xyzw = spotlight0ShadowSamplerReg_TEX.Gather(spotlight0ShadowSamplerReg_SMP_s, r4.zw, int2(1, 1)).xyzw;
-<<<<<<< HEAD
-  r8.x = r7.x >= r2.w;
-  r8.y = r7.y >= r2.w;
-  r8.z = r7.z >= r2.w;
-  r8.w = r7.w >= r2.w;
-  r8.x = r8.x ? 0 : 1;
-  r8.y = r8.y ? 0 : 1;
-  r8.z = r8.z ? 0 : 1;
-  r8.w = r8.w ? 0 : 1;
-=======
-  r8.xyzw = r7.xyzw >= r2.wwww;
-  r8.xyzw = r8.xyzw ? float4(0.000000e+000,0.000000e+000,0.000000e+000,0.000000e+000) : float4(1.000000e+000,1.000000e+000,1.000000e+000,1.000000e+000);
->>>>>>> bd2418b1
+  r8.xyzw = r7.xyzw >= r2.wwww;
+  r8.xyzw = r8.xyzw ? float4(0.000000e+000,0.000000e+000,0.000000e+000,0.000000e+000) : float4(1.000000e+000,1.000000e+000,1.000000e+000,1.000000e+000);
   r6.z = dot(r8.xyzw, float4(1.000000e+000,1.000000e+000,1.000000e+000,1.000000e+000));
   r6.y = r6.y + r6.z;
   r6.z = dot(r7.xyzw, r8.xyzw);
   r6.x = r6.x + r6.z;
   r7.xyzw = spotlight0ShadowSamplerReg_TEX.Gather(spotlight0ShadowSamplerReg_SMP_s, r4.zw, int2(3, 1)).xyzw;
-<<<<<<< HEAD
-  r8.x = r7.x >= r2.w;
-  r8.y = r7.y >= r2.w;
-  r8.z = r7.z >= r2.w;
-  r8.w = r7.w >= r2.w;
-  r8.x = r8.x ? 0 : 1;
-  r8.y = r8.y ? 0 : 1;
-  r8.z = r8.z ? 0 : 1;
-  r8.w = r8.w ? 0 : 1;
-=======
-  r8.xyzw = r7.xyzw >= r2.wwww;
-  r8.xyzw = r8.xyzw ? float4(0.000000e+000,0.000000e+000,0.000000e+000,0.000000e+000) : float4(1.000000e+000,1.000000e+000,1.000000e+000,1.000000e+000);
->>>>>>> bd2418b1
+  r8.xyzw = r7.xyzw >= r2.wwww;
+  r8.xyzw = r8.xyzw ? float4(0.000000e+000,0.000000e+000,0.000000e+000,0.000000e+000) : float4(1.000000e+000,1.000000e+000,1.000000e+000,1.000000e+000);
   r6.z = dot(r8.xyzw, float4(1.000000e+000,1.000000e+000,1.000000e+000,1.000000e+000));
   r6.y = r6.y + r6.z;
   r6.z = dot(r7.xyzw, r8.xyzw);
   r6.x = r6.x + r6.z;
   r7.xyzw = spotlight0ShadowSamplerReg_TEX.Gather(spotlight0ShadowSamplerReg_SMP_s, r4.zw, int2(5, 1)).xyzw;
-<<<<<<< HEAD
-  r8.x = r7.x >= r2.w;
-  r8.y = r7.y >= r2.w;
-  r8.z = r7.z >= r2.w;
-  r8.w = r7.w >= r2.w;
-  r8.x = r8.x ? 0 : 1;
-  r8.y = r8.y ? 0 : 1;
-  r8.z = r8.z ? 0 : 1;
-  r8.w = r8.w ? 0 : 1;
-=======
-  r8.xyzw = r7.xyzw >= r2.wwww;
-  r8.xyzw = r8.xyzw ? float4(0.000000e+000,0.000000e+000,0.000000e+000,0.000000e+000) : float4(1.000000e+000,1.000000e+000,1.000000e+000,1.000000e+000);
->>>>>>> bd2418b1
+  r8.xyzw = r7.xyzw >= r2.wwww;
+  r8.xyzw = r8.xyzw ? float4(0.000000e+000,0.000000e+000,0.000000e+000,0.000000e+000) : float4(1.000000e+000,1.000000e+000,1.000000e+000,1.000000e+000);
   r6.z = dot(r8.xyzw, float4(1.000000e+000,1.000000e+000,1.000000e+000,1.000000e+000));
   r6.y = r6.y + r6.z;
   r6.z = dot(r7.xyzw, r8.xyzw);
   r6.x = r6.x + r6.z;
   r7.xyzw = spotlight0ShadowSamplerReg_TEX.Gather(spotlight0ShadowSamplerReg_SMP_s, r4.zw, int2(-5, 3)).xyzw;
-<<<<<<< HEAD
-  r8.x = r7.x >= r2.w;
-  r8.y = r7.y >= r2.w;
-  r8.z = r7.z >= r2.w;
-  r8.w = r7.w >= r2.w;
-  r8.x = r8.x ? 0 : 1;
-  r8.y = r8.y ? 0 : 1;
-  r8.z = r8.z ? 0 : 1;
-  r8.w = r8.w ? 0 : 1;
-=======
-  r8.xyzw = r7.xyzw >= r2.wwww;
-  r8.xyzw = r8.xyzw ? float4(0.000000e+000,0.000000e+000,0.000000e+000,0.000000e+000) : float4(1.000000e+000,1.000000e+000,1.000000e+000,1.000000e+000);
->>>>>>> bd2418b1
+  r8.xyzw = r7.xyzw >= r2.wwww;
+  r8.xyzw = r8.xyzw ? float4(0.000000e+000,0.000000e+000,0.000000e+000,0.000000e+000) : float4(1.000000e+000,1.000000e+000,1.000000e+000,1.000000e+000);
   r6.z = dot(r8.xyzw, float4(1.000000e+000,1.000000e+000,1.000000e+000,1.000000e+000));
   r6.y = r6.y + r6.z;
   r6.z = dot(r7.xyzw, r8.xyzw);
   r6.x = r6.x + r6.z;
   r7.xyzw = spotlight0ShadowSamplerReg_TEX.Gather(spotlight0ShadowSamplerReg_SMP_s, r4.zw, int2(-3, 3)).xyzw;
-<<<<<<< HEAD
-  r8.x = r7.x >= r2.w;
-  r8.y = r7.y >= r2.w;
-  r8.z = r7.z >= r2.w;
-  r8.w = r7.w >= r2.w;
-  r8.x = r8.x ? 0 : 1;
-  r8.y = r8.y ? 0 : 1;
-  r8.z = r8.z ? 0 : 1;
-  r8.w = r8.w ? 0 : 1;
-=======
-  r8.xyzw = r7.xyzw >= r2.wwww;
-  r8.xyzw = r8.xyzw ? float4(0.000000e+000,0.000000e+000,0.000000e+000,0.000000e+000) : float4(1.000000e+000,1.000000e+000,1.000000e+000,1.000000e+000);
->>>>>>> bd2418b1
+  r8.xyzw = r7.xyzw >= r2.wwww;
+  r8.xyzw = r8.xyzw ? float4(0.000000e+000,0.000000e+000,0.000000e+000,0.000000e+000) : float4(1.000000e+000,1.000000e+000,1.000000e+000,1.000000e+000);
   r6.z = dot(r8.xyzw, float4(1.000000e+000,1.000000e+000,1.000000e+000,1.000000e+000));
   r6.y = r6.y + r6.z;
   r6.z = dot(r7.xyzw, r8.xyzw);
   r6.x = r6.x + r6.z;
   r7.xyzw = spotlight0ShadowSamplerReg_TEX.Gather(spotlight0ShadowSamplerReg_SMP_s, r4.zw, int2(-1, 3)).xyzw;
-<<<<<<< HEAD
-  r8.x = r7.x >= r2.w;
-  r8.y = r7.y >= r2.w;
-  r8.z = r7.z >= r2.w;
-  r8.w = r7.w >= r2.w;
-  r8.x = r8.x ? 0 : 1;
-  r8.y = r8.y ? 0 : 1;
-  r8.z = r8.z ? 0 : 1;
-  r8.w = r8.w ? 0 : 1;
-=======
-  r8.xyzw = r7.xyzw >= r2.wwww;
-  r8.xyzw = r8.xyzw ? float4(0.000000e+000,0.000000e+000,0.000000e+000,0.000000e+000) : float4(1.000000e+000,1.000000e+000,1.000000e+000,1.000000e+000);
->>>>>>> bd2418b1
+  r8.xyzw = r7.xyzw >= r2.wwww;
+  r8.xyzw = r8.xyzw ? float4(0.000000e+000,0.000000e+000,0.000000e+000,0.000000e+000) : float4(1.000000e+000,1.000000e+000,1.000000e+000,1.000000e+000);
   r6.z = dot(r8.xyzw, float4(1.000000e+000,1.000000e+000,1.000000e+000,1.000000e+000));
   r6.y = r6.y + r6.z;
   r6.z = dot(r7.xyzw, r8.xyzw);
   r6.x = r6.x + r6.z;
   r7.xyzw = spotlight0ShadowSamplerReg_TEX.Gather(spotlight0ShadowSamplerReg_SMP_s, r4.zw, int2(1, 3)).xyzw;
-<<<<<<< HEAD
-  r8.x = r7.x >= r2.w;
-  r8.y = r7.y >= r2.w;
-  r8.z = r7.z >= r2.w;
-  r8.w = r7.w >= r2.w;
-  r8.x = r8.x ? 0 : 1;
-  r8.y = r8.y ? 0 : 1;
-  r8.z = r8.z ? 0 : 1;
-  r8.w = r8.w ? 0 : 1;
-=======
-  r8.xyzw = r7.xyzw >= r2.wwww;
-  r8.xyzw = r8.xyzw ? float4(0.000000e+000,0.000000e+000,0.000000e+000,0.000000e+000) : float4(1.000000e+000,1.000000e+000,1.000000e+000,1.000000e+000);
->>>>>>> bd2418b1
+  r8.xyzw = r7.xyzw >= r2.wwww;
+  r8.xyzw = r8.xyzw ? float4(0.000000e+000,0.000000e+000,0.000000e+000,0.000000e+000) : float4(1.000000e+000,1.000000e+000,1.000000e+000,1.000000e+000);
   r6.z = dot(r8.xyzw, float4(1.000000e+000,1.000000e+000,1.000000e+000,1.000000e+000));
   r6.y = r6.y + r6.z;
   r6.z = dot(r7.xyzw, r8.xyzw);
   r6.x = r6.x + r6.z;
   r7.xyzw = spotlight0ShadowSamplerReg_TEX.Gather(spotlight0ShadowSamplerReg_SMP_s, r4.zw, int2(3, 3)).xyzw;
-<<<<<<< HEAD
-  r8.x = r7.x >= r2.w;
-  r8.y = r7.y >= r2.w;
-  r8.z = r7.z >= r2.w;
-  r8.w = r7.w >= r2.w;
-  r8.x = r8.x ? 0 : 1;
-  r8.y = r8.y ? 0 : 1;
-  r8.z = r8.z ? 0 : 1;
-  r8.w = r8.w ? 0 : 1;
-=======
-  r8.xyzw = r7.xyzw >= r2.wwww;
-  r8.xyzw = r8.xyzw ? float4(0.000000e+000,0.000000e+000,0.000000e+000,0.000000e+000) : float4(1.000000e+000,1.000000e+000,1.000000e+000,1.000000e+000);
->>>>>>> bd2418b1
+  r8.xyzw = r7.xyzw >= r2.wwww;
+  r8.xyzw = r8.xyzw ? float4(0.000000e+000,0.000000e+000,0.000000e+000,0.000000e+000) : float4(1.000000e+000,1.000000e+000,1.000000e+000,1.000000e+000);
   r6.z = dot(r8.xyzw, float4(1.000000e+000,1.000000e+000,1.000000e+000,1.000000e+000));
   r6.y = r6.y + r6.z;
   r6.z = dot(r7.xyzw, r8.xyzw);
   r6.x = r6.x + r6.z;
   r7.xyzw = spotlight0ShadowSamplerReg_TEX.Gather(spotlight0ShadowSamplerReg_SMP_s, r4.zw, int2(5, 3)).xyzw;
-<<<<<<< HEAD
-  r8.x = r7.x >= r2.w;
-  r8.y = r7.y >= r2.w;
-  r8.z = r7.z >= r2.w;
-  r8.w = r7.w >= r2.w;
-  r8.x = r8.x ? 0 : 1;
-  r8.y = r8.y ? 0 : 1;
-  r8.z = r8.z ? 0 : 1;
-  r8.w = r8.w ? 0 : 1;
-=======
-  r8.xyzw = r7.xyzw >= r2.wwww;
-  r8.xyzw = r8.xyzw ? float4(0.000000e+000,0.000000e+000,0.000000e+000,0.000000e+000) : float4(1.000000e+000,1.000000e+000,1.000000e+000,1.000000e+000);
->>>>>>> bd2418b1
+  r8.xyzw = r7.xyzw >= r2.wwww;
+  r8.xyzw = r8.xyzw ? float4(0.000000e+000,0.000000e+000,0.000000e+000,0.000000e+000) : float4(1.000000e+000,1.000000e+000,1.000000e+000,1.000000e+000);
   r6.z = dot(r8.xyzw, float4(1.000000e+000,1.000000e+000,1.000000e+000,1.000000e+000));
   r6.y = r6.y + r6.z;
   r6.z = dot(r7.xyzw, r8.xyzw);
   r6.x = r6.x + r6.z;
   r7.xyzw = spotlight0ShadowSamplerReg_TEX.Gather(spotlight0ShadowSamplerReg_SMP_s, r4.zw, int2(-5, 5)).xyzw;
-<<<<<<< HEAD
-  r8.x = r7.x >= r2.w;
-  r8.y = r7.y >= r2.w;
-  r8.z = r7.z >= r2.w;
-  r8.w = r7.w >= r2.w;
-  r8.x = r8.x ? 0 : 1;
-  r8.y = r8.y ? 0 : 1;
-  r8.z = r8.z ? 0 : 1;
-  r8.w = r8.w ? 0 : 1;
-=======
-  r8.xyzw = r7.xyzw >= r2.wwww;
-  r8.xyzw = r8.xyzw ? float4(0.000000e+000,0.000000e+000,0.000000e+000,0.000000e+000) : float4(1.000000e+000,1.000000e+000,1.000000e+000,1.000000e+000);
->>>>>>> bd2418b1
+  r8.xyzw = r7.xyzw >= r2.wwww;
+  r8.xyzw = r8.xyzw ? float4(0.000000e+000,0.000000e+000,0.000000e+000,0.000000e+000) : float4(1.000000e+000,1.000000e+000,1.000000e+000,1.000000e+000);
   r6.z = dot(r8.xyzw, float4(1.000000e+000,1.000000e+000,1.000000e+000,1.000000e+000));
   r6.y = r6.y + r6.z;
   r6.z = dot(r7.xyzw, r8.xyzw);
   r6.x = r6.x + r6.z;
   r7.xyzw = spotlight0ShadowSamplerReg_TEX.Gather(spotlight0ShadowSamplerReg_SMP_s, r4.zw, int2(-3, 5)).xyzw;
-<<<<<<< HEAD
-  r8.x = r7.x >= r2.w;
-  r8.y = r7.y >= r2.w;
-  r8.z = r7.z >= r2.w;
-  r8.w = r7.w >= r2.w;
-  r8.x = r8.x ? 0 : 1;
-  r8.y = r8.y ? 0 : 1;
-  r8.z = r8.z ? 0 : 1;
-  r8.w = r8.w ? 0 : 1;
-=======
-  r8.xyzw = r7.xyzw >= r2.wwww;
-  r8.xyzw = r8.xyzw ? float4(0.000000e+000,0.000000e+000,0.000000e+000,0.000000e+000) : float4(1.000000e+000,1.000000e+000,1.000000e+000,1.000000e+000);
->>>>>>> bd2418b1
+  r8.xyzw = r7.xyzw >= r2.wwww;
+  r8.xyzw = r8.xyzw ? float4(0.000000e+000,0.000000e+000,0.000000e+000,0.000000e+000) : float4(1.000000e+000,1.000000e+000,1.000000e+000,1.000000e+000);
   r6.z = dot(r8.xyzw, float4(1.000000e+000,1.000000e+000,1.000000e+000,1.000000e+000));
   r6.y = r6.y + r6.z;
   r6.z = dot(r7.xyzw, r8.xyzw);
   r6.x = r6.x + r6.z;
   r7.xyzw = spotlight0ShadowSamplerReg_TEX.Gather(spotlight0ShadowSamplerReg_SMP_s, r4.zw, int2(-1, 5)).xyzw;
-<<<<<<< HEAD
-  r8.x = r7.x >= r2.w;
-  r8.y = r7.y >= r2.w;
-  r8.z = r7.z >= r2.w;
-  r8.w = r7.w >= r2.w;
-  r8.x = r8.x ? 0 : 1;
-  r8.y = r8.y ? 0 : 1;
-  r8.z = r8.z ? 0 : 1;
-  r8.w = r8.w ? 0 : 1;
-=======
-  r8.xyzw = r7.xyzw >= r2.wwww;
-  r8.xyzw = r8.xyzw ? float4(0.000000e+000,0.000000e+000,0.000000e+000,0.000000e+000) : float4(1.000000e+000,1.000000e+000,1.000000e+000,1.000000e+000);
->>>>>>> bd2418b1
+  r8.xyzw = r7.xyzw >= r2.wwww;
+  r8.xyzw = r8.xyzw ? float4(0.000000e+000,0.000000e+000,0.000000e+000,0.000000e+000) : float4(1.000000e+000,1.000000e+000,1.000000e+000,1.000000e+000);
   r6.z = dot(r8.xyzw, float4(1.000000e+000,1.000000e+000,1.000000e+000,1.000000e+000));
   r6.y = r6.y + r6.z;
   r6.z = dot(r7.xyzw, r8.xyzw);
   r6.x = r6.x + r6.z;
   r7.xyzw = spotlight0ShadowSamplerReg_TEX.Gather(spotlight0ShadowSamplerReg_SMP_s, r4.zw, int2(1, 5)).xyzw;
-<<<<<<< HEAD
-  r8.x = r7.x >= r2.w;
-  r8.y = r7.y >= r2.w;
-  r8.z = r7.z >= r2.w;
-  r8.w = r7.w >= r2.w;
-  r8.x = r8.x ? 0 : 1;
-  r8.y = r8.y ? 0 : 1;
-  r8.z = r8.z ? 0 : 1;
-  r8.w = r8.w ? 0 : 1;
-=======
-  r8.xyzw = r7.xyzw >= r2.wwww;
-  r8.xyzw = r8.xyzw ? float4(0.000000e+000,0.000000e+000,0.000000e+000,0.000000e+000) : float4(1.000000e+000,1.000000e+000,1.000000e+000,1.000000e+000);
->>>>>>> bd2418b1
+  r8.xyzw = r7.xyzw >= r2.wwww;
+  r8.xyzw = r8.xyzw ? float4(0.000000e+000,0.000000e+000,0.000000e+000,0.000000e+000) : float4(1.000000e+000,1.000000e+000,1.000000e+000,1.000000e+000);
   r6.z = dot(r8.xyzw, float4(1.000000e+000,1.000000e+000,1.000000e+000,1.000000e+000));
   r6.y = r6.y + r6.z;
   r6.z = dot(r7.xyzw, r8.xyzw);
   r6.x = r6.x + r6.z;
   r7.xyzw = spotlight0ShadowSamplerReg_TEX.Gather(spotlight0ShadowSamplerReg_SMP_s, r4.zw, int2(3, 5)).xyzw;
-<<<<<<< HEAD
-  r8.x = r7.x >= r2.w;
-  r8.y = r7.y >= r2.w;
-  r8.z = r7.z >= r2.w;
-  r8.w = r7.w >= r2.w;
-  r8.x = r8.x ? 0 : 1;
-  r8.y = r8.y ? 0 : 1;
-  r8.z = r8.z ? 0 : 1;
-  r8.w = r8.w ? 0 : 1;
-=======
-  r8.xyzw = r7.xyzw >= r2.wwww;
-  r8.xyzw = r8.xyzw ? float4(0.000000e+000,0.000000e+000,0.000000e+000,0.000000e+000) : float4(1.000000e+000,1.000000e+000,1.000000e+000,1.000000e+000);
->>>>>>> bd2418b1
+  r8.xyzw = r7.xyzw >= r2.wwww;
+  r8.xyzw = r8.xyzw ? float4(0.000000e+000,0.000000e+000,0.000000e+000,0.000000e+000) : float4(1.000000e+000,1.000000e+000,1.000000e+000,1.000000e+000);
   r6.z = dot(r8.xyzw, float4(1.000000e+000,1.000000e+000,1.000000e+000,1.000000e+000));
   r6.y = r6.y + r6.z;
   r6.z = dot(r7.xyzw, r8.xyzw);
   r6.x = r6.x + r6.z;
   r7.xyzw = spotlight0ShadowSamplerReg_TEX.Gather(spotlight0ShadowSamplerReg_SMP_s, r4.zw, int2(5, 5)).xyzw;
-<<<<<<< HEAD
-  r8.x = r7.x >= r2.w;
-  r8.y = r7.y >= r2.w;
-  r8.z = r7.z >= r2.w;
-  r8.w = r7.w >= r2.w;
-  r8.x = r8.x ? 0 : 1;
-  r8.y = r8.y ? 0 : 1;
-  r8.z = r8.z ? 0 : 1;
-  r8.w = r8.w ? 0 : 1;
-=======
-  r8.xyzw = r7.xyzw >= r2.wwww;
-  r8.xyzw = r8.xyzw ? float4(0.000000e+000,0.000000e+000,0.000000e+000,0.000000e+000) : float4(1.000000e+000,1.000000e+000,1.000000e+000,1.000000e+000);
->>>>>>> bd2418b1
+  r8.xyzw = r7.xyzw >= r2.wwww;
+  r8.xyzw = r8.xyzw ? float4(0.000000e+000,0.000000e+000,0.000000e+000,0.000000e+000) : float4(1.000000e+000,1.000000e+000,1.000000e+000,1.000000e+000);
   r6.z = dot(r8.xyzw, float4(1.000000e+000,1.000000e+000,1.000000e+000,1.000000e+000));
   r6.y = r6.y + r6.z;
   r6.z = dot(r7.xyzw, r8.xyzw);
