<<<<<<< HEAD

cbuffer cbDefaultXSC : register(b0)
{
  float4x4 ViewProj : packoffset(c0);
  float4x4 ViewMatrix : packoffset(c4);
  float4x4 SecondaryProj : packoffset(c8);
  float4x4 SecondaryViewProj : packoffset(c12);
  float4x4 SecondaryInvViewProj : packoffset(c16);
  float4 ConstantColour : packoffset(c20);
  float4 Time : packoffset(c21);
  float4 CameraPosition : packoffset(c22);
  float4 InvProjectionParams : packoffset(c23);
  float4 SecondaryInvProjectionParams : packoffset(c24);
  float4 ShaderDebugParams : packoffset(c25);
  float4 ToneMappingDebugParams : packoffset(c26);
  float4 HDR_EncodeScale2 : packoffset(c27);
  float4 EmissiveSurfaceMultiplier : packoffset(c28);
  float4 AlphaLight_OffsetScale : packoffset(c29);
  float4 TessellationScaleFactor : packoffset(c30);
  float4 FogNearColour : packoffset(c31);
  float4 FogFarColour : packoffset(c32);
  float4 FogParams : packoffset(c33);
  float4 AdvanceEnvironmentShaderDebugParams : packoffset(c34);
  float4 SMAA_RTMetrics : packoffset(c35);
}

cbuffer cbDefaultPSC : register(b2)
{
  float4x4 AlphaLight_WorldtoClipMatrix : packoffset(c0);
  float4x4 AlphaLight_CliptoWorldMatrix : packoffset(c4);
  float4x4 ProjectorMatrix : packoffset(c8);
  float4x4 MotionBlurCurrInvViewProjection : packoffset(c12);
  float4x4 MotionBlurPrevViewProjection : packoffset(c16);
  float4x4 MotionBlurPrevSecViewProjection : packoffset(c20);
  float4x4 Spotlight0_Transform : packoffset(c24);
  float4 TextureAnimation : packoffset(c28);
  float4 AmbientDiffuse : packoffset(c29);
  float4 EnvironmentDebugParams : packoffset(c30);
  float4 ShadowFilterESMWeights : packoffset(c31);
  float4 LegacyDofParams : packoffset(c32);
  float4 OnePixelStepForS0 : packoffset(c33);
  float4 RenderTargetSize : packoffset(c34);
  float4 ModelTrackerID : packoffset(c35);
  float4 Sharpness_Bloom_Controls : packoffset(c36);
  float4 Blur_Direction : packoffset(c37);
  float4 LightMeterDebugParams : packoffset(c38);
  float4 SourceResolution : packoffset(c39);
  float4 HDR_EncodeScale : packoffset(c40);
  float4 OutputGamma : packoffset(c41);
  float4 AlphaLight_ScaleParams : packoffset(c42);
  float4 WrinkleMapWeights[6] : packoffset(c43);
  float4 RadiosityCubeMapIdx : packoffset(c49);
  float4 HairShadingParams[8] : packoffset(c50);
  float4 SkinShadingParams : packoffset(c58);
  float4 HDR_EncodeScale3 : packoffset(c59);
  float4 ScreenResolution[4] : packoffset(c60);
  float4 VelocityParams : packoffset(c64);
  float4 DeferredConstColor : packoffset(c65);
  float4 Spotlight0_Shadow_Params : packoffset(c66);
  float4 Spotlight0_ShadowMapDimensions : packoffset(c67);
  float4 ShadowFilterType : packoffset(c68);
  float4 Spotlight0_ReverseZPerspective : packoffset(c69);
  float4 SpacesuitVisorParams : packoffset(c70);
  float4 Directional_Light_Colour : packoffset(c71);
  float4 Directional_Light_Direction : packoffset(c72);
  float4 EnvironmentMap_Params : packoffset(c73);
  float4 Spotlight0_Shadow_Bias_GoboScale : packoffset(c74);
  float4 ScreenSpaceLightShaftParams1 : packoffset(c75);
  float4 ScreenSpaceLightShaftParams2 : packoffset(c76);
  float4 ScreenSpaceLightPosition : packoffset(c77);
  float4 LensAndScreenCenter : packoffset(c78);
  float4 ScaleAndScaleIn : packoffset(c79);
  float4 HmdWarpParam : packoffset(c80);
  float4 ChromAbParam : packoffset(c81);
  float4 SMAA_SubsampleIndices : packoffset(c82);
}
SamplerState frameSamplerReg_SMP_s : register(s7);
SamplerState depthSamplerReg_SMP_s : register(s8);
SamplerState emissiveSamplerReg_SMP_s : register(s11);
SamplerState normalSamplerReg_SMP_s : register(s12);
Texture2D<float4> frameSamplerReg_TEX : register(t7);
Texture2D<float4> depthSamplerReg_TEX : register(t8);
Texture2D<float4> emissiveSamplerReg_TEX : register(t11);
Texture2D<float4> normalSamplerReg_TEX : register(t12);

Texture2D<float4> StereoParams : register(t125);

void main(
  float4 v0 : TEXCOORD0,
  float4 v1 : TEXCOORD1,
  float4 v2 : TEXCOORD2,
  float4 v3 : TEXCOORD3,
  float4 v4 : TEXCOORD4,
  float4 v5 : TEXCOORD5,
  float4 v10 : TEXCOORD9,
  float4 v11 : TEXCOORD10,
  float4 v12 : TEXCOORD11,
  float4 v13 : TEXCOORD12,
  out float4 o0 : SV_Target0)
{
  float4 r0,r1,r2,r3,r4;
  uint4 bitmask;
  r0.x = 1.000000e+000 / v3.w;
  r0.yz = v4.xy * r0.xx;
  r1.xyz = v2.yzw * r0.xxx;
  r0.x = depthSamplerReg_TEX.Sample(depthSamplerReg_SMP_s, r0.yz).x;
  r0.w = -r0.x * SecondaryInvProjectionParams.y + SecondaryInvProjectionParams.z;
  r0.w = SecondaryInvProjectionParams.x / r0.w;
  r0.w = max(r0.w, 0.000000000e+000);
  r1.w = r0.x * InvProjectionParams.y + InvProjectionParams.z;
  r0.x = r0.x < 0.000000000e+000;
  r1.w = InvProjectionParams.x / r1.w;
  r1.w = max(r1.w, 0.000000000e+000);
  r0.x = r0.x ? r0.w : r1.w;

  r1.xyz = r1.xyz * r0.xxx + CameraPosition.xyz;

float4 stereo = StereoParams.Load(0);
float4 r25;
r1.w =1.0e+000;
r25.x = dot(r1.xyzw, ViewProj._m00_m10_m20_m30);
r25.y = dot(r1.xyzw, ViewProj._m01_m11_m21_m31);
r25.z = dot(r1.xyzw, ViewProj._m02_m12_m22_m32);
r25.w = dot(r1.xyzw, ViewProj._m03_m13_m23_m33);
r25.x -= stereo.x * (r25.w - stereo.y);
r1.x = dot(r25.xyzw, v10.xyzw);
r1.y = dot(r25.xyzw, v11.xyzw);
r1.z = dot(r25.xyzw, v12.xyzw);
r1.w = dot(r25.xyzw, v13.xyzw);
r1.xyzw /= r1.wwww;


  r1.xyz = v0.xyz + -r1.xyz;
  r2.xyz = v5.yzx * r1.xyz;
  r2.xyz = v5.xyz * r1.yzx + -r2.xyz;
  r3.xyz = v5.yzx * r2.xyz;
  r2.xyz = r2.zxy * v5.zxy + -r3.xyz;
  r0.x = dot(r2.xyz, r2.xyz);
  r0.x = rsqrt(r0.x);
  r2.xyz = r2.xyz * r0.xxx;
  r3.xyzw = normalSamplerReg_TEX.Sample(normalSamplerReg_SMP_s, r0.yz).xwyz;
  r4.xyz = r3.xzw * float3(2.000000e+000,2.000000e+000,2.000000e+000) + float3(-1.000000e+000,-1.000000e+000,-1.000000e+000);
  r0.x = dot(r4.xyz, r4.xyz);
  r0.x = rsqrt(r0.x);
  r4.xyz = r4.xyz * r0.xxx;
  r0.x = dot(r4.xyz, r2.xyz);
  r0.w = dot(r1.xyz, r2.xyz);
  r1.w = r0.x * r0.w;
  r2.x = dot(v5.xyz, v5.xyz);
  r2.x = rsqrt(r2.x);
  r2.xyz = v5.xyz * r2.xxx;
  r1.x = dot(r1.xyz, r2.xyz);
  r1.y = dot(r4.xyz, r2.xyz);
  r1.z = r1.y * r1.x + r1.w;
  r1.z = r1.z / r1.y;
  r1.z = max(r1.z, -v4.z);
  r1.z = min(r1.z, v4.z);
  r1.w = max(-r1.z, -v4.z);
  r1.z = min(-r1.z, v4.z);
  r2.x = 0.000000000e+000 >= r1.y;
  r1.w = r2.x ? -v4.z : r1.w;
  r2.x = r1.w + r1.x;
  r2.y = -abs(-r2.x) + r0.w;
  r2.z = abs(r2.x) + r0.w;
  r2.y = r2.y / r2.z;
  r2.y = 1.000000000e+000 + -r2.y;
  r2.y = 7.853981853e-001 * r2.y;
  r2.z = 0.000000000e+000 < r2.x;
  r2.y = r2.z ? r2.y : -r2.y;
  r2.z = r1.y >= 0.000000000e+000;
  r1.z = r2.z ? v4.z : r1.z;
  r2.z = r1.z + r1.x;
  r1.z = r1.w < r1.z;
  r1.w = -abs(-r2.z) + r0.w;
  r2.w = abs(r2.z) + r0.w;
  r0.w = r0.w * r0.w;
  r1.w = r1.w / r2.w;
  r1.w = 1.000000000e+000 + -r1.w;
  r1.yw = float2(5.000000e-001,7.853982e-001) * r1.yw;
  r2.w = 0.000000000e+000 < r2.z;
  r2.z = r2.z * r2.z + r0.w;
  r1.w = r2.w ? r1.w : -r1.w;
  r1.w = r1.w + -r2.y;
  r2.x = r2.x * r2.x + r0.w;
  r2.x = max(r2.x, 1.000000047e-003);
  r2.x = r2.z / r2.x;
  r2.x = log2(r2.x);
  r1.y = r2.x * r1.y;
  r0.x = r0.x * r1.w + r1.y;
  r0.x = max(r0.x, 0.000000000e+000);
  r3.x = emissiveSamplerReg_TEX.Sample(emissiveSamplerReg_SMP_s, r0.yz).w;
  r3.z = frameSamplerReg_TEX.Sample(frameSamplerReg_SMP_s, r0.yz).w;
  r2.xyz = r3.xyz * r3.xyz;
  r2.xyz = r2.xyz + r2.xyz;
  r0.xyz = r2.xyz * r0.xxx;
  r1.y = max(r1.x, -v4.z);
  r1.y = min(r1.y, v4.z);
  r1.x = r1.x + -r1.y;
  r0.w = r1.x * r1.x + r0.w;
  r0.w = sqrt(r0.w);
  r1.x = max(v0.w, 2.000000039e-024);
  r0.w = -r1.x + r0.w;
  r0.w = max(r0.w, 0.000000000e+000);
  r1.x = r0.w * r0.w + v2.x;
  r1.y = 1.000000e+000 / v1.w;
  r0.w = saturate(r1.y * r0.w);
  r1.y = r0.w * -2.000000000e+000 + 3.000000000e+000;
  r0.w = r0.w * r0.w;
  r0.w = -r1.y * r0.w + 1.000000000e+000;
  r0.w = r0.w / r1.x;
  r0.w = (int)r0.w & (int)r1.z;
  r1.xyz = v1.xyz * r0.www;
  r0.xyz = r1.xyz * r0.xyz;
  o0.xyz = HDR_EncodeScale.zzz * r0.xyz;
  o0.w = 1.000000000e+000;
  return;
}

/*~~~~~~~~~~~~~~~~~~~~~~~~~~~~~~~~~~~~~~~~~~~~~~~~~~~~~~~~~~~~~~~~~~~~~~~~~~~
//
// Generated by Microsoft (R) HLSL Shader Compiler 9.29.952.3111
//
//
// Buffer Definitions: 
//
// cbuffer cbDefaultXSC
// {
//
//   float4x4 ViewProj;                 // Offset:    0 Size:    64 [unused]
//   float4x4 ViewMatrix;               // Offset:   64 Size:    64 [unused]
//   float4x4 SecondaryProj;            // Offset:  128 Size:    64 [unused]
//   float4x4 SecondaryViewProj;        // Offset:  192 Size:    64 [unused]
//   float4x4 SecondaryInvViewProj;     // Offset:  256 Size:    64 [unused]
//   float4 ConstantColour;             // Offset:  320 Size:    16 [unused]
//   float4 Time;                       // Offset:  336 Size:    16 [unused]
//   float4 CameraPosition;             // Offset:  352 Size:    16
//   float4 InvProjectionParams;        // Offset:  368 Size:    16
//   float4 SecondaryInvProjectionParams;// Offset:  384 Size:    16
//   float4 ShaderDebugParams;          // Offset:  400 Size:    16 [unused]
//   float4 ToneMappingDebugParams;     // Offset:  416 Size:    16 [unused]
//   float4 HDR_EncodeScale2;           // Offset:  432 Size:    16 [unused]
//   float4 EmissiveSurfaceMultiplier;  // Offset:  448 Size:    16 [unused]
//   float4 AlphaLight_OffsetScale;     // Offset:  464 Size:    16 [unused]
//   float4 TessellationScaleFactor;    // Offset:  480 Size:    16 [unused]
//   float4 FogNearColour;              // Offset:  496 Size:    16 [unused]
//   float4 FogFarColour;               // Offset:  512 Size:    16 [unused]
//   float4 FogParams;                  // Offset:  528 Size:    16 [unused]
//   float4 AdvanceEnvironmentShaderDebugParams;// Offset:  544 Size:    16 [unused]
//   float4 SMAA_RTMetrics;             // Offset:  560 Size:    16 [unused]
//
// }
//
// cbuffer cbDefaultPSC
// {
//
//   float4x4 AlphaLight_WorldtoClipMatrix;// Offset:    0 Size:    64 [unused]
//   float4x4 AlphaLight_CliptoWorldMatrix;// Offset:   64 Size:    64 [unused]
//   float4x4 ProjectorMatrix;          // Offset:  128 Size:    64 [unused]
//   float4x4 MotionBlurCurrInvViewProjection;// Offset:  192 Size:    64 [unused]
//   float4x4 MotionBlurPrevViewProjection;// Offset:  256 Size:    64 [unused]
//   float4x4 MotionBlurPrevSecViewProjection;// Offset:  320 Size:    64 [unused]
//   float4x4 Spotlight0_Transform;     // Offset:  384 Size:    64 [unused]
//   float4 TextureAnimation;           // Offset:  448 Size:    16 [unused]
//   float4 AmbientDiffuse;             // Offset:  464 Size:    16 [unused]
//   float4 EnvironmentDebugParams;     // Offset:  480 Size:    16 [unused]
//   float4 ShadowFilterESMWeights;     // Offset:  496 Size:    16 [unused]
//   float4 LegacyDofParams;            // Offset:  512 Size:    16 [unused]
//   float4 OnePixelStepForS0;          // Offset:  528 Size:    16 [unused]
//   float4 RenderTargetSize;           // Offset:  544 Size:    16 [unused]
//   float4 ModelTrackerID;             // Offset:  560 Size:    16 [unused]
//   float4 Sharpness_Bloom_Controls;   // Offset:  576 Size:    16 [unused]
//   float4 Blur_Direction;             // Offset:  592 Size:    16 [unused]
//   float4 LightMeterDebugParams;      // Offset:  608 Size:    16 [unused]
//   float4 SourceResolution;           // Offset:  624 Size:    16 [unused]
//   float4 HDR_EncodeScale;            // Offset:  640 Size:    16
//   float4 OutputGamma;                // Offset:  656 Size:    16 [unused]
//   float4 AlphaLight_ScaleParams;     // Offset:  672 Size:    16 [unused]
//   float4 WrinkleMapWeights[6];       // Offset:  688 Size:    96 [unused]
//   float4 RadiosityCubeMapIdx;        // Offset:  784 Size:    16 [unused]
//   float4 HairShadingParams[8];       // Offset:  800 Size:   128 [unused]
//   float4 SkinShadingParams;          // Offset:  928 Size:    16 [unused]
//   float4 HDR_EncodeScale3;           // Offset:  944 Size:    16 [unused]
//   float4 ScreenResolution[4];        // Offset:  960 Size:    64 [unused]
//   float4 VelocityParams;             // Offset: 1024 Size:    16 [unused]
//   float4 DeferredConstColor;         // Offset: 1040 Size:    16 [unused]
//   float4 Spotlight0_Shadow_Params;   // Offset: 1056 Size:    16 [unused]
//   float4 Spotlight0_ShadowMapDimensions;// Offset: 1072 Size:    16 [unused]
//   float4 ShadowFilterType;           // Offset: 1088 Size:    16 [unused]
//   float4 Spotlight0_ReverseZPerspective;// Offset: 1104 Size:    16 [unused]
//   float4 SpacesuitVisorParams;       // Offset: 1120 Size:    16 [unused]
//   float4 Directional_Light_Colour;   // Offset: 1136 Size:    16 [unused]
//   float4 Directional_Light_Direction;// Offset: 1152 Size:    16 [unused]
//   float4 EnvironmentMap_Params;      // Offset: 1168 Size:    16 [unused]
//   float4 Spotlight0_Shadow_Bias_GoboScale;// Offset: 1184 Size:    16 [unused]
//   float4 ScreenSpaceLightShaftParams1;// Offset: 1200 Size:    16 [unused]
//   float4 ScreenSpaceLightShaftParams2;// Offset: 1216 Size:    16 [unused]
//   float4 ScreenSpaceLightPosition;   // Offset: 1232 Size:    16 [unused]
//   float4 LensAndScreenCenter;        // Offset: 1248 Size:    16 [unused]
//   float4 ScaleAndScaleIn;            // Offset: 1264 Size:    16 [unused]
//   float4 HmdWarpParam;               // Offset: 1280 Size:    16 [unused]
//   float4 ChromAbParam;               // Offset: 1296 Size:    16 [unused]
//   float4 SMAA_SubsampleIndices;      // Offset: 1312 Size:    16 [unused]
//
// }
//
//
// Resource Bindings:
//
// Name                                 Type  Format         Dim Slot Elements
// ------------------------------ ---------- ------- ----------- ---- --------
// frameSamplerReg_SMP               sampler      NA          NA    7        1
// depthSamplerReg_SMP               sampler      NA          NA    8        1
// emissiveSamplerReg_SMP            sampler      NA          NA   11        1
// normalSamplerReg_SMP              sampler      NA          NA   12        1
// frameSamplerReg_TEX               texture  float4          2d    7        1
// depthSamplerReg_TEX               texture  float4          2d    8        1
// emissiveSamplerReg_TEX            texture  float4          2d   11        1
// normalSamplerReg_TEX              texture  float4          2d   12        1
// cbDefaultXSC                      cbuffer      NA          NA    0        1
// cbDefaultPSC                      cbuffer      NA          NA    2        1
//
//
//
// Input signature:
//
// Name                 Index   Mask Register SysValue  Format   Used
// -------------------- ----- ------ -------- -------- ------- ------
// TEXCOORD                 0   xyzw        0     NONE   float   xyzw
// TEXCOORD                 1   xyzw        1     NONE   float   xyzw
// TEXCOORD                 2   xyzw        2     NONE   float   xyzw
// TEXCOORD                 3   xyzw        3     NONE   float      w
// TEXCOORD                 4   xyzw        4     NONE   float   xyz 
// TEXCOORD                 5   xyzw        5     NONE   float   xyz 
//
//
// Output signature:
//
// Name                 Index   Mask Register SysValue  Format   Used
// -------------------- ----- ------ -------- -------- ------- ------
// SV_Target                0   xyzw        0   TARGET   float   xyzw
//
ps_5_0
dcl_globalFlags refactoringAllowed
dcl_constantbuffer cb0[25], immediateIndexed
dcl_constantbuffer cb2[41], immediateIndexed
dcl_sampler s7, mode_default
dcl_sampler s8, mode_default
dcl_sampler s11, mode_default
dcl_sampler s12, mode_default
dcl_resource_texture2d (float,float,float,float) t7
dcl_resource_texture2d (float,float,float,float) t8
dcl_resource_texture2d (float,float,float,float) t11
dcl_resource_texture2d (float,float,float,float) t12
dcl_input_ps linear v0.xyzw
dcl_input_ps linear v1.xyzw
dcl_input_ps linear v2.xyzw
dcl_input_ps linear v3.w
dcl_input_ps linear v4.xyz
dcl_input_ps linear v5.xyz
dcl_output o0.xyzw
dcl_temps 5
div r0.x, l(1.000000, 1.000000, 1.000000, 1.000000), v3.w
mul r0.yz, r0.xxxx, v4.xxyx
mul r1.xyz, r0.xxxx, v2.yzwy
sample_indexable(texture2d)(float,float,float,float) r0.x, r0.yzyy, t8.xyzw, s8
mad r0.w, -r0.x, cb0[24].y, cb0[24].z
div r0.w, cb0[24].x, r0.w
max r0.w, r0.w, l(0.000000)
mad r1.w, r0.x, cb0[23].y, cb0[23].z
lt r0.x, r0.x, l(0.000000)
div r1.w, cb0[23].x, r1.w
max r1.w, r1.w, l(0.000000)
movc r0.x, r0.x, r0.w, r1.w
mad r1.xyz, r1.xyzx, r0.xxxx, cb0[22].xyzx
add r1.xyz, -r1.xyzx, v0.xyzx
mul r2.xyz, r1.xyzx, v5.yzxy
mad r2.xyz, v5.xyzx, r1.yzxy, -r2.xyzx
mul r3.xyz, r2.xyzx, v5.yzxy
mad r2.xyz, r2.zxyz, v5.zxyz, -r3.xyzx
dp3 r0.x, r2.xyzx, r2.xyzx
rsq r0.x, r0.x
mul r2.xyz, r0.xxxx, r2.xyzx
sample_indexable(texture2d)(float,float,float,float) r3.xyzw, r0.yzyy, t12.xwyz, s12
mad r4.xyz, r3.xzwx, l(2.000000, 2.000000, 2.000000, 0.000000), l(-1.000000, -1.000000, -1.000000, 0.000000)
dp3 r0.x, r4.xyzx, r4.xyzx
rsq r0.x, r0.x
mul r4.xyz, r0.xxxx, r4.xyzx
dp3 r0.x, r4.xyzx, r2.xyzx
dp3 r0.w, r1.xyzx, r2.xyzx
mul r1.w, r0.w, r0.x
dp3 r2.x, v5.xyzx, v5.xyzx
rsq r2.x, r2.x
mul r2.xyz, r2.xxxx, v5.xyzx
dp3 r1.x, r1.xyzx, r2.xyzx
dp3 r1.y, r4.xyzx, r2.xyzx
mad r1.z, r1.y, r1.x, r1.w
div r1.z, r1.z, r1.y
max r1.z, r1.z, -v4.z
min r1.z, r1.z, v4.z
max r1.w, -r1.z, -v4.z
min r1.z, -r1.z, v4.z
ge r2.x, l(0.000000), r1.y
movc r1.w, r2.x, -v4.z, r1.w
add r2.x, r1.x, r1.w
add r2.y, r0.w, -|r2.x|
add r2.z, r0.w, |r2.x|
div r2.y, r2.y, r2.z
add r2.y, -r2.y, l(1.000000)
mul r2.y, r2.y, l(0.785398)
lt r2.z, l(0.000000), r2.x
movc r2.y, r2.z, r2.y, -r2.y
ge r2.z, r1.y, l(0.000000)
movc r1.z, r2.z, v4.z, r1.z
add r2.z, r1.x, r1.z
lt r1.z, r1.w, r1.z
add r1.w, r0.w, -|r2.z|
add r2.w, r0.w, |r2.z|
mul r0.w, r0.w, r0.w
div r1.w, r1.w, r2.w
add r1.w, -r1.w, l(1.000000)
mul r1.yw, r1.yyyw, l(0.000000, 0.500000, 0.000000, 0.785398)
lt r2.w, l(0.000000), r2.z
mad r2.z, r2.z, r2.z, r0.w
movc r1.w, r2.w, r1.w, -r1.w
add r1.w, -r2.y, r1.w
mad r2.x, r2.x, r2.x, r0.w
max r2.x, r2.x, l(0.001000)
div r2.x, r2.z, r2.x
log r2.x, r2.x
mul r1.y, r1.y, r2.x
mad r0.x, r0.x, r1.w, r1.y
max r0.x, r0.x, l(0.000000)
sample_indexable(texture2d)(float,float,float,float) r3.x, r0.yzyy, t11.wxyz, s11
sample_indexable(texture2d)(float,float,float,float) r3.z, r0.yzyy, t7.xywz, s7
mul r2.xyz, r3.xyzx, r3.xyzx
add r2.xyz, r2.xyzx, r2.xyzx
mul r0.xyz, r0.xxxx, r2.xyzx
max r1.y, r1.x, -v4.z
min r1.y, r1.y, v4.z
add r1.x, -r1.y, r1.x
mad r0.w, r1.x, r1.x, r0.w
sqrt r0.w, r0.w
max r1.x, v0.w, l(0.000000)
add r0.w, r0.w, -r1.x
max r0.w, r0.w, l(0.000000)
mad r1.x, r0.w, r0.w, v2.x
div r1.y, l(1.000000, 1.000000, 1.000000, 1.000000), v1.w
mul_sat r0.w, r0.w, r1.y
mad r1.y, r0.w, l(-2.000000), l(3.000000)
mul r0.w, r0.w, r0.w
mad r0.w, -r1.y, r0.w, l(1.000000)
div r0.w, r0.w, r1.x
and r0.w, r0.w, r1.z
mul r1.xyz, r0.wwww, v1.xyzx
mul r0.xyz, r0.xyzx, r1.xyzx
mul o0.xyz, r0.xyzx, cb2[40].zzzz
mov o0.w, l(1.000000)
ret 
// Approximately 97 instruction slots used
 
~~~~~~~~~~~~~~~~~~~~~~~~~~~~~~~~~~~~~~~~~~~~~~~~~~~~~~~~~~~~~~~~~~~~~~~~~~~*/
=======

cbuffer cbDefaultXSC : register(b0)
{
  float4x4 ViewProj : packoffset(c0);
  float4x4 ViewMatrix : packoffset(c4);
  float4x4 SecondaryProj : packoffset(c8);
  float4x4 SecondaryViewProj : packoffset(c12);
  float4x4 SecondaryInvViewProj : packoffset(c16);
  float4 ConstantColour : packoffset(c20);
  float4 Time : packoffset(c21);
  float4 CameraPosition : packoffset(c22);
  float4 InvProjectionParams : packoffset(c23);
  float4 SecondaryInvProjectionParams : packoffset(c24);
  float4 ShaderDebugParams : packoffset(c25);
  float4 ToneMappingDebugParams : packoffset(c26);
  float4 HDR_EncodeScale2 : packoffset(c27);
  float4 EmissiveSurfaceMultiplier : packoffset(c28);
  float4 AlphaLight_OffsetScale : packoffset(c29);
  float4 TessellationScaleFactor : packoffset(c30);
  float4 FogNearColour : packoffset(c31);
  float4 FogFarColour : packoffset(c32);
  float4 FogParams : packoffset(c33);
  float4 AdvanceEnvironmentShaderDebugParams : packoffset(c34);
  float4 SMAA_RTMetrics : packoffset(c35);
}

cbuffer cbDefaultPSC : register(b2)
{
  float4x4 AlphaLight_WorldtoClipMatrix : packoffset(c0);
  float4x4 AlphaLight_CliptoWorldMatrix : packoffset(c4);
  float4x4 ProjectorMatrix : packoffset(c8);
  float4x4 MotionBlurCurrInvViewProjection : packoffset(c12);
  float4x4 MotionBlurPrevViewProjection : packoffset(c16);
  float4x4 MotionBlurPrevSecViewProjection : packoffset(c20);
  float4x4 Spotlight0_Transform : packoffset(c24);
  float4 TextureAnimation : packoffset(c28);
  float4 AmbientDiffuse : packoffset(c29);
  float4 EnvironmentDebugParams : packoffset(c30);
  float4 ShadowFilterESMWeights : packoffset(c31);
  float4 LegacyDofParams : packoffset(c32);
  float4 OnePixelStepForS0 : packoffset(c33);
  float4 RenderTargetSize : packoffset(c34);
  float4 ModelTrackerID : packoffset(c35);
  float4 Sharpness_Bloom_Controls : packoffset(c36);
  float4 Blur_Direction : packoffset(c37);
  float4 LightMeterDebugParams : packoffset(c38);
  float4 SourceResolution : packoffset(c39);
  float4 HDR_EncodeScale : packoffset(c40);
  float4 OutputGamma : packoffset(c41);
  float4 AlphaLight_ScaleParams : packoffset(c42);
  float4 WrinkleMapWeights[6] : packoffset(c43);
  float4 RadiosityCubeMapIdx : packoffset(c49);
  float4 HairShadingParams[8] : packoffset(c50);
  float4 SkinShadingParams : packoffset(c58);
  float4 HDR_EncodeScale3 : packoffset(c59);
  float4 ScreenResolution[4] : packoffset(c60);
  float4 VelocityParams : packoffset(c64);
  float4 DeferredConstColor : packoffset(c65);
  float4 Spotlight0_Shadow_Params : packoffset(c66);
  float4 Spotlight0_ShadowMapDimensions : packoffset(c67);
  float4 ShadowFilterType : packoffset(c68);
  float4 Spotlight0_ReverseZPerspective : packoffset(c69);
  float4 SpacesuitVisorParams : packoffset(c70);
  float4 Directional_Light_Colour : packoffset(c71);
  float4 Directional_Light_Direction : packoffset(c72);
  float4 EnvironmentMap_Params : packoffset(c73);
  float4 Spotlight0_Shadow_Bias_GoboScale : packoffset(c74);
  float4 ScreenSpaceLightShaftParams1 : packoffset(c75);
  float4 ScreenSpaceLightShaftParams2 : packoffset(c76);
  float4 ScreenSpaceLightPosition : packoffset(c77);
  float4 LensAndScreenCenter : packoffset(c78);
  float4 ScaleAndScaleIn : packoffset(c79);
  float4 HmdWarpParam : packoffset(c80);
  float4 ChromAbParam : packoffset(c81);
  float4 SMAA_SubsampleIndices : packoffset(c82);
}
SamplerState frameSamplerReg_SMP_s : register(s7);
SamplerState depthSamplerReg_SMP_s : register(s8);
SamplerState emissiveSamplerReg_SMP_s : register(s11);
SamplerState normalSamplerReg_SMP_s : register(s12);
Texture2D<float4> frameSamplerReg_TEX : register(t7);
Texture2D<float4> depthSamplerReg_TEX : register(t8);
Texture2D<float4> emissiveSamplerReg_TEX : register(t11);
Texture2D<float4> normalSamplerReg_TEX : register(t12);

Texture2D<float4> StereoParams : register(t125);

void main(
  float4 v0 : TEXCOORD0,
  float4 v1 : TEXCOORD1,
  float4 v2 : TEXCOORD2,
  float4 v3 : TEXCOORD3,
  float4 v4 : TEXCOORD4,
  float4 v5 : TEXCOORD5,
  out float4 o0 : SV_Target0)
{
  float4 r0,r1,r2,r3,r4;
  uint4 bitmask;
  r0.x = 1.000000e+000 / v3.w;
  r0.yz = v4.xy * r0.xx;
  r1.xyz = v2.yzw * r0.xxx;
  r0.x = depthSamplerReg_TEX.Sample(depthSamplerReg_SMP_s, r0.yz).x;
  r0.w = -r0.x * SecondaryInvProjectionParams.y + SecondaryInvProjectionParams.z;
  r0.w = SecondaryInvProjectionParams.x / r0.w;
  r0.w = max(r0.w, 0.000000000e+000);
  r1.w = r0.x * InvProjectionParams.y + InvProjectionParams.z;
  r0.x = r0.x < 0.000000000e+000;
  r1.w = InvProjectionParams.x / r1.w;
  r1.w = max(r1.w, 0.000000000e+000);
  r0.x = r0.x ? r0.w : r1.w;
  r1.xyz = r1.xyz * r0.xxx + CameraPosition.xyz;
  r1.xyz = v0.xyz + -r1.xyz;
  r2.xyz = v5.yzx * r1.xyz;
  r2.xyz = v5.xyz * r1.yzx + -r2.xyz;
  r3.xyz = v5.yzx * r2.xyz;
  r2.xyz = r2.zxy * v5.zxy + -r3.xyz;
  r0.x = dot(r2.xyz, r2.xyz);
  r0.x = rsqrt(r0.x);
  r2.xyz = r2.xyz * r0.xxx;
  r3.xyzw = normalSamplerReg_TEX.Sample(normalSamplerReg_SMP_s, r0.yz).xwyz;
  r4.xyz = r3.xzw * float3(2.000000e+000,2.000000e+000,2.000000e+000) + float3(-1.000000e+000,-1.000000e+000,-1.000000e+000);
  r0.x = dot(r4.xyz, r4.xyz);
  r0.x = rsqrt(r0.x);
  r4.xyz = r4.xyz * r0.xxx;
  r0.x = dot(r4.xyz, r2.xyz);
  r0.w = dot(r1.xyz, r2.xyz);
  r1.w = r0.x * r0.w;
  r2.x = dot(v5.xyz, v5.xyz);
  r2.x = rsqrt(r2.x);
  r2.xyz = v5.xyz * r2.xxx;
  r1.x = dot(r1.xyz, r2.xyz);
  r1.y = dot(r4.xyz, r2.xyz);
  r1.z = r1.y * r1.x + r1.w;
  r1.z = r1.z / r1.y;
  r1.z = max(r1.z, -v4.z);
  r1.z = min(r1.z, v4.z);
  r1.w = max(-r1.z, -v4.z);
  r1.z = min(-r1.z, v4.z);
  r2.x = 0.000000000e+000 >= r1.y;
  r1.w = r2.x ? -v4.z : r1.w;
  r2.x = r1.w + r1.x;
  r2.y = -abs(-r2.x) + r0.w;
  r2.z = abs(r2.x) + r0.w;
  r2.y = r2.y / r2.z;
  r2.y = 1.000000000e+000 + -r2.y;
  r2.y = 7.853981853e-001 * r2.y;
  r2.z = 0.000000000e+000 < r2.x;
  r2.y = r2.z ? r2.y : -r2.y;
  r2.z = r1.y >= 0.000000000e+000;
  r1.z = r2.z ? v4.z : r1.z;
  r2.z = r1.z + r1.x;
  r1.z = r1.w < r1.z;
  r1.w = -abs(-r2.z) + r0.w;
  r2.w = abs(r2.z) + r0.w;
  r0.w = r0.w * r0.w;
  r1.w = r1.w / r2.w;
  r1.w = 1.000000000e+000 + -r1.w;
  r1.yw = float2(5.000000e-001,7.853982e-001) * r1.yw;
  r2.w = 0.000000000e+000 < r2.z;
  r2.z = r2.z * r2.z + r0.w;
  r1.w = r2.w ? r1.w : -r1.w;
  r1.w = r1.w + -r2.y;
  r2.x = r2.x * r2.x + r0.w;
  r2.x = max(r2.x, 1.000000047e-003);
  r2.x = r2.z / r2.x;
  r2.x = log2(r2.x);
  r1.y = r2.x * r1.y;
  r0.x = r0.x * r1.w + r1.y;
  r0.x = max(r0.x, 0.000000000e+000);
  r3.x = emissiveSamplerReg_TEX.Sample(emissiveSamplerReg_SMP_s, r0.yz).w;
  r3.z = frameSamplerReg_TEX.Sample(frameSamplerReg_SMP_s, r0.yz).w;
  r2.xyz = r3.xyz * r3.xyz;
  r2.xyz = r2.xyz + r2.xyz;
  r0.xyz = r2.xyz * r0.xxx;
  r1.y = max(r1.x, -v4.z);
  r1.y = min(r1.y, v4.z);
  r1.x = r1.x + -r1.y;
  r0.w = r1.x * r1.x + r0.w;
  r0.w = sqrt(r0.w);
  r1.x = max(v0.w, 2.000000039e-024);
  r0.w = -r1.x + r0.w;
  r0.w = max(r0.w, 0.000000000e+000);
  r1.x = r0.w * r0.w + v2.x;
  r1.y = 1.000000e+000 / v1.w;
  r0.w = saturate(r1.y * r0.w);
  r1.y = r0.w * -2.000000000e+000 + 3.000000000e+000;
  r0.w = r0.w * r0.w;
  r0.w = -r1.y * r0.w + 1.000000000e+000;
  r0.w = r0.w / r1.x;
  r0.w = r1.z ? r0.w : 0;
  r1.xyz = v1.xyz * r0.www;
  r0.xyz = r1.xyz * r0.xyz;
  o0.xyz = HDR_EncodeScale.zzz * r0.xyz;
  o0.w = 1.000000000e+000;
  return;
}

/*~~~~~~~~~~~~~~~~~~~~~~~~~~~~~~~~~~~~~~~~~~~~~~~~~~~~~~~~~~~~~~~~~~~~~~~~~~~
//
// Generated by Microsoft (R) HLSL Shader Compiler 9.29.952.3111
//
//
// Buffer Definitions: 
//
// cbuffer cbDefaultXSC
// {
//
//   float4x4 ViewProj;                 // Offset:    0 Size:    64 [unused]
//   float4x4 ViewMatrix;               // Offset:   64 Size:    64 [unused]
//   float4x4 SecondaryProj;            // Offset:  128 Size:    64 [unused]
//   float4x4 SecondaryViewProj;        // Offset:  192 Size:    64 [unused]
//   float4x4 SecondaryInvViewProj;     // Offset:  256 Size:    64 [unused]
//   float4 ConstantColour;             // Offset:  320 Size:    16 [unused]
//   float4 Time;                       // Offset:  336 Size:    16 [unused]
//   float4 CameraPosition;             // Offset:  352 Size:    16
//   float4 InvProjectionParams;        // Offset:  368 Size:    16
//   float4 SecondaryInvProjectionParams;// Offset:  384 Size:    16
//   float4 ShaderDebugParams;          // Offset:  400 Size:    16 [unused]
//   float4 ToneMappingDebugParams;     // Offset:  416 Size:    16 [unused]
//   float4 HDR_EncodeScale2;           // Offset:  432 Size:    16 [unused]
//   float4 EmissiveSurfaceMultiplier;  // Offset:  448 Size:    16 [unused]
//   float4 AlphaLight_OffsetScale;     // Offset:  464 Size:    16 [unused]
//   float4 TessellationScaleFactor;    // Offset:  480 Size:    16 [unused]
//   float4 FogNearColour;              // Offset:  496 Size:    16 [unused]
//   float4 FogFarColour;               // Offset:  512 Size:    16 [unused]
//   float4 FogParams;                  // Offset:  528 Size:    16 [unused]
//   float4 AdvanceEnvironmentShaderDebugParams;// Offset:  544 Size:    16 [unused]
//   float4 SMAA_RTMetrics;             // Offset:  560 Size:    16 [unused]
//
// }
//
// cbuffer cbDefaultPSC
// {
//
//   float4x4 AlphaLight_WorldtoClipMatrix;// Offset:    0 Size:    64 [unused]
//   float4x4 AlphaLight_CliptoWorldMatrix;// Offset:   64 Size:    64 [unused]
//   float4x4 ProjectorMatrix;          // Offset:  128 Size:    64 [unused]
//   float4x4 MotionBlurCurrInvViewProjection;// Offset:  192 Size:    64 [unused]
//   float4x4 MotionBlurPrevViewProjection;// Offset:  256 Size:    64 [unused]
//   float4x4 MotionBlurPrevSecViewProjection;// Offset:  320 Size:    64 [unused]
//   float4x4 Spotlight0_Transform;     // Offset:  384 Size:    64 [unused]
//   float4 TextureAnimation;           // Offset:  448 Size:    16 [unused]
//   float4 AmbientDiffuse;             // Offset:  464 Size:    16 [unused]
//   float4 EnvironmentDebugParams;     // Offset:  480 Size:    16 [unused]
//   float4 ShadowFilterESMWeights;     // Offset:  496 Size:    16 [unused]
//   float4 LegacyDofParams;            // Offset:  512 Size:    16 [unused]
//   float4 OnePixelStepForS0;          // Offset:  528 Size:    16 [unused]
//   float4 RenderTargetSize;           // Offset:  544 Size:    16 [unused]
//   float4 ModelTrackerID;             // Offset:  560 Size:    16 [unused]
//   float4 Sharpness_Bloom_Controls;   // Offset:  576 Size:    16 [unused]
//   float4 Blur_Direction;             // Offset:  592 Size:    16 [unused]
//   float4 LightMeterDebugParams;      // Offset:  608 Size:    16 [unused]
//   float4 SourceResolution;           // Offset:  624 Size:    16 [unused]
//   float4 HDR_EncodeScale;            // Offset:  640 Size:    16
//   float4 OutputGamma;                // Offset:  656 Size:    16 [unused]
//   float4 AlphaLight_ScaleParams;     // Offset:  672 Size:    16 [unused]
//   float4 WrinkleMapWeights[6];       // Offset:  688 Size:    96 [unused]
//   float4 RadiosityCubeMapIdx;        // Offset:  784 Size:    16 [unused]
//   float4 HairShadingParams[8];       // Offset:  800 Size:   128 [unused]
//   float4 SkinShadingParams;          // Offset:  928 Size:    16 [unused]
//   float4 HDR_EncodeScale3;           // Offset:  944 Size:    16 [unused]
//   float4 ScreenResolution[4];        // Offset:  960 Size:    64 [unused]
//   float4 VelocityParams;             // Offset: 1024 Size:    16 [unused]
//   float4 DeferredConstColor;         // Offset: 1040 Size:    16 [unused]
//   float4 Spotlight0_Shadow_Params;   // Offset: 1056 Size:    16 [unused]
//   float4 Spotlight0_ShadowMapDimensions;// Offset: 1072 Size:    16 [unused]
//   float4 ShadowFilterType;           // Offset: 1088 Size:    16 [unused]
//   float4 Spotlight0_ReverseZPerspective;// Offset: 1104 Size:    16 [unused]
//   float4 SpacesuitVisorParams;       // Offset: 1120 Size:    16 [unused]
//   float4 Directional_Light_Colour;   // Offset: 1136 Size:    16 [unused]
//   float4 Directional_Light_Direction;// Offset: 1152 Size:    16 [unused]
//   float4 EnvironmentMap_Params;      // Offset: 1168 Size:    16 [unused]
//   float4 Spotlight0_Shadow_Bias_GoboScale;// Offset: 1184 Size:    16 [unused]
//   float4 ScreenSpaceLightShaftParams1;// Offset: 1200 Size:    16 [unused]
//   float4 ScreenSpaceLightShaftParams2;// Offset: 1216 Size:    16 [unused]
//   float4 ScreenSpaceLightPosition;   // Offset: 1232 Size:    16 [unused]
//   float4 LensAndScreenCenter;        // Offset: 1248 Size:    16 [unused]
//   float4 ScaleAndScaleIn;            // Offset: 1264 Size:    16 [unused]
//   float4 HmdWarpParam;               // Offset: 1280 Size:    16 [unused]
//   float4 ChromAbParam;               // Offset: 1296 Size:    16 [unused]
//   float4 SMAA_SubsampleIndices;      // Offset: 1312 Size:    16 [unused]
//
// }
//
//
// Resource Bindings:
//
// Name                                 Type  Format         Dim Slot Elements
// ------------------------------ ---------- ------- ----------- ---- --------
// frameSamplerReg_SMP               sampler      NA          NA    7        1
// depthSamplerReg_SMP               sampler      NA          NA    8        1
// emissiveSamplerReg_SMP            sampler      NA          NA   11        1
// normalSamplerReg_SMP              sampler      NA          NA   12        1
// frameSamplerReg_TEX               texture  float4          2d    7        1
// depthSamplerReg_TEX               texture  float4          2d    8        1
// emissiveSamplerReg_TEX            texture  float4          2d   11        1
// normalSamplerReg_TEX              texture  float4          2d   12        1
// cbDefaultXSC                      cbuffer      NA          NA    0        1
// cbDefaultPSC                      cbuffer      NA          NA    2        1
//
//
//
// Input signature:
//
// Name                 Index   Mask Register SysValue  Format   Used
// -------------------- ----- ------ -------- -------- ------- ------
// TEXCOORD                 0   xyzw        0     NONE   float   xyzw
// TEXCOORD                 1   xyzw        1     NONE   float   xyzw
// TEXCOORD                 2   xyzw        2     NONE   float   xyzw
// TEXCOORD                 3   xyzw        3     NONE   float      w
// TEXCOORD                 4   xyzw        4     NONE   float   xyz 
// TEXCOORD                 5   xyzw        5     NONE   float   xyz 
//
//
// Output signature:
//
// Name                 Index   Mask Register SysValue  Format   Used
// -------------------- ----- ------ -------- -------- ------- ------
// SV_Target                0   xyzw        0   TARGET   float   xyzw
//
ps_5_0
dcl_globalFlags refactoringAllowed
dcl_constantbuffer cb0[25], immediateIndexed
dcl_constantbuffer cb2[41], immediateIndexed
dcl_sampler s7, mode_default
dcl_sampler s8, mode_default
dcl_sampler s11, mode_default
dcl_sampler s12, mode_default
dcl_resource_texture2d (float,float,float,float) t7
dcl_resource_texture2d (float,float,float,float) t8
dcl_resource_texture2d (float,float,float,float) t11
dcl_resource_texture2d (float,float,float,float) t12
dcl_input_ps linear v0.xyzw
dcl_input_ps linear v1.xyzw
dcl_input_ps linear v2.xyzw
dcl_input_ps linear v3.w
dcl_input_ps linear v4.xyz
dcl_input_ps linear v5.xyz
dcl_output o0.xyzw
dcl_temps 5
div r0.x, l(1.000000, 1.000000, 1.000000, 1.000000), v3.w
mul r0.yz, r0.xxxx, v4.xxyx
mul r1.xyz, r0.xxxx, v2.yzwy
sample_indexable(texture2d)(float,float,float,float) r0.x, r0.yzyy, t8.xyzw, s8
mad r0.w, -r0.x, cb0[24].y, cb0[24].z
div r0.w, cb0[24].x, r0.w
max r0.w, r0.w, l(0.000000)
mad r1.w, r0.x, cb0[23].y, cb0[23].z
lt r0.x, r0.x, l(0.000000)
div r1.w, cb0[23].x, r1.w
max r1.w, r1.w, l(0.000000)
movc r0.x, r0.x, r0.w, r1.w
mad r1.xyz, r1.xyzx, r0.xxxx, cb0[22].xyzx
add r1.xyz, -r1.xyzx, v0.xyzx
mul r2.xyz, r1.xyzx, v5.yzxy
mad r2.xyz, v5.xyzx, r1.yzxy, -r2.xyzx
mul r3.xyz, r2.xyzx, v5.yzxy
mad r2.xyz, r2.zxyz, v5.zxyz, -r3.xyzx
dp3 r0.x, r2.xyzx, r2.xyzx
rsq r0.x, r0.x
mul r2.xyz, r0.xxxx, r2.xyzx
sample_indexable(texture2d)(float,float,float,float) r3.xyzw, r0.yzyy, t12.xwyz, s12
mad r4.xyz, r3.xzwx, l(2.000000, 2.000000, 2.000000, 0.000000), l(-1.000000, -1.000000, -1.000000, 0.000000)
dp3 r0.x, r4.xyzx, r4.xyzx
rsq r0.x, r0.x
mul r4.xyz, r0.xxxx, r4.xyzx
dp3 r0.x, r4.xyzx, r2.xyzx
dp3 r0.w, r1.xyzx, r2.xyzx
mul r1.w, r0.w, r0.x
dp3 r2.x, v5.xyzx, v5.xyzx
rsq r2.x, r2.x
mul r2.xyz, r2.xxxx, v5.xyzx
dp3 r1.x, r1.xyzx, r2.xyzx
dp3 r1.y, r4.xyzx, r2.xyzx
mad r1.z, r1.y, r1.x, r1.w
div r1.z, r1.z, r1.y
max r1.z, r1.z, -v4.z
min r1.z, r1.z, v4.z
max r1.w, -r1.z, -v4.z
min r1.z, -r1.z, v4.z
ge r2.x, l(0.000000), r1.y
movc r1.w, r2.x, -v4.z, r1.w
add r2.x, r1.x, r1.w
add r2.y, r0.w, -|r2.x|
add r2.z, r0.w, |r2.x|
div r2.y, r2.y, r2.z
add r2.y, -r2.y, l(1.000000)
mul r2.y, r2.y, l(0.785398)
lt r2.z, l(0.000000), r2.x
movc r2.y, r2.z, r2.y, -r2.y
ge r2.z, r1.y, l(0.000000)
movc r1.z, r2.z, v4.z, r1.z
add r2.z, r1.x, r1.z
lt r1.z, r1.w, r1.z
add r1.w, r0.w, -|r2.z|
add r2.w, r0.w, |r2.z|
mul r0.w, r0.w, r0.w
div r1.w, r1.w, r2.w
add r1.w, -r1.w, l(1.000000)
mul r1.yw, r1.yyyw, l(0.000000, 0.500000, 0.000000, 0.785398)
lt r2.w, l(0.000000), r2.z
mad r2.z, r2.z, r2.z, r0.w
movc r1.w, r2.w, r1.w, -r1.w
add r1.w, -r2.y, r1.w
mad r2.x, r2.x, r2.x, r0.w
max r2.x, r2.x, l(0.001000)
div r2.x, r2.z, r2.x
log r2.x, r2.x
mul r1.y, r1.y, r2.x
mad r0.x, r0.x, r1.w, r1.y
max r0.x, r0.x, l(0.000000)
sample_indexable(texture2d)(float,float,float,float) r3.x, r0.yzyy, t11.wxyz, s11
sample_indexable(texture2d)(float,float,float,float) r3.z, r0.yzyy, t7.xywz, s7
mul r2.xyz, r3.xyzx, r3.xyzx
add r2.xyz, r2.xyzx, r2.xyzx
mul r0.xyz, r0.xxxx, r2.xyzx
max r1.y, r1.x, -v4.z
min r1.y, r1.y, v4.z
add r1.x, -r1.y, r1.x
mad r0.w, r1.x, r1.x, r0.w
sqrt r0.w, r0.w
max r1.x, v0.w, l(0.000000)
add r0.w, r0.w, -r1.x
max r0.w, r0.w, l(0.000000)
mad r1.x, r0.w, r0.w, v2.x
div r1.y, l(1.000000, 1.000000, 1.000000, 1.000000), v1.w
mul_sat r0.w, r0.w, r1.y
mad r1.y, r0.w, l(-2.000000), l(3.000000)
mul r0.w, r0.w, r0.w
mad r0.w, -r1.y, r0.w, l(1.000000)
div r0.w, r0.w, r1.x
and r0.w, r0.w, r1.z
mul r1.xyz, r0.wwww, v1.xyzx
mul r0.xyz, r0.xyzx, r1.xyzx
mul o0.xyz, r0.xyzx, cb2[40].zzzz
mov o0.w, l(1.000000)
ret 
// Approximately 97 instruction slots used
 
~~~~~~~~~~~~~~~~~~~~~~~~~~~~~~~~~~~~~~~~~~~~~~~~~~~~~~~~~~~~~~~~~~~~~~~~~~~*/
>>>>>>> bd2418b1
<|MERGE_RESOLUTION|>--- conflicted
+++ resolved
@@ -1,4 +1,3 @@
-<<<<<<< HEAD
 
 cbuffer cbDefaultXSC : register(b0)
 {
@@ -93,10 +92,10 @@
   float4 v3 : TEXCOORD3,
   float4 v4 : TEXCOORD4,
   float4 v5 : TEXCOORD5,
-  float4 v10 : TEXCOORD9,
-  float4 v11 : TEXCOORD10,
-  float4 v12 : TEXCOORD11,
-  float4 v13 : TEXCOORD12,
+  float4 v10 : TEXCOORD9,
+  float4 v11 : TEXCOORD10,
+  float4 v12 : TEXCOORD11,
+  float4 v13 : TEXCOORD12,
   out float4 o0 : SV_Target0)
 {
   float4 r0,r1,r2,r3,r4;
@@ -113,24 +112,24 @@
   r1.w = InvProjectionParams.x / r1.w;
   r1.w = max(r1.w, 0.000000000e+000);
   r0.x = r0.x ? r0.w : r1.w;
-
+
   r1.xyz = r1.xyz * r0.xxx + CameraPosition.xyz;
-
-float4 stereo = StereoParams.Load(0);
-float4 r25;
-r1.w =1.0e+000;
-r25.x = dot(r1.xyzw, ViewProj._m00_m10_m20_m30);
-r25.y = dot(r1.xyzw, ViewProj._m01_m11_m21_m31);
-r25.z = dot(r1.xyzw, ViewProj._m02_m12_m22_m32);
-r25.w = dot(r1.xyzw, ViewProj._m03_m13_m23_m33);
-r25.x -= stereo.x * (r25.w - stereo.y);
-r1.x = dot(r25.xyzw, v10.xyzw);
-r1.y = dot(r25.xyzw, v11.xyzw);
-r1.z = dot(r25.xyzw, v12.xyzw);
-r1.w = dot(r25.xyzw, v13.xyzw);
-r1.xyzw /= r1.wwww;
-
-
+
+float4 stereo = StereoParams.Load(0);
+float4 r25;
+r1.w =1.0e+000;
+r25.x = dot(r1.xyzw, ViewProj._m00_m10_m20_m30);
+r25.y = dot(r1.xyzw, ViewProj._m01_m11_m21_m31);
+r25.z = dot(r1.xyzw, ViewProj._m02_m12_m22_m32);
+r25.w = dot(r1.xyzw, ViewProj._m03_m13_m23_m33);
+r25.x -= stereo.x * (r25.w - stereo.y);
+r1.x = dot(r25.xyzw, v10.xyzw);
+r1.y = dot(r25.xyzw, v11.xyzw);
+r1.z = dot(r25.xyzw, v12.xyzw);
+r1.w = dot(r25.xyzw, v13.xyzw);
+r1.xyzw /= r1.wwww;
+
+
   r1.xyz = v0.xyz + -r1.xyz;
   r2.xyz = v5.yzx * r1.xyz;
   r2.xyz = v5.xyz * r1.yzx + -r2.xyz;
@@ -209,7 +208,7 @@
   r0.w = r0.w * r0.w;
   r0.w = -r1.y * r0.w + 1.000000000e+000;
   r0.w = r0.w / r1.x;
-  r0.w = (int)r0.w & (int)r1.z;
+  r0.w = r1.z ? r0.w : 0;
   r1.xyz = v1.xyz * r0.www;
   r0.xyz = r1.xyz * r0.xyz;
   o0.xyz = HDR_EncodeScale.zzz * r0.xyz;
@@ -459,446 +458,4 @@
 ret 
 // Approximately 97 instruction slots used
  
-~~~~~~~~~~~~~~~~~~~~~~~~~~~~~~~~~~~~~~~~~~~~~~~~~~~~~~~~~~~~~~~~~~~~~~~~~~~*/
-=======
-
-cbuffer cbDefaultXSC : register(b0)
-{
-  float4x4 ViewProj : packoffset(c0);
-  float4x4 ViewMatrix : packoffset(c4);
-  float4x4 SecondaryProj : packoffset(c8);
-  float4x4 SecondaryViewProj : packoffset(c12);
-  float4x4 SecondaryInvViewProj : packoffset(c16);
-  float4 ConstantColour : packoffset(c20);
-  float4 Time : packoffset(c21);
-  float4 CameraPosition : packoffset(c22);
-  float4 InvProjectionParams : packoffset(c23);
-  float4 SecondaryInvProjectionParams : packoffset(c24);
-  float4 ShaderDebugParams : packoffset(c25);
-  float4 ToneMappingDebugParams : packoffset(c26);
-  float4 HDR_EncodeScale2 : packoffset(c27);
-  float4 EmissiveSurfaceMultiplier : packoffset(c28);
-  float4 AlphaLight_OffsetScale : packoffset(c29);
-  float4 TessellationScaleFactor : packoffset(c30);
-  float4 FogNearColour : packoffset(c31);
-  float4 FogFarColour : packoffset(c32);
-  float4 FogParams : packoffset(c33);
-  float4 AdvanceEnvironmentShaderDebugParams : packoffset(c34);
-  float4 SMAA_RTMetrics : packoffset(c35);
-}
-
-cbuffer cbDefaultPSC : register(b2)
-{
-  float4x4 AlphaLight_WorldtoClipMatrix : packoffset(c0);
-  float4x4 AlphaLight_CliptoWorldMatrix : packoffset(c4);
-  float4x4 ProjectorMatrix : packoffset(c8);
-  float4x4 MotionBlurCurrInvViewProjection : packoffset(c12);
-  float4x4 MotionBlurPrevViewProjection : packoffset(c16);
-  float4x4 MotionBlurPrevSecViewProjection : packoffset(c20);
-  float4x4 Spotlight0_Transform : packoffset(c24);
-  float4 TextureAnimation : packoffset(c28);
-  float4 AmbientDiffuse : packoffset(c29);
-  float4 EnvironmentDebugParams : packoffset(c30);
-  float4 ShadowFilterESMWeights : packoffset(c31);
-  float4 LegacyDofParams : packoffset(c32);
-  float4 OnePixelStepForS0 : packoffset(c33);
-  float4 RenderTargetSize : packoffset(c34);
-  float4 ModelTrackerID : packoffset(c35);
-  float4 Sharpness_Bloom_Controls : packoffset(c36);
-  float4 Blur_Direction : packoffset(c37);
-  float4 LightMeterDebugParams : packoffset(c38);
-  float4 SourceResolution : packoffset(c39);
-  float4 HDR_EncodeScale : packoffset(c40);
-  float4 OutputGamma : packoffset(c41);
-  float4 AlphaLight_ScaleParams : packoffset(c42);
-  float4 WrinkleMapWeights[6] : packoffset(c43);
-  float4 RadiosityCubeMapIdx : packoffset(c49);
-  float4 HairShadingParams[8] : packoffset(c50);
-  float4 SkinShadingParams : packoffset(c58);
-  float4 HDR_EncodeScale3 : packoffset(c59);
-  float4 ScreenResolution[4] : packoffset(c60);
-  float4 VelocityParams : packoffset(c64);
-  float4 DeferredConstColor : packoffset(c65);
-  float4 Spotlight0_Shadow_Params : packoffset(c66);
-  float4 Spotlight0_ShadowMapDimensions : packoffset(c67);
-  float4 ShadowFilterType : packoffset(c68);
-  float4 Spotlight0_ReverseZPerspective : packoffset(c69);
-  float4 SpacesuitVisorParams : packoffset(c70);
-  float4 Directional_Light_Colour : packoffset(c71);
-  float4 Directional_Light_Direction : packoffset(c72);
-  float4 EnvironmentMap_Params : packoffset(c73);
-  float4 Spotlight0_Shadow_Bias_GoboScale : packoffset(c74);
-  float4 ScreenSpaceLightShaftParams1 : packoffset(c75);
-  float4 ScreenSpaceLightShaftParams2 : packoffset(c76);
-  float4 ScreenSpaceLightPosition : packoffset(c77);
-  float4 LensAndScreenCenter : packoffset(c78);
-  float4 ScaleAndScaleIn : packoffset(c79);
-  float4 HmdWarpParam : packoffset(c80);
-  float4 ChromAbParam : packoffset(c81);
-  float4 SMAA_SubsampleIndices : packoffset(c82);
-}
-SamplerState frameSamplerReg_SMP_s : register(s7);
-SamplerState depthSamplerReg_SMP_s : register(s8);
-SamplerState emissiveSamplerReg_SMP_s : register(s11);
-SamplerState normalSamplerReg_SMP_s : register(s12);
-Texture2D<float4> frameSamplerReg_TEX : register(t7);
-Texture2D<float4> depthSamplerReg_TEX : register(t8);
-Texture2D<float4> emissiveSamplerReg_TEX : register(t11);
-Texture2D<float4> normalSamplerReg_TEX : register(t12);
-
-Texture2D<float4> StereoParams : register(t125);
-
-void main(
-  float4 v0 : TEXCOORD0,
-  float4 v1 : TEXCOORD1,
-  float4 v2 : TEXCOORD2,
-  float4 v3 : TEXCOORD3,
-  float4 v4 : TEXCOORD4,
-  float4 v5 : TEXCOORD5,
-  out float4 o0 : SV_Target0)
-{
-  float4 r0,r1,r2,r3,r4;
-  uint4 bitmask;
-  r0.x = 1.000000e+000 / v3.w;
-  r0.yz = v4.xy * r0.xx;
-  r1.xyz = v2.yzw * r0.xxx;
-  r0.x = depthSamplerReg_TEX.Sample(depthSamplerReg_SMP_s, r0.yz).x;
-  r0.w = -r0.x * SecondaryInvProjectionParams.y + SecondaryInvProjectionParams.z;
-  r0.w = SecondaryInvProjectionParams.x / r0.w;
-  r0.w = max(r0.w, 0.000000000e+000);
-  r1.w = r0.x * InvProjectionParams.y + InvProjectionParams.z;
-  r0.x = r0.x < 0.000000000e+000;
-  r1.w = InvProjectionParams.x / r1.w;
-  r1.w = max(r1.w, 0.000000000e+000);
-  r0.x = r0.x ? r0.w : r1.w;
-  r1.xyz = r1.xyz * r0.xxx + CameraPosition.xyz;
-  r1.xyz = v0.xyz + -r1.xyz;
-  r2.xyz = v5.yzx * r1.xyz;
-  r2.xyz = v5.xyz * r1.yzx + -r2.xyz;
-  r3.xyz = v5.yzx * r2.xyz;
-  r2.xyz = r2.zxy * v5.zxy + -r3.xyz;
-  r0.x = dot(r2.xyz, r2.xyz);
-  r0.x = rsqrt(r0.x);
-  r2.xyz = r2.xyz * r0.xxx;
-  r3.xyzw = normalSamplerReg_TEX.Sample(normalSamplerReg_SMP_s, r0.yz).xwyz;
-  r4.xyz = r3.xzw * float3(2.000000e+000,2.000000e+000,2.000000e+000) + float3(-1.000000e+000,-1.000000e+000,-1.000000e+000);
-  r0.x = dot(r4.xyz, r4.xyz);
-  r0.x = rsqrt(r0.x);
-  r4.xyz = r4.xyz * r0.xxx;
-  r0.x = dot(r4.xyz, r2.xyz);
-  r0.w = dot(r1.xyz, r2.xyz);
-  r1.w = r0.x * r0.w;
-  r2.x = dot(v5.xyz, v5.xyz);
-  r2.x = rsqrt(r2.x);
-  r2.xyz = v5.xyz * r2.xxx;
-  r1.x = dot(r1.xyz, r2.xyz);
-  r1.y = dot(r4.xyz, r2.xyz);
-  r1.z = r1.y * r1.x + r1.w;
-  r1.z = r1.z / r1.y;
-  r1.z = max(r1.z, -v4.z);
-  r1.z = min(r1.z, v4.z);
-  r1.w = max(-r1.z, -v4.z);
-  r1.z = min(-r1.z, v4.z);
-  r2.x = 0.000000000e+000 >= r1.y;
-  r1.w = r2.x ? -v4.z : r1.w;
-  r2.x = r1.w + r1.x;
-  r2.y = -abs(-r2.x) + r0.w;
-  r2.z = abs(r2.x) + r0.w;
-  r2.y = r2.y / r2.z;
-  r2.y = 1.000000000e+000 + -r2.y;
-  r2.y = 7.853981853e-001 * r2.y;
-  r2.z = 0.000000000e+000 < r2.x;
-  r2.y = r2.z ? r2.y : -r2.y;
-  r2.z = r1.y >= 0.000000000e+000;
-  r1.z = r2.z ? v4.z : r1.z;
-  r2.z = r1.z + r1.x;
-  r1.z = r1.w < r1.z;
-  r1.w = -abs(-r2.z) + r0.w;
-  r2.w = abs(r2.z) + r0.w;
-  r0.w = r0.w * r0.w;
-  r1.w = r1.w / r2.w;
-  r1.w = 1.000000000e+000 + -r1.w;
-  r1.yw = float2(5.000000e-001,7.853982e-001) * r1.yw;
-  r2.w = 0.000000000e+000 < r2.z;
-  r2.z = r2.z * r2.z + r0.w;
-  r1.w = r2.w ? r1.w : -r1.w;
-  r1.w = r1.w + -r2.y;
-  r2.x = r2.x * r2.x + r0.w;
-  r2.x = max(r2.x, 1.000000047e-003);
-  r2.x = r2.z / r2.x;
-  r2.x = log2(r2.x);
-  r1.y = r2.x * r1.y;
-  r0.x = r0.x * r1.w + r1.y;
-  r0.x = max(r0.x, 0.000000000e+000);
-  r3.x = emissiveSamplerReg_TEX.Sample(emissiveSamplerReg_SMP_s, r0.yz).w;
-  r3.z = frameSamplerReg_TEX.Sample(frameSamplerReg_SMP_s, r0.yz).w;
-  r2.xyz = r3.xyz * r3.xyz;
-  r2.xyz = r2.xyz + r2.xyz;
-  r0.xyz = r2.xyz * r0.xxx;
-  r1.y = max(r1.x, -v4.z);
-  r1.y = min(r1.y, v4.z);
-  r1.x = r1.x + -r1.y;
-  r0.w = r1.x * r1.x + r0.w;
-  r0.w = sqrt(r0.w);
-  r1.x = max(v0.w, 2.000000039e-024);
-  r0.w = -r1.x + r0.w;
-  r0.w = max(r0.w, 0.000000000e+000);
-  r1.x = r0.w * r0.w + v2.x;
-  r1.y = 1.000000e+000 / v1.w;
-  r0.w = saturate(r1.y * r0.w);
-  r1.y = r0.w * -2.000000000e+000 + 3.000000000e+000;
-  r0.w = r0.w * r0.w;
-  r0.w = -r1.y * r0.w + 1.000000000e+000;
-  r0.w = r0.w / r1.x;
-  r0.w = r1.z ? r0.w : 0;
-  r1.xyz = v1.xyz * r0.www;
-  r0.xyz = r1.xyz * r0.xyz;
-  o0.xyz = HDR_EncodeScale.zzz * r0.xyz;
-  o0.w = 1.000000000e+000;
-  return;
-}
-
-/*~~~~~~~~~~~~~~~~~~~~~~~~~~~~~~~~~~~~~~~~~~~~~~~~~~~~~~~~~~~~~~~~~~~~~~~~~~~
-//
-// Generated by Microsoft (R) HLSL Shader Compiler 9.29.952.3111
-//
-//
-// Buffer Definitions: 
-//
-// cbuffer cbDefaultXSC
-// {
-//
-//   float4x4 ViewProj;                 // Offset:    0 Size:    64 [unused]
-//   float4x4 ViewMatrix;               // Offset:   64 Size:    64 [unused]
-//   float4x4 SecondaryProj;            // Offset:  128 Size:    64 [unused]
-//   float4x4 SecondaryViewProj;        // Offset:  192 Size:    64 [unused]
-//   float4x4 SecondaryInvViewProj;     // Offset:  256 Size:    64 [unused]
-//   float4 ConstantColour;             // Offset:  320 Size:    16 [unused]
-//   float4 Time;                       // Offset:  336 Size:    16 [unused]
-//   float4 CameraPosition;             // Offset:  352 Size:    16
-//   float4 InvProjectionParams;        // Offset:  368 Size:    16
-//   float4 SecondaryInvProjectionParams;// Offset:  384 Size:    16
-//   float4 ShaderDebugParams;          // Offset:  400 Size:    16 [unused]
-//   float4 ToneMappingDebugParams;     // Offset:  416 Size:    16 [unused]
-//   float4 HDR_EncodeScale2;           // Offset:  432 Size:    16 [unused]
-//   float4 EmissiveSurfaceMultiplier;  // Offset:  448 Size:    16 [unused]
-//   float4 AlphaLight_OffsetScale;     // Offset:  464 Size:    16 [unused]
-//   float4 TessellationScaleFactor;    // Offset:  480 Size:    16 [unused]
-//   float4 FogNearColour;              // Offset:  496 Size:    16 [unused]
-//   float4 FogFarColour;               // Offset:  512 Size:    16 [unused]
-//   float4 FogParams;                  // Offset:  528 Size:    16 [unused]
-//   float4 AdvanceEnvironmentShaderDebugParams;// Offset:  544 Size:    16 [unused]
-//   float4 SMAA_RTMetrics;             // Offset:  560 Size:    16 [unused]
-//
-// }
-//
-// cbuffer cbDefaultPSC
-// {
-//
-//   float4x4 AlphaLight_WorldtoClipMatrix;// Offset:    0 Size:    64 [unused]
-//   float4x4 AlphaLight_CliptoWorldMatrix;// Offset:   64 Size:    64 [unused]
-//   float4x4 ProjectorMatrix;          // Offset:  128 Size:    64 [unused]
-//   float4x4 MotionBlurCurrInvViewProjection;// Offset:  192 Size:    64 [unused]
-//   float4x4 MotionBlurPrevViewProjection;// Offset:  256 Size:    64 [unused]
-//   float4x4 MotionBlurPrevSecViewProjection;// Offset:  320 Size:    64 [unused]
-//   float4x4 Spotlight0_Transform;     // Offset:  384 Size:    64 [unused]
-//   float4 TextureAnimation;           // Offset:  448 Size:    16 [unused]
-//   float4 AmbientDiffuse;             // Offset:  464 Size:    16 [unused]
-//   float4 EnvironmentDebugParams;     // Offset:  480 Size:    16 [unused]
-//   float4 ShadowFilterESMWeights;     // Offset:  496 Size:    16 [unused]
-//   float4 LegacyDofParams;            // Offset:  512 Size:    16 [unused]
-//   float4 OnePixelStepForS0;          // Offset:  528 Size:    16 [unused]
-//   float4 RenderTargetSize;           // Offset:  544 Size:    16 [unused]
-//   float4 ModelTrackerID;             // Offset:  560 Size:    16 [unused]
-//   float4 Sharpness_Bloom_Controls;   // Offset:  576 Size:    16 [unused]
-//   float4 Blur_Direction;             // Offset:  592 Size:    16 [unused]
-//   float4 LightMeterDebugParams;      // Offset:  608 Size:    16 [unused]
-//   float4 SourceResolution;           // Offset:  624 Size:    16 [unused]
-//   float4 HDR_EncodeScale;            // Offset:  640 Size:    16
-//   float4 OutputGamma;                // Offset:  656 Size:    16 [unused]
-//   float4 AlphaLight_ScaleParams;     // Offset:  672 Size:    16 [unused]
-//   float4 WrinkleMapWeights[6];       // Offset:  688 Size:    96 [unused]
-//   float4 RadiosityCubeMapIdx;        // Offset:  784 Size:    16 [unused]
-//   float4 HairShadingParams[8];       // Offset:  800 Size:   128 [unused]
-//   float4 SkinShadingParams;          // Offset:  928 Size:    16 [unused]
-//   float4 HDR_EncodeScale3;           // Offset:  944 Size:    16 [unused]
-//   float4 ScreenResolution[4];        // Offset:  960 Size:    64 [unused]
-//   float4 VelocityParams;             // Offset: 1024 Size:    16 [unused]
-//   float4 DeferredConstColor;         // Offset: 1040 Size:    16 [unused]
-//   float4 Spotlight0_Shadow_Params;   // Offset: 1056 Size:    16 [unused]
-//   float4 Spotlight0_ShadowMapDimensions;// Offset: 1072 Size:    16 [unused]
-//   float4 ShadowFilterType;           // Offset: 1088 Size:    16 [unused]
-//   float4 Spotlight0_ReverseZPerspective;// Offset: 1104 Size:    16 [unused]
-//   float4 SpacesuitVisorParams;       // Offset: 1120 Size:    16 [unused]
-//   float4 Directional_Light_Colour;   // Offset: 1136 Size:    16 [unused]
-//   float4 Directional_Light_Direction;// Offset: 1152 Size:    16 [unused]
-//   float4 EnvironmentMap_Params;      // Offset: 1168 Size:    16 [unused]
-//   float4 Spotlight0_Shadow_Bias_GoboScale;// Offset: 1184 Size:    16 [unused]
-//   float4 ScreenSpaceLightShaftParams1;// Offset: 1200 Size:    16 [unused]
-//   float4 ScreenSpaceLightShaftParams2;// Offset: 1216 Size:    16 [unused]
-//   float4 ScreenSpaceLightPosition;   // Offset: 1232 Size:    16 [unused]
-//   float4 LensAndScreenCenter;        // Offset: 1248 Size:    16 [unused]
-//   float4 ScaleAndScaleIn;            // Offset: 1264 Size:    16 [unused]
-//   float4 HmdWarpParam;               // Offset: 1280 Size:    16 [unused]
-//   float4 ChromAbParam;               // Offset: 1296 Size:    16 [unused]
-//   float4 SMAA_SubsampleIndices;      // Offset: 1312 Size:    16 [unused]
-//
-// }
-//
-//
-// Resource Bindings:
-//
-// Name                                 Type  Format         Dim Slot Elements
-// ------------------------------ ---------- ------- ----------- ---- --------
-// frameSamplerReg_SMP               sampler      NA          NA    7        1
-// depthSamplerReg_SMP               sampler      NA          NA    8        1
-// emissiveSamplerReg_SMP            sampler      NA          NA   11        1
-// normalSamplerReg_SMP              sampler      NA          NA   12        1
-// frameSamplerReg_TEX               texture  float4          2d    7        1
-// depthSamplerReg_TEX               texture  float4          2d    8        1
-// emissiveSamplerReg_TEX            texture  float4          2d   11        1
-// normalSamplerReg_TEX              texture  float4          2d   12        1
-// cbDefaultXSC                      cbuffer      NA          NA    0        1
-// cbDefaultPSC                      cbuffer      NA          NA    2        1
-//
-//
-//
-// Input signature:
-//
-// Name                 Index   Mask Register SysValue  Format   Used
-// -------------------- ----- ------ -------- -------- ------- ------
-// TEXCOORD                 0   xyzw        0     NONE   float   xyzw
-// TEXCOORD                 1   xyzw        1     NONE   float   xyzw
-// TEXCOORD                 2   xyzw        2     NONE   float   xyzw
-// TEXCOORD                 3   xyzw        3     NONE   float      w
-// TEXCOORD                 4   xyzw        4     NONE   float   xyz 
-// TEXCOORD                 5   xyzw        5     NONE   float   xyz 
-//
-//
-// Output signature:
-//
-// Name                 Index   Mask Register SysValue  Format   Used
-// -------------------- ----- ------ -------- -------- ------- ------
-// SV_Target                0   xyzw        0   TARGET   float   xyzw
-//
-ps_5_0
-dcl_globalFlags refactoringAllowed
-dcl_constantbuffer cb0[25], immediateIndexed
-dcl_constantbuffer cb2[41], immediateIndexed
-dcl_sampler s7, mode_default
-dcl_sampler s8, mode_default
-dcl_sampler s11, mode_default
-dcl_sampler s12, mode_default
-dcl_resource_texture2d (float,float,float,float) t7
-dcl_resource_texture2d (float,float,float,float) t8
-dcl_resource_texture2d (float,float,float,float) t11
-dcl_resource_texture2d (float,float,float,float) t12
-dcl_input_ps linear v0.xyzw
-dcl_input_ps linear v1.xyzw
-dcl_input_ps linear v2.xyzw
-dcl_input_ps linear v3.w
-dcl_input_ps linear v4.xyz
-dcl_input_ps linear v5.xyz
-dcl_output o0.xyzw
-dcl_temps 5
-div r0.x, l(1.000000, 1.000000, 1.000000, 1.000000), v3.w
-mul r0.yz, r0.xxxx, v4.xxyx
-mul r1.xyz, r0.xxxx, v2.yzwy
-sample_indexable(texture2d)(float,float,float,float) r0.x, r0.yzyy, t8.xyzw, s8
-mad r0.w, -r0.x, cb0[24].y, cb0[24].z
-div r0.w, cb0[24].x, r0.w
-max r0.w, r0.w, l(0.000000)
-mad r1.w, r0.x, cb0[23].y, cb0[23].z
-lt r0.x, r0.x, l(0.000000)
-div r1.w, cb0[23].x, r1.w
-max r1.w, r1.w, l(0.000000)
-movc r0.x, r0.x, r0.w, r1.w
-mad r1.xyz, r1.xyzx, r0.xxxx, cb0[22].xyzx
-add r1.xyz, -r1.xyzx, v0.xyzx
-mul r2.xyz, r1.xyzx, v5.yzxy
-mad r2.xyz, v5.xyzx, r1.yzxy, -r2.xyzx
-mul r3.xyz, r2.xyzx, v5.yzxy
-mad r2.xyz, r2.zxyz, v5.zxyz, -r3.xyzx
-dp3 r0.x, r2.xyzx, r2.xyzx
-rsq r0.x, r0.x
-mul r2.xyz, r0.xxxx, r2.xyzx
-sample_indexable(texture2d)(float,float,float,float) r3.xyzw, r0.yzyy, t12.xwyz, s12
-mad r4.xyz, r3.xzwx, l(2.000000, 2.000000, 2.000000, 0.000000), l(-1.000000, -1.000000, -1.000000, 0.000000)
-dp3 r0.x, r4.xyzx, r4.xyzx
-rsq r0.x, r0.x
-mul r4.xyz, r0.xxxx, r4.xyzx
-dp3 r0.x, r4.xyzx, r2.xyzx
-dp3 r0.w, r1.xyzx, r2.xyzx
-mul r1.w, r0.w, r0.x
-dp3 r2.x, v5.xyzx, v5.xyzx
-rsq r2.x, r2.x
-mul r2.xyz, r2.xxxx, v5.xyzx
-dp3 r1.x, r1.xyzx, r2.xyzx
-dp3 r1.y, r4.xyzx, r2.xyzx
-mad r1.z, r1.y, r1.x, r1.w
-div r1.z, r1.z, r1.y
-max r1.z, r1.z, -v4.z
-min r1.z, r1.z, v4.z
-max r1.w, -r1.z, -v4.z
-min r1.z, -r1.z, v4.z
-ge r2.x, l(0.000000), r1.y
-movc r1.w, r2.x, -v4.z, r1.w
-add r2.x, r1.x, r1.w
-add r2.y, r0.w, -|r2.x|
-add r2.z, r0.w, |r2.x|
-div r2.y, r2.y, r2.z
-add r2.y, -r2.y, l(1.000000)
-mul r2.y, r2.y, l(0.785398)
-lt r2.z, l(0.000000), r2.x
-movc r2.y, r2.z, r2.y, -r2.y
-ge r2.z, r1.y, l(0.000000)
-movc r1.z, r2.z, v4.z, r1.z
-add r2.z, r1.x, r1.z
-lt r1.z, r1.w, r1.z
-add r1.w, r0.w, -|r2.z|
-add r2.w, r0.w, |r2.z|
-mul r0.w, r0.w, r0.w
-div r1.w, r1.w, r2.w
-add r1.w, -r1.w, l(1.000000)
-mul r1.yw, r1.yyyw, l(0.000000, 0.500000, 0.000000, 0.785398)
-lt r2.w, l(0.000000), r2.z
-mad r2.z, r2.z, r2.z, r0.w
-movc r1.w, r2.w, r1.w, -r1.w
-add r1.w, -r2.y, r1.w
-mad r2.x, r2.x, r2.x, r0.w
-max r2.x, r2.x, l(0.001000)
-div r2.x, r2.z, r2.x
-log r2.x, r2.x
-mul r1.y, r1.y, r2.x
-mad r0.x, r0.x, r1.w, r1.y
-max r0.x, r0.x, l(0.000000)
-sample_indexable(texture2d)(float,float,float,float) r3.x, r0.yzyy, t11.wxyz, s11
-sample_indexable(texture2d)(float,float,float,float) r3.z, r0.yzyy, t7.xywz, s7
-mul r2.xyz, r3.xyzx, r3.xyzx
-add r2.xyz, r2.xyzx, r2.xyzx
-mul r0.xyz, r0.xxxx, r2.xyzx
-max r1.y, r1.x, -v4.z
-min r1.y, r1.y, v4.z
-add r1.x, -r1.y, r1.x
-mad r0.w, r1.x, r1.x, r0.w
-sqrt r0.w, r0.w
-max r1.x, v0.w, l(0.000000)
-add r0.w, r0.w, -r1.x
-max r0.w, r0.w, l(0.000000)
-mad r1.x, r0.w, r0.w, v2.x
-div r1.y, l(1.000000, 1.000000, 1.000000, 1.000000), v1.w
-mul_sat r0.w, r0.w, r1.y
-mad r1.y, r0.w, l(-2.000000), l(3.000000)
-mul r0.w, r0.w, r0.w
-mad r0.w, -r1.y, r0.w, l(1.000000)
-div r0.w, r0.w, r1.x
-and r0.w, r0.w, r1.z
-mul r1.xyz, r0.wwww, v1.xyzx
-mul r0.xyz, r0.xyzx, r1.xyzx
-mul o0.xyz, r0.xyzx, cb2[40].zzzz
-mov o0.w, l(1.000000)
-ret 
-// Approximately 97 instruction slots used
- 
-~~~~~~~~~~~~~~~~~~~~~~~~~~~~~~~~~~~~~~~~~~~~~~~~~~~~~~~~~~~~~~~~~~~~~~~~~~~*/
->>>>>>> bd2418b1
+~~~~~~~~~~~~~~~~~~~~~~~~~~~~~~~~~~~~~~~~~~~~~~~~~~~~~~~~~~~~~~~~~~~~~~~~~~~*/